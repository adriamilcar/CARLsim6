--- conflicted
+++ resolved
@@ -26,7 +26,7 @@
 	needToWriteFileHeader_ = true;
 	needToInit_ = true;
 	connFileSignature_ = 202029319;
-	connFileVersion_ = 0.4f;
+	connFileVersion_ = 0.3f;
 
 	minWt_ = -1.0f;
 	maxWt_ = -1.0f;
@@ -142,18 +142,17 @@
 float ConnectionMonitorCore::getMaxWeight(bool getCurrent) {
 	float maxVal = minWt_;
 	if (getCurrent) {
-		std::vector< std::vector<float> > wts = takeSnapshot();
-		tookSnapshotManually_ = false;
+		updateStoredWeights();
 
 		// find currently largest weight value
 		for (int i=0; i<nNeurPre_; i++) {
 			for (int j=0; j<nNeurPost_; j++) {
 				// skip entries in matrix where no synapse exists
-				if (isnan(wts[i][j]))
+				if (isnan(wtMat_[i][j]))
 					continue;
 
-				if (wts[i][j] > maxVal) {
-					maxVal = wts[i][j];
+				if (wtMat_[i][j] > maxVal) {
+					maxVal = wtMat_[i][j];
 				}
 			}
 		}
@@ -168,18 +167,17 @@
 float ConnectionMonitorCore::getMinWeight(bool getCurrent) {
 	float minVal = maxWt_;
 	if (getCurrent) {
-		std::vector< std::vector<float> > wts = takeSnapshot();
-		tookSnapshotManually_ = false;
+		updateStoredWeights();
 
 		// find currently largest weight value
 		for (int i=0; i<nNeurPre_; i++) {
 			for (int j=0; j<nNeurPost_; j++) {
 				// skip entries in matrix where no synapse exists
-				if (isnan(wts[i][j]))
+				if (isnan(wtMat_[i][j]))
 					continue;
 
-				if (wts[i][j] < minVal) {
-					minVal = wts[i][j];
+				if (wtMat_[i][j] < minVal) {
+					minVal = wtMat_[i][j];
 				}
 			}
 		}
@@ -211,27 +209,25 @@
 	return nChanged;
 }
 
-<<<<<<< HEAD
 // finds the number of weights with values in some range
 int ConnectionMonitorCore::getNumWeightsInRange(double minVal, double maxVal) {
 	assert(maxVal>=minVal);
 
+	updateStoredWeights();
+
 	// make sure values are inside a reasonable range
 	if (minVal<=getMinWeight(false) && minVal>=getMaxWeight(false)) {
 		return getNumSynapses();
 	}
 
-	std::vector< std::vector<float> > wts = takeSnapshot();
-	tookSnapshotManually_ = false;
-
 	int cnt = 0;
 	for (int i=0; i<nNeurPre_; i++) {
 		for (int j=0; j<nNeurPost_; j++) {
 			// skip entries in matrix where no synapse exists
-			if (isnan(wts[i][j]))
+			if (isnan(wtMat_[i][j]))
 				continue;
 
-			if (wts[i][j]>=minVal && wts[i][j]<=maxVal) {
+			if (wtMat_[i][j]>=minVal && wtMat_[i][j]<=maxVal) {
 				cnt++;
 			}
 		}
@@ -265,33 +261,6 @@
 	return wtTotalChange;
 }
 
-
-bool ConnectionMonitorCore::needToWriteSnapshot() {
-	// don't write if no file exists
-	if (connFileId_==NULL)
-		return false;
-
-	// don't write to file at init
-	if (simTimeMs_<0)
-		return false;
-
-	// don't write to file if we already have for this time step
-	if (simTimeMs_==simTimeMsLastWrite_)
-		return false;
-
-	if (tookSnapshotManually_) {
-		// we just took a manual snapshot, so we need to store it in binary
-		return true;
-	} else {
-		// no manual snapshot taken, check interval
-		return (connFileTimeIntervalSec_ != -1);
-	}
-
-	return true;
-}
-
-=======
->>>>>>> 56e92f96
 void ConnectionMonitorCore::print() {
 	updateStoredWeights();
 
@@ -399,19 +368,12 @@
 	connFileTimeIntervalSec_ = intervalSec;
 }
 
-<<<<<<< HEAD
-// public takeSnapshot method: this will dump the snapshot to file
-std::vector< std::vector<float> > ConnectionMonitorCore::takeSnapshot() {
-	tookSnapshotManually_ = true;
-	snn_->updateConnectionMonitor(connId_);
-=======
 // updates the internally stored last two snapshots (current one and last one)
 void ConnectionMonitorCore::updateStoredWeights() {
 	if (snn_->getSimTime() > wtTime_) {
 		// time has advanced: get new weights
 		wtMatLast_ = wtMat_;
 		wtTimeLast_ = wtTime_;
->>>>>>> 56e92f96
 
 		wtMat_ = snn_->getWeightMatrix2D(connId_);
 		wtTime_ = snn_->getSimTime();
@@ -424,7 +386,6 @@
 	writeConnectFileSnapshot(wtTime_, wtMat_);
 	return wtMat_;
 }
-
 
 // write the header section of the spike file
 // this should be done once per file, and should be the very first entries in the file
