--- conflicted
+++ resolved
@@ -174,10 +174,7 @@
 		UserErrors::assertTrue(std::find(connComp_[grpId1].begin(), connComp_[grpId1].end(), grpId2) ==
 			connComp_[grpId1].end(), UserErrors::CANNOT_BE_CONN_SYN_AND_COMP, funcName,
 			grpId1str.str() + " and " + grpId2str.str());
-<<<<<<< HEAD
-
-=======
->>>>>>> 6612bfab
+
 		UserErrors::assertTrue(std::find(connComp_[grpId2].begin(), connComp_[grpId2].end(), grpId1) ==
 			connComp_[grpId2].end(), UserErrors::CANNOT_BE_CONN_SYN_AND_COMP, funcName,
 			grpId1str.str() + " and " + grpId2str.str());
@@ -361,7 +358,6 @@
 		connSyn_.resize(grpIds_.size());
 		connComp_.resize(grpIds_.size());
 
-<<<<<<< HEAD
 		return grpId;
 	}
 
@@ -400,8 +396,6 @@
 		connSyn_.resize(grpIds_.size());
 		connComp_.resize(grpIds_.size());
 
-=======
->>>>>>> 6612bfab
 		return grpId;
 	}
 
@@ -618,7 +612,6 @@
 			izh_a, izh_a_sd, izh_b, izh_b_sd, izh_vpeak, izh_vpeak_sd, izh_c, izh_c_sd, izh_d, izh_d_sd);
 	}
 
-<<<<<<< HEAD
 	// set neuron parameters for LIF spiking neuron
 	void setNeuronParametersLIF(int grpId, int tau_m, int tau_ref, float vTh, float vReset, 
 		const RangeFR& rangeFR, const RangeIntercept& rangeInt)
@@ -647,8 +640,6 @@
 		snn_->setNeuronParametersLIF(grpId, tau_m, tau_ref, vTh, vReset, rangeFR.minFR, rangeFR.maxFR, rangeInt.minInt, rangeInt.maxInt);
 	}
 
-=======
->>>>>>> 6612bfab
 	// set parameters for each neuronmodulator
 	void setNeuromodulator(int grpId, float baseDP, float tauDP, float base5HT, float tau5HT, float baseACh, 
 		float tauACh, float baseNE, float tauNE)
@@ -1855,15 +1846,12 @@
 		izh_a, izh_a_sd, izh_b, izh_b_sd, izh_vpeak, izh_vpeak_sd, izh_c, izh_c_sd, izh_d, izh_d_sd);
 }
 
-<<<<<<< HEAD
 void CARLsim::setNeuronParametersLIF(int grpId, int tau_m, int tau_ref, float vTh, float vReset, 
 	const RangeFR& rangeFR, const RangeIntercept& rangeInt)
 {
 	_impl->setNeuronParametersLIF(grpId, tau_m, tau_ref, vTh, vReset, rangeFR, rangeInt);
 }
 
-=======
->>>>>>> 6612bfab
 void CARLsim::setNeuromodulator(int grpId, float baseDP, float tauDP, float base5HT, float tau5HT, float baseACh, 
 	float tauACh, float baseNE, float tauNE)
 {
