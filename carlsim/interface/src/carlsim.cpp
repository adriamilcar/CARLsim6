/*
 * Copyright (c) 2014 Regents of the University of California. All rights reserved.
 *
 * Redistribution and use in source and binary forms, with or without
 * modification, are permitted provided that the following conditions
 * are met:
 *
 * 1. Redistributions of source code must retain the above copyright
 *    notice, this list of conditions and the following disclaimer.
 *
 * 2. Redistributions in binary form must reproduce the above copyright
 *    notice, this list of conditions and the following disclaimer in the
 *    documentation and/or other materials provided with the distribution.
 *
 * 3. The names of its contributors may not be used to endorse or promote
 *    products derived from this software without specific prior written
 *    permission.
 *
 * THIS SOFTWARE IS PROVIDED BY THE COPYRIGHT HOLDERS AND CONTRIBUTORS
 * "AS IS" AND ANY EXPRESS OR IMPLIED WARRANTIES, INCLUDING, BUT NOT
 * LIMITED TO, THE IMPLIED WARRANTIES OF MERCHANTABILITY AND FITNESS FOR
 * A PARTICULAR PURPOSE ARE DISCLAIMED. IN NO EVENT SHALL THE COPYRIGHT OWNER OR
 * CONTRIBUTORS BE LIABLE FOR ANY DIRECT, INDIRECT, INCIDENTAL, SPECIAL,
 * EXEMPLARY, OR CONSEQUENTIAL DAMAGES (INCLUDING, BUT NOT LIMITED TO,
 * PROCUREMENT OF SUBSTITUTE GOODS OR SERVICES; LOSS OF USE, DATA, OR
 * PROFITS; OR BUSINESS INTERRUPTION) HOWEVER CAUSED AND ON ANY THEORY OF
 * LIABILITY, WHETHER IN CONTRACT, STRICT LIABILITY, OR TORT (INCLUDING
 * NEGLIGENCE OR OTHERWISE) ARISING IN ANY WAY OUT OF THE USE OF THIS
 * SOFTWARE, EVEN IF ADVISED OF THE POSSIBILITY OF SUCH DAMAGE.
 *
 * *********************************************************************************************** *
 * CARLsim
 * created by: 		(MDR) Micah Richert, (JN) Jayram M. Nageswaran
 * maintained by:	(MA) Mike Avery <averym@uci.edu>, (MB) Michael Beyeler <mbeyeler@uci.edu>,
 *					(KDC) Kristofor Carlson <kdcarlso@uci.edu>
 *					(TSC) Ting-Shuo Chou <tingshuc@uci.edu>
 *
 * CARLsim available from http://socsci.uci.edu/~jkrichma/CARLsim/
 * Ver 2/21/2014
 */

#include <carlsim.h>
#include <user_errors.h>
#include <callback_core.h>

#include <iostream>		// std::cout, std::endl
#include <sstream>		// std::stringstream
#include <algorithm>	// std::find



#include <snn.h>

// includes for mkdir
#if CREATE_SPIKEDIR_IF_NOT_EXISTS
	#if (WIN32 || WIN64)
	#else
		#include <sys/stat.h>
		#include <errno.h>
		#include <libgen.h>
	#endif
#endif

// NOTE: Conceptual code documentation should go in carlsim.h. Do not include extensive high-level documentation here,
// but do document your code.

/// **************************************************************************************************************** ///
/// CONSTRUCTOR / DESTRUCTOR
/// **************************************************************************************************************** ///

// constructor
CARLsim::CARLsim(const std::string& netName, simMode_t simMode, loggerMode_t loggerMode, int ithGPU,
						int randSeed)
{
	netName_ 					= netName;
	simMode_ 					= simMode;
	loggerMode_ 				= loggerMode;
	ithGPU_ 					= ithGPU;
	randSeed_					= randSeed;
	enablePrint_ = false;
	copyState_ = false;

	numConnections_				= 0;

	hasSetHomeoALL_ 			= false;
	hasSetHomeoBaseFiringALL_ 	= false;
	hasSetSTDPALL_ 				= false;
	hasSetSTPALL_ 				= false;
	hasSetConductances_			= false;
	carlsimState_				= CONFIG_STATE;

	snn_ = NULL;

	CARLsimInit(); // move everything else out of constructor
}

CARLsim::~CARLsim() {
	// save simulation
	if (carlsimState_ == SETUP_STATE || carlsimState_ == EXE_STATE)
		saveSimulation(def_save_fileName_,def_save_synapseInfo_);

	// deallocate all dynamically allocated structures
	for (int i=0; i<groupMon_.size(); i++) {
		if (groupMon_[i]!=NULL)
			delete groupMon_[i];
		groupMon_[i]=NULL;
	}
	for (int i=0; i<connMon_.size(); i++) {
		if (connMon_[i]!=NULL)
			delete connMon_[i];
		connMon_[i]=NULL;
	}
	for (int i=0; i<spkGen_.size(); i++) {
		if (spkGen_[i]!=NULL)
			delete spkGen_[i];
		spkGen_[i]=NULL;
	}
	for (int i=0; i<connGen_.size(); i++) {
		if (connGen_[i]!=NULL)
			delete connGen_[i];
		connGen_[i]=NULL;
	}
	if (snn_!=NULL)
		delete snn_;
	snn_=NULL;
}

// unsafe computations that would otherwise go in constructor
void CARLsim::CARLsimInit() {
	UserErrors::assertTrue(simMode_!=UNKNOWN_SIM,UserErrors::CANNOT_BE_UNKNOWN,"CARLsim()","Simulation mode");
	UserErrors::assertTrue(loggerMode_!=UNKNOWN_LOGGER,UserErrors::CANNOT_BE_UNKNOWN,"CARLsim()","Logger mode");
	snn_ = new CpuSNN(netName_, simMode_, loggerMode_, ithGPU_, randSeed_);

	// set default time constants for synaptic current decay
	// TODO: add ref
	setDefaultConductanceTimeConstants(5, 0, 150, 6, 0, 150);

	// set default values for STDP params
	// TODO: add ref
	// TODO: make STDP type part of default func
	def_STDP_type_      = STANDARD;
	setDefaultESTDPparams(0.001f, 20.0f, 0.0012f, 20.0f);
	setDefaultISTDPparams(0.001f, 0.0012f, 12.0f, 40.0f);

	// set default values for STP params
	// TODO: add ref
	setDefaultSTPparams(EXCITATORY_NEURON, 0.2f, 20.0f, 700.0f);
	setDefaultSTPparams(INHIBITORY_NEURON, 0.5f, 1000.0f, 800.0f);

	// set default homeostasis params
	// Ref: Carlson, et al. (2013). Proc. of IJCNN 2013.
	setDefaultHomeostasisParams(0.1f, 10.0f);

	// set default save sim params
	// TODO: when we run executable from local dir, put save file in results/
#if (WIN32 || WIN64)
	setDefaultSaveOptions("sim_"+netName_+".dat",false);
#else
	setDefaultSaveOptions("results/sim_"+netName_+".dat",false);
#endif
	
}



/// **************************************************************************************************************** ///
/// PUBLIC METHODS
/// **************************************************************************************************************** ///

// +++++++++ PUBLIC METHODS: SETTING UP A SIMULATION ++++++++++++++++++++++++++++++++++++++++++++++++++++++++++++++++ //

// Connects a presynaptic to a postsynaptic group using one of the primitive types
short int CARLsim::connect(int grpId1, int grpId2, const std::string& connType, const RangeWeight& wt, float connProb,
		const RangeDelay& delay, const RadiusRF& radRF, bool synWtType, float mulSynFast, float mulSynSlow) {
	std::string funcName = "connect(\""+getGroupName(grpId1)+"\",\""+getGroupName(grpId2)+"\")";
	std::stringstream grpId1str; grpId1str << "Group Id " << grpId1;
	std::stringstream grpId2str; grpId2str << "Group Id " << grpId2;
	UserErrors::assertTrue(grpId1!=ALL, UserErrors::ALL_NOT_ALLOWED, funcName, grpId1str.str()); // grpId can't be ALL
	UserErrors::assertTrue(grpId2!=ALL, UserErrors::ALL_NOT_ALLOWED, funcName, grpId2str.str());
	UserErrors::assertTrue(!isPoissonGroup(grpId2), UserErrors::WRONG_NEURON_TYPE, funcName, grpId2str.str() +
		" is PoissonGroup, connect");
	UserErrors::assertTrue(wt.max>=0, UserErrors::CANNOT_BE_NEGATIVE, funcName, "wt.max");
	UserErrors::assertTrue(wt.min>=0, UserErrors::CANNOT_BE_NEGATIVE, funcName, "wt.min");
	UserErrors::assertTrue(wt.init>=0, UserErrors::CANNOT_BE_NEGATIVE, funcName, "wt.init");
	UserErrors::assertTrue(synWtType==SYN_PLASTIC || synWtType==SYN_FIXED && wt.init==wt.max,
		UserErrors::MUST_BE_IDENTICAL, funcName, "For fixed synapses, initWt and maxWt");
	UserErrors::assertTrue(delay.min>0, UserErrors::MUST_BE_POSITIVE, funcName, "delay.min");
	UserErrors::assertTrue(radRF.radX!=0 || radRF.radY!=0 || radRF.radZ!=0, UserErrors::CANNOT_BE_ZERO, funcName,
		"Receptive field radius");
	UserErrors::assertTrue(connType.compare("one-to-one")!=0
		|| connType.compare("one-to-one")==0 && radRF.radX<=0 && radRF.radY<=0 && radRF.radZ<=0,
		UserErrors::CANNOT_BE_LARGER, funcName, "Receptive field radius", "zero for type \"one-to-one\".");
	UserErrors::assertTrue(carlsimState_==CONFIG_STATE, UserErrors::CAN_ONLY_BE_CALLED_IN_STATE, funcName, funcName, "CONFIG.");

	// TODO: enable support for non-zero min
	if (fabs(wt.min)>1e-15) {
		std::cerr << funcName << ": " << wt << ". Non-zero minimum weights are not yet supported.\n" << std::endl;
		assert(false);
	}

	return snn_->connect(grpId1, grpId2, connType, wt.init, wt.max, connProb, delay.min, delay.max,
		radRF.radX, radRF.radY, radRF.radZ, mulSynFast,	mulSynSlow, synWtType);
}

// custom connectivity profile
short int CARLsim::connect(int grpId1, int grpId2, ConnectionGenerator* conn, bool synWtType, int maxM, int maxPreM) {
	std::string funcName = "connect(\""+getGroupName(grpId1)+"\",\""+getGroupName(grpId2)+"\")";
	std::stringstream grpId1str; grpId1str << ". Group Id " << grpId1;
	std::stringstream grpId2str; grpId2str << ". Group Id " << grpId2;
	UserErrors::assertTrue(grpId1!=ALL, UserErrors::ALL_NOT_ALLOWED, funcName, grpId1str.str()); // grpId can't be ALL
	UserErrors::assertTrue(grpId2!=ALL, UserErrors::ALL_NOT_ALLOWED, funcName, grpId2str.str());
	UserErrors::assertTrue(!isPoissonGroup(grpId2), UserErrors::WRONG_NEURON_TYPE, funcName, grpId2str.str() +
		" is PoissonGroup, connect");
	UserErrors::assertTrue(conn!=NULL, UserErrors::CANNOT_BE_NULL, funcName);
	UserErrors::assertTrue(carlsimState_==CONFIG_STATE, UserErrors::CAN_ONLY_BE_CALLED_IN_STATE, funcName, funcName, "CONFIG.");

	printf("in custom connect\n");
	// TODO: check for sign of weights
	ConnectionGeneratorCore* CGC = new ConnectionGeneratorCore(this, conn);
	connGen_.push_back(CGC);
	return snn_->connect(grpId1, grpId2, CGC, 1.0f, 1.0f, synWtType, maxM, maxPreM);
}

// custom connectivity profile
short int CARLsim::connect(int grpId1, int grpId2, ConnectionGenerator* conn, float mulSynFast, float mulSynSlow,
						bool synWtType, int maxM, int maxPreM) {
	std::string funcName = "connect(\""+getGroupName(grpId1)+"\",\""+getGroupName(grpId2)+"\")";
	std::stringstream grpId1str; grpId1str << ". Group Id " << grpId1;
	std::stringstream grpId2str; grpId2str << ". Group Id " << grpId2;
	UserErrors::assertTrue(grpId1!=ALL, UserErrors::ALL_NOT_ALLOWED, funcName, grpId1str.str()); // grpId can't be ALL
	UserErrors::assertTrue(grpId2!=ALL, UserErrors::ALL_NOT_ALLOWED, funcName, grpId2str.str());
	UserErrors::assertTrue(!isPoissonGroup(grpId2), UserErrors::WRONG_NEURON_TYPE, funcName, grpId2str.str() +
		" is PoissonGroup, connect");
	UserErrors::assertTrue(conn!=NULL, UserErrors::CANNOT_BE_NULL, funcName);
	UserErrors::assertTrue(carlsimState_==CONFIG_STATE, UserErrors::CAN_ONLY_BE_CALLED_IN_STATE, funcName, funcName, "CONFIG.");
	assert(++numConnections_ <= MAX_nConnections);

	ConnectionGeneratorCore* CGC = new ConnectionGeneratorCore(this, conn);
	connGen_.push_back(CGC);
	return snn_->connect(grpId1, grpId2, CGC, mulSynFast, mulSynSlow, synWtType,
		maxM, maxPreM);
}

// create group of Izhikevich spiking neurons on 1D grid
int CARLsim::createGroup(const std::string& grpName, int nNeur, int neurType) {
	return createGroup(grpName, Grid3D(nNeur,1,1), neurType);
}

// create group of Izhikevich spiking neurons on 3D grid
int CARLsim::createGroup(const std::string& grpName, const Grid3D& grid, int neurType) {
	std::string funcName = "createGroup(\""+grpName+"\")";
	UserErrors::assertTrue(carlsimState_==CONFIG_STATE, UserErrors::CAN_ONLY_BE_CALLED_IN_STATE, funcName, funcName, "CONFIG.");
	UserErrors::assertTrue(grid.x>0, UserErrors::CANNOT_BE_NEGATIVE, funcName, "grid.x");
	UserErrors::assertTrue(grid.y>0, UserErrors::CANNOT_BE_NEGATIVE, funcName, "grid.y");
	UserErrors::assertTrue(grid.z>0, UserErrors::CANNOT_BE_NEGATIVE, funcName, "grid.z");

	// if user has called any set functions with grpId=ALL, and is now adding another group, previously set properties
	// will not apply to newly added group
	if (hasSetSTPALL_)
		userWarnings_.push_back("Make sure to call setSTP on group "+grpName);
	if (hasSetSTDPALL_)
		userWarnings_.push_back("Make sure to call setSTDP on group "+grpName);
	if (hasSetHomeoALL_)
		userWarnings_.push_back("Make sure to call setHomeostasis on group "+grpName);
	if (hasSetHomeoBaseFiringALL_)
		userWarnings_.push_back("Make sure to call setHomeoBaseFiringRate on group "+grpName);

	int grpId = snn_->createGroup(grpName.c_str(),grid,neurType);
	grpIds_.push_back(grpId); // keep track of all groups

	return grpId;
}

// create group of spike generators on 1D grid
int CARLsim::createSpikeGeneratorGroup(const std::string& grpName, int nNeur, int neurType) {
	return createSpikeGeneratorGroup(grpName, Grid3D(nNeur,1,1), neurType);
}

// create group of spike generators on 3D grid
int CARLsim::createSpikeGeneratorGroup(const std::string& grpName, const Grid3D& grid, int neurType) {
	std::string funcName = "createSpikeGeneratorGroup(\""+grpName+"\")";
	UserErrors::assertTrue(carlsimState_==CONFIG_STATE, UserErrors::CAN_ONLY_BE_CALLED_IN_STATE, funcName, funcName, "CONFIG.");
	UserErrors::assertTrue(grid.x>0, UserErrors::CANNOT_BE_NEGATIVE, funcName, "grid.x");
	UserErrors::assertTrue(grid.y>0, UserErrors::CANNOT_BE_NEGATIVE, funcName, "grid.y");
	UserErrors::assertTrue(grid.z>0, UserErrors::CANNOT_BE_NEGATIVE, funcName, "grid.z");

	int grpId = snn_->createSpikeGeneratorGroup(grpName.c_str(),grid,neurType);
	grpIds_.push_back(grpId); // keep track of all groups

	return grpId;
}


// set conductance values, use defaults
void CARLsim::setConductances(bool isSet) {
	std::stringstream funcName; funcName << "setConductances(" << isSet << ")";
	UserErrors::assertTrue(carlsimState_==CONFIG_STATE, UserErrors::CAN_ONLY_BE_CALLED_IN_STATE, funcName.str(),
		funcName.str(), "CONFIG.");
	hasSetConductances_ = true;

	if (isSet) { // enable conductances, use default values
		snn_->setConductances(true,def_tdAMPA_,0,def_tdNMDA_,def_tdGABAa_,0,def_tdGABAb_);
	} else { // disable conductances
		snn_->setConductances(false,0,0,0,0,0,0);
	}

}

// set conductances values, custom
void CARLsim::setConductances(bool isSet, int tdAMPA, int tdNMDA, int tdGABAa, int tdGABAb) {
	std::stringstream funcName; funcName << "setConductances(" << isSet << "," << tdAMPA << "," << tdNMDA << ","
		<< tdGABAa << "," << tdGABAb << ")";
	UserErrors::assertTrue(!isSet||tdAMPA>0, UserErrors::MUST_BE_POSITIVE, funcName.str(), "tdAMPA");
	UserErrors::assertTrue(!isSet||tdNMDA>0, UserErrors::MUST_BE_POSITIVE, funcName.str(), "tdNMDA");
	UserErrors::assertTrue(!isSet||tdGABAa>0, UserErrors::MUST_BE_POSITIVE, funcName.str(), "tdGABAa");
	UserErrors::assertTrue(!isSet||tdGABAb>0, UserErrors::MUST_BE_POSITIVE, funcName.str(), "trGABAb");
	UserErrors::assertTrue(carlsimState_==CONFIG_STATE, UserErrors::CAN_ONLY_BE_CALLED_IN_STATE, funcName.str(),
		funcName.str(),"CONFIG.");
	hasSetConductances_ = true;

	if (isSet) { // enable conductances, use custom values
		snn_->setConductances(true,tdAMPA,0,tdNMDA,tdGABAa,0,tdGABAb);
	} else { // disable conductances
		snn_->setConductances(false,0,0,0,0,0,0);
	}
}

// set conductances values, custom
void CARLsim::setConductances(bool isSet, int tdAMPA, int trNMDA, int tdNMDA, int tdGABAa, int trGABAb, int tdGABAb) {
	std::stringstream funcName; funcName << "setConductances(" << isSet << "," << tdAMPA << "," << trNMDA << "," <<
		tdNMDA << "," << tdGABAa << "," << trGABAb << "," << tdGABAb << ")";
	UserErrors::assertTrue(!isSet||tdAMPA>0, UserErrors::MUST_BE_POSITIVE, funcName.str(), "tdAMPA");
	UserErrors::assertTrue(!isSet||trNMDA>=0, UserErrors::CANNOT_BE_NEGATIVE, funcName.str(), "trNMDA");
	UserErrors::assertTrue(!isSet||tdNMDA>0, UserErrors::MUST_BE_POSITIVE, funcName.str(), "tdNMDA");
	UserErrors::assertTrue(!isSet||tdGABAa>0, UserErrors::MUST_BE_POSITIVE, funcName.str(), "tdGABAa");
	UserErrors::assertTrue(!isSet||trGABAb>=0, UserErrors::CANNOT_BE_NEGATIVE, funcName.str(), "trGABAb");
	UserErrors::assertTrue(!isSet||tdGABAb>0, UserErrors::MUST_BE_POSITIVE, funcName.str(), "trGABAb");
	UserErrors::assertTrue(trNMDA!=tdNMDA, UserErrors::CANNOT_BE_IDENTICAL, funcName.str(), "trNMDA and tdNMDA");
	UserErrors::assertTrue(trGABAb!=tdGABAb, UserErrors::CANNOT_BE_IDENTICAL, funcName.str(), "trGABAb and tdGABAb");
	UserErrors::assertTrue(carlsimState_==CONFIG_STATE, UserErrors::CAN_ONLY_BE_CALLED_IN_STATE, funcName.str(), 
		funcName.str(), "CONFIG.");
	hasSetConductances_ = true;

	if (isSet) { // enable conductances, use custom values
		snn_->setConductances(true,tdAMPA,trNMDA,tdNMDA,tdGABAa,trGABAb,tdGABAb);
	} else { // disable conductances
		snn_->setConductances(false,0,0,0,0,0,0);
	}
}

// set default homeostasis params
void CARLsim::setHomeostasis(int grpId, bool isSet) {
	std::string funcName = "setHomeostasis(\""+getGroupName(grpId)+"\")";
	UserErrors::assertTrue(carlsimState_==CONFIG_STATE, UserErrors::CAN_ONLY_BE_CALLED_IN_STATE, funcName, funcName, "CONFIG.");

	hasSetHomeoALL_ = grpId==ALL; // adding groups after this will not have homeostasis set

	if (isSet) { // enable homeostasis, use default values
		snn_->setHomeostasis(grpId,true,def_homeo_scale_,def_homeo_avgTimeScale_);
		if (grpId!=ALL && hasSetHomeoBaseFiringALL_)
			userWarnings_.push_back("Make sure to call setHomeoBaseFiringRate on group "
										+ getGroupName(grpId));
	} else { // disable conductances
		snn_->setHomeostasis(grpId,false,0.0f,0.0f);
	}
}

// set custom homeostasis params for group
void CARLsim::setHomeostasis(int grpId, bool isSet, float homeoScale, float avgTimeScale) {
	std::string funcName = "setHomeostasis(\""+getGroupName(grpId)+"\")";
	UserErrors::assertTrue(carlsimState_==CONFIG_STATE, UserErrors::CAN_ONLY_BE_CALLED_IN_STATE, funcName, funcName, "CONFIG.");

	hasSetHomeoALL_ = grpId==ALL; // adding groups after this will not have homeostasis set

	if (isSet) { // enable homeostasis, use default values
		snn_->setHomeostasis(grpId,true,homeoScale,avgTimeScale);
		if (grpId!=ALL && hasSetHomeoBaseFiringALL_)
			userWarnings_.push_back("Make sure to call setHomeoBaseFiringRate on group "
										+ getGroupName(grpId));
	} else { // disable conductances
		snn_->setHomeostasis(grpId,false,0.0f,0.0f);
	}
}

// set a homeostatic target firing rate (enforced through homeostatic synaptic scaling)
void CARLsim::setHomeoBaseFiringRate(int grpId, float baseFiring, float baseFiringSD) {
	std::string funcName = "setHomeoBaseFiringRate(\""+getGroupName(grpId)+"\")";
	UserErrors::assertTrue(carlsimState_==CONFIG_STATE, UserErrors::CAN_ONLY_BE_CALLED_IN_STATE, funcName, funcName, "CONFIG.");

	hasSetHomeoBaseFiringALL_ = grpId; // adding groups after this will not have base firing set

	snn_->setHomeoBaseFiringRate(grpId, baseFiring, baseFiringSD);
}

// set neuron parameters for Izhikevich neuron, with standard deviations
void CARLsim::setNeuronParameters(int grpId, float izh_a, float izh_a_sd, float izh_b, float izh_b_sd,
							 		float izh_c, float izh_c_sd, float izh_d, float izh_d_sd) {
	std::string funcName = "setNeuronParameters(\""+getGroupName(grpId)+"\")";
	UserErrors::assertTrue(carlsimState_==CONFIG_STATE, UserErrors::CAN_ONLY_BE_CALLED_IN_STATE, funcName, funcName, "CONFIG.");

	// wrapper identical to core func
	snn_->setNeuronParameters(grpId, izh_a, izh_a_sd, izh_b, izh_b_sd, izh_c, izh_c_sd, izh_d, izh_d_sd);
}

// set neuron parameters for Izhikevich neuron
void CARLsim::setNeuronParameters(int grpId, float izh_a, float izh_b, float izh_c, float izh_d) {
	std::string funcName = "setNeuronParameters(\""+getGroupName(grpId)+"\")";
	UserErrors::assertTrue(carlsimState_==CONFIG_STATE, UserErrors::CAN_ONLY_BE_CALLED_IN_STATE, funcName, funcName, "CONFIG.");

	// set standard deviations of Izzy params to zero
	snn_->setNeuronParameters(grpId, izh_a, 0.0f, izh_b, 0.0f, izh_c, 0.0f, izh_d, 0.0f);
}

// set parameters for each neuronmodulator
void CARLsim::setNeuromodulator(int grpId, float baseDP, float tauDP, float base5HT, float tau5HT,
							   float baseACh, float tauACh, float baseNE, float tauNE) {
	std::string funcName = "setNeuromodulator(\""+getGroupName(grpId)+"\")";
	UserErrors::assertTrue(baseDP > 0, UserErrors::MUST_BE_POSITIVE, funcName);
	UserErrors::assertTrue(tauDP > 0, UserErrors::MUST_BE_POSITIVE, funcName);
	UserErrors::assertTrue(base5HT > 0, UserErrors::MUST_BE_POSITIVE, funcName);
	UserErrors::assertTrue(tau5HT > 0, UserErrors::MUST_BE_POSITIVE, funcName);
	UserErrors::assertTrue(baseACh > 0, UserErrors::MUST_BE_POSITIVE, funcName);
	UserErrors::assertTrue(tauACh > 0, UserErrors::MUST_BE_POSITIVE, funcName);
	UserErrors::assertTrue(baseNE > 0, UserErrors::MUST_BE_POSITIVE, funcName);
	UserErrors::assertTrue(tauNE > 0, UserErrors::MUST_BE_POSITIVE, funcName);
	UserErrors::assertTrue(carlsimState_==CONFIG_STATE, UserErrors::CAN_ONLY_BE_CALLED_IN_STATE, funcName, funcName, "CONFIG.");

	snn_->setNeuromodulator(grpId, baseDP, tauDP, base5HT, tau5HT, baseACh, tauACh, baseNE, tauNE);
}

void CARLsim::setNeuromodulator(int grpId,float tauDP, float tau5HT, float tauACh, float tauNE) {
	std::string funcName = "setNeuromodulator(\""+getGroupName(grpId)+"\")";
	UserErrors::assertTrue(tauDP > 0, UserErrors::MUST_BE_POSITIVE, funcName);
	UserErrors::assertTrue(tau5HT > 0, UserErrors::MUST_BE_POSITIVE, funcName);
	UserErrors::assertTrue(tauACh > 0, UserErrors::MUST_BE_POSITIVE, funcName);
	UserErrors::assertTrue(tauNE > 0, UserErrors::MUST_BE_POSITIVE, funcName);
	UserErrors::assertTrue(carlsimState_==CONFIG_STATE, UserErrors::CAN_ONLY_BE_CALLED_IN_STATE, funcName, funcName, "CONFIG.");

	snn_->setNeuromodulator(grpId, 1.0f, tauDP, 1.0f, tau5HT, 1.0f, tauACh, 1.0f, tauNE);
}

<<<<<<< HEAD
// set STDP, default, wrapper function
void CARLsim::setSTDP(int grpId, bool isSet, int configId) {
	setESTDP(grpId, isSet, configId);
}

// set STDP, custom, wrapper function
void CARLsim::setSTDP(int grpId, bool isSet, stdpType_t type, float alphaLTP, float tauLTP, float alphaLTD, float tauLTD, int configId) {
		setESTDP(grpId, isSet, type, alphaLTP, tauLTP, alphaLTD, tauLTD, configId);
}

// set ESTDP, default
void CARLsim::setESTDP(int grpId, bool isSet, int configId) {
	std::string funcName = "setESTDP(\""+getGroupName(grpId,configId)+"\")";
	UserErrors::assertTrue(carlsimState_==CONFIG_STATE, UserErrors::CAN_ONLY_BE_CALLED_IN_STATE, funcName, funcName, "CONFIG.");

	hasSetSTDPALL_ = grpId==ALL; // adding groups after this will not have conductances set

	if (isSet) { // enable STDP, use default values and type
		snn_->setESTDP(grpId, true, def_STDP_type_, def_STDP_alphaLTP_, def_STDP_tauLTP_, def_STDP_alphaLTD_, def_STDP_tauLTD_, configId);
	} else { // disable STDP
		snn_->setESTDP(grpId, false, UNKNOWN_STDP, 0.0f, 0.0f, 0.0f, 0.0f, configId);
	}
}

// set ESTDP, custom
void CARLsim::setESTDP(int grpId, bool isSet, stdpType_t type, float alphaLTP, float tauLTP, float alphaLTD, float tauLTD, int configId) {
	std::string funcName = "setESTDP(\""+getGroupName(grpId,configId)+","+stdpType_string[type]+"\")";
	UserErrors::assertTrue(type!=UNKNOWN_STDP, UserErrors::CANNOT_BE_UNKNOWN, funcName, "Mode");
	UserErrors::assertTrue(carlsimState_==CONFIG_STATE, UserErrors::CAN_ONLY_BE_CALLED_IN_STATE, funcName, funcName, "CONFIG.");

	hasSetSTDPALL_ = grpId==ALL; // adding groups after this will not have conductances set

	if (isSet) { // enable STDP, use custom values
		UserErrors::assertTrue(alphaLTP > 0, UserErrors::MUST_BE_POSITIVE, funcName);
		UserErrors::assertTrue(alphaLTD > 0, UserErrors::MUST_BE_POSITIVE, funcName);
		UserErrors::assertTrue(tauLTP > 0, UserErrors::MUST_BE_POSITIVE, funcName);
		UserErrors::assertTrue(tauLTD > 0, UserErrors::MUST_BE_POSITIVE, funcName);
		snn_->setESTDP(grpId, true, type, alphaLTP, tauLTP, alphaLTD, tauLTD, configId);
	} else { // disable STDP and DA-STDP as well
		snn_->setESTDP(grpId, false, UNKNOWN_STDP, 0.0f, 0.0f, 0.0f, 0.0f, configId);
	}
}

// set ISTDP, default
void CARLsim::setISTDP(int grpId, bool isSet, int configId) {
	std::string funcName = "setISTDP(\""+getGroupName(grpId,configId)+"\")";
=======
// set STDP, default
void CARLsim::setSTDP(int grpId, bool isSet) {
	std::string funcName = "setSTDP(\""+getGroupName(grpId)+"\")";
>>>>>>> fe473518
	UserErrors::assertTrue(carlsimState_==CONFIG_STATE, UserErrors::CAN_ONLY_BE_CALLED_IN_STATE, funcName, funcName, "CONFIG.");

	hasSetSTDPALL_ = grpId==ALL; // adding groups after this will not have conductances set

	if (isSet) { // enable STDP, use default values and type
<<<<<<< HEAD
		snn_->setISTDP(grpId, true, def_STDP_type_, def_STDP_betaLTP_, def_STDP_betaLTD_, def_STDP_lamda_, def_STDP_delta_, configId);
	} else { // disable STDP
		snn_->setISTDP(grpId, false, UNKNOWN_STDP, 0.0f, 0.0f, 0.0f, 0.0f, configId);
	}
}

// set ISTDP, custom
void CARLsim::setISTDP(int grpId, bool isSet, stdpType_t type, float betaLTP, float betaLTD, float lamda, float delta, int configId) {
	std::string funcName = "setISTDP(\""+getGroupName(grpId,configId)+","+stdpType_string[type]+"\")";
=======
		snn_->setSTDP(grpId, true, def_STDP_type_, def_STDP_alphaLTP_, def_STDP_tauLTP_, def_STDP_alphaLTD_,
			def_STDP_tauLTD_);
	} else { // disable STDP
		snn_->setSTDP(grpId, false, UNKNOWN_STDP, 0.0f, 0.0f, 0.0f, 0.0f);
	}
}

// set STDP, custom
void CARLsim::setSTDP(int grpId, bool isSet, stdpType_t type, float alphaLTP, float tauLTP, float alphaLTD,
		float tauLTD) {
	std::string funcName = "setSTDP(\""+getGroupName(grpId)+","+stdpType_string[type]+"\")";
>>>>>>> fe473518
	UserErrors::assertTrue(type!=UNKNOWN_STDP, UserErrors::CANNOT_BE_UNKNOWN, funcName, "Mode");
	UserErrors::assertTrue(carlsimState_==CONFIG_STATE, UserErrors::CAN_ONLY_BE_CALLED_IN_STATE, funcName, funcName, "CONFIG.");

	hasSetSTDPALL_ = grpId==ALL; // adding groups after this will not have conductances set

	if (isSet) { // enable STDP, use custom values
<<<<<<< HEAD
		UserErrors::assertTrue(betaLTP > 0, UserErrors::MUST_BE_POSITIVE, funcName);
		UserErrors::assertTrue(betaLTD > 0, UserErrors::MUST_BE_POSITIVE, funcName);
		UserErrors::assertTrue(lamda > 0, UserErrors::MUST_BE_POSITIVE, funcName);
		UserErrors::assertTrue(delta > 0, UserErrors::MUST_BE_POSITIVE, funcName);
		snn_->setISTDP(grpId, true, type, betaLTP, betaLTD, lamda, delta, configId);
	} else { // disable STDP and DA-STDP as well
		snn_->setISTDP(grpId, false, UNKNOWN_STDP, 0.0f, 0.0f, 0.0f, 0.0f, configId);
=======
		assert(tauLTP>0); // TODO make nice
		assert(tauLTD>0);
		snn_->setSTDP(grpId, true, type, alphaLTP, tauLTP, alphaLTD, tauLTD);
	} else { // disable STDP and DA-STDP as well
		snn_->setSTDP(grpId, false, UNKNOWN_STDP, 0.0f, 0.0f, 0.0f, 0.0f);
>>>>>>> fe473518
	}
}

// set STP, default
void CARLsim::setSTP(int grpId, bool isSet) {
	std::string funcName = "setSTP(\""+getGroupName(grpId)+"\")";
	UserErrors::assertTrue(carlsimState_==CONFIG_STATE, UserErrors::CAN_ONLY_BE_CALLED_IN_STATE, funcName, funcName, "CONFIG.");

	hasSetSTPALL_ = grpId==ALL; // adding groups after this will not have conductances set

	if (isSet) { // enable STDP, use default values
		UserErrors::assertTrue(isExcitatoryGroup(grpId) || isInhibitoryGroup(grpId), UserErrors::WRONG_NEURON_TYPE,
									funcName, "setSTP");

		if (isExcitatoryGroup(grpId))
			snn_->setSTP(grpId,true,def_STP_U_exc_,def_STP_tau_u_exc_,def_STP_tau_x_exc_);
		else if (isInhibitoryGroup(grpId))
			snn_->setSTP(grpId,true,def_STP_U_inh_,def_STP_tau_u_inh_,def_STP_tau_x_inh_);
		else {
			// some error message
		}
	} else { // disable STDP
		snn_->setSTP(grpId,false,0.0f,0.0f,0.0f);
	}
}

// set STP, custom
void CARLsim::setSTP(int grpId, bool isSet, float STP_U, float STP_tau_u, float STP_tau_x) {
	std::string funcName = "setSTP(\""+getGroupName(grpId)+"\")";
	UserErrors::assertTrue(carlsimState_==CONFIG_STATE, UserErrors::CAN_ONLY_BE_CALLED_IN_STATE, funcName, funcName, "CONFIG.");

	hasSetSTPALL_ = grpId==ALL; // adding groups after this will not have conductances set

	if (isSet) { // enable STDP, use default values
		UserErrors::assertTrue(isExcitatoryGroup(grpId) || isInhibitoryGroup(grpId), UserErrors::WRONG_NEURON_TYPE,
									funcName,"setSTP");

		snn_->setSTP(grpId,true,STP_U,STP_tau_u,STP_tau_x);
	} else { // disable STDP
		snn_->setSTP(grpId,false,0.0f,0.0f,0.0f);
	}
}

void CARLsim::setWeightAndWeightChangeUpdate(updateInterval_t updateWtInterval, updateInterval_t updateWtChangeInterval,
											 int tauWeightChange) {
	std::string funcName = "setWeightAndWeightChangeUpdate()";
	UserErrors::assertTrue(updateWtChangeInterval <= updateWtInterval, UserErrors::CANNOT_BE_LARGER, funcName);
	UserErrors::assertTrue(tauWeightChange > 0, UserErrors::MUST_BE_POSITIVE, funcName);
	UserErrors::assertTrue(carlsimState_==CONFIG_STATE, UserErrors::CAN_ONLY_BE_CALLED_IN_STATE, funcName, funcName, "CONFIG.");

	snn_->setWeightAndWeightChangeUpdate(updateWtInterval, updateWtChangeInterval, tauWeightChange);
}


// +++++++++ PUBLIC METHODS: RUNNING A SIMULATION +++++++++++++++++++++++++++++++++++++++++++++++++++++++++++++++++++ //

// run network with custom options
int CARLsim::runNetwork(int nSec, int nMsec, bool printRunSummary, bool copyState) {
	std::string funcName = "runNetwork()";
	UserErrors::assertTrue(carlsimState_ == SETUP_STATE || carlsimState_ == EXE_STATE,
				UserErrors::CAN_ONLY_BE_CALLED_IN_STATE, funcName, funcName, "SETUP or EXECUTION.");

	// run some checks before running network for the first time
	if (carlsimState_ != EXE_STATE) {
		// if user hasn't called setConductances, set to false and disp warning
		if (!hasSetConductances_) {
			userWarnings_.push_back("CARLsim::setConductances has not been called. Setting simulation mode to CUBA.");
		}

		// make sure user didn't provoque any user warnings
		handleUserWarnings();
	}

	carlsimState_ = EXE_STATE;

	return snn_->runNetwork(nSec, nMsec, printRunSummary, copyState);	
}

// setup network with custom options
void CARLsim::setupNetwork(bool removeTempMemory) {
	std::string funcName = "setupNetwork()";
	UserErrors::assertTrue(carlsimState_==CONFIG_STATE, UserErrors::CAN_ONLY_BE_CALLED_IN_STATE, funcName, funcName, "CONFIG.");

	carlsimState_ = SETUP_STATE;

	snn_->setupNetwork(removeTempMemory);
}

// +++++++++ PUBLIC METHODS: LOGGING / PLOTTING +++++++++++++++++++++++++++++++++++++++++++++++++++++++++++++++++++++ //

const FILE* CARLsim::getLogFpInf() { return snn_->getLogFpInf(); }
const FILE* CARLsim::getLogFpErr() { return snn_->getLogFpErr(); }
const FILE* CARLsim::getLogFpDeb() { return snn_->getLogFpDeb(); }
const FILE* CARLsim::getLogFpLog() { return snn_->getLogFpLog(); }

void CARLsim::saveSimulation(const std::string& fileName, bool saveSynapseInfo) {
	FILE* fpSave = fopen(fileName.c_str(),"wb");
	std::string funcName = "saveSimulation()";
	UserErrors::assertTrue(fpSave!=NULL,UserErrors::FILE_CANNOT_OPEN,fileName);
	UserErrors::assertTrue(carlsimState_ == SETUP_STATE || carlsimState_ == EXE_STATE,
					UserErrors::CAN_ONLY_BE_CALLED_IN_STATE, funcName, funcName, "SETUP or EXECUTION.");

	snn_->saveSimulation(fpSave,saveSynapseInfo);

	fclose(fpSave);
}

// set new file pointer for debug log file
void CARLsim::setLogDebugFp(FILE* fpLog) {
	UserErrors::assertTrue(fpLog!=NULL,UserErrors::CANNOT_BE_NULL,"setLogDebugFp","fpLog");

	snn_->setLogDebugFp(fpLog);
}

// set new file pointer for all files
void CARLsim::setLogsFp(FILE* fpInf, FILE* fpErr, FILE* fpDeb, FILE* fpLog) {
	UserErrors::assertTrue(loggerMode_==CUSTOM,UserErrors::MUST_BE_LOGGER_CUSTOM,"setLogsFp","Logger mode");

	snn_->setLogsFp(fpInf,fpErr,fpDeb,fpLog);
}


// +++++++++ PUBLIC METHODS: INTERACTING WITH A SIMULATION ++++++++++++++++++++++++++++++++++++++++++++++++++++++++++ //

// reads network state from file
void CARLsim::loadSimulation(FILE* fid) {
	std::string funcName = "loadSimulation()";
	UserErrors::assertTrue(carlsimState_==CONFIG_STATE, UserErrors::CAN_ONLY_BE_CALLED_IN_STATE, funcName, funcName, "CONFIG.");

	snn_->loadSimulation(fid);
}

void CARLsim::reassignFixedWeights(short int connectId, float weightMatrix[], int matrixSize) {
	std::string funcName = "reassignFixedWeights()";
	UserErrors::assertTrue(loggerMode_==CUSTOM,UserErrors::MUST_BE_LOGGER_CUSTOM,"setLogsFp","Logger mode");
	UserErrors::assertTrue(carlsimState_==SETUP_STATE, UserErrors::CAN_ONLY_BE_CALLED_IN_STATE, funcName, funcName, "SETUP.");

	snn_->reassignFixedWeights(connectId,weightMatrix,matrixSize);
}


// resets spike count for particular neuron group
void CARLsim::resetSpikeCntUtil(int grpId) {
	std::string funcName = "resetSpikeCntUtil()";
	UserErrors::assertTrue(false, UserErrors::IS_DEPRECATED, funcName);

	UserErrors::assertTrue(carlsimState_==SETUP_STATE||carlsimState_==EXE_STATE,
		UserErrors::CAN_ONLY_BE_CALLED_IN_STATE, funcName, funcName, "SETUP or EXECUTION.");

	snn_->resetSpikeCntUtil(grpId);
}

// resets spike counters
void CARLsim::resetSpikeCounter(int grpId) {
	std::string funcName = "resetSpikeCounter()";
	UserErrors::assertTrue(carlsimState_==SETUP_STATE||carlsimState_==EXE_STATE,
		UserErrors::CAN_ONLY_BE_CALLED_IN_STATE, funcName, funcName, "SETUP or EXECUTION.");

	snn_->resetSpikeCounter(grpId);
}

// set network monitor for a group
void CARLsim::setConnectionMonitor(int grpIdPre, int grpIdPost, ConnectionMonitor* connectionMon) {
	std::string funcName = "setConnectionMonitor(\""+getGroupName(grpIdPre)+"\",ConnectionMonitor*)";
	UserErrors::assertTrue(grpIdPre!=ALL, UserErrors::ALL_NOT_ALLOWED, funcName, "grpIdPre");	// groupId can't be ALL
	UserErrors::assertTrue(grpIdPost!=ALL, UserErrors::ALL_NOT_ALLOWED, funcName, "grpIdPost");	// groupId can't be ALL
	UserErrors::assertTrue(carlsimState_==CONFIG_STATE || carlsimState_==SETUP_STATE,
					UserErrors::CAN_ONLY_BE_CALLED_IN_STATE, funcName, funcName, "CONFIG or SETUP.");

	ConnectionMonitorCore* CMC = new ConnectionMonitorCore(this, connectionMon);
	connMon_.push_back(CMC);
	snn_->setConnectionMonitor(grpIdPre, grpIdPost, CMC);
}

// set group monitor for a group
void CARLsim::setGroupMonitor(int grpId, GroupMonitor* groupMon) {
	std::string funcName = "setGroupMonitor(\""+getGroupName(grpId)+"\",GroupMonitor*)";
	UserErrors::assertTrue(grpId!=ALL, UserErrors::ALL_NOT_ALLOWED, funcName, "grpId");		// groupId can't be ALL
	UserErrors::assertTrue(carlsimState_==CONFIG_STATE || carlsimState_==SETUP_STATE,
					UserErrors::CAN_ONLY_BE_CALLED_IN_STATE, funcName, funcName, "CONFIG or SETUP.");

	GroupMonitorCore* GMC = new GroupMonitorCore(this, groupMon);
	groupMon_.push_back(GMC);
	snn_->setGroupMonitor(grpId, GMC);
}

// sets a spike counter for a group
void CARLsim::setSpikeCounter(int grpId, int recordDur) {
	std::stringstream funcName;	funcName << "setSpikeCounter(" << grpId << "," << recordDur << ")";
	UserErrors::assertTrue(grpId!=ALL, UserErrors::ALL_NOT_ALLOWED, funcName.str(), "grpId");
	UserErrors::assertTrue(carlsimState_==CONFIG_STATE || carlsimState_==SETUP_STATE,
					UserErrors::CAN_ONLY_BE_CALLED_IN_STATE, funcName.str(), "CONFIG or SETUP.");

	snn_->setSpikeCounter(grpId,recordDur);
}

// sets up a spike generator
void CARLsim::setSpikeGenerator(int grpId, SpikeGenerator* spikeGen) {
	std::string funcName = "setSpikeGenerator(\""+getGroupName(grpId)+"\")";
	UserErrors::assertTrue(grpId!=ALL, UserErrors::ALL_NOT_ALLOWED, funcName, "grpId");		// groupId can't be ALL
	UserErrors::assertTrue(isPoissonGroup(grpId), UserErrors::WRONG_NEURON_TYPE, funcName, funcName);
	UserErrors::assertTrue(spikeGen!=NULL, UserErrors::CANNOT_BE_NULL, funcName);
	UserErrors::assertTrue(carlsimState_==CONFIG_STATE,	UserErrors::CAN_ONLY_BE_CALLED_IN_STATE, funcName, funcName, "CONFIG.");

	SpikeGeneratorCore* SGC = new SpikeGeneratorCore(this, spikeGen);
	spkGen_.push_back(SGC);
	snn_->setSpikeGenerator(grpId, SGC);
}

// set spike monitor for group and write spikes to file
SpikeMonitor* CARLsim::setSpikeMonitor(int grpId, const std::string& fname) {
	std::string funcName = "setSpikeMonitor(\""+getGroupName(grpId)+"\",\""+fname+"\")";
	UserErrors::assertTrue(grpId!=ALL, UserErrors::ALL_NOT_ALLOWED, funcName, "grpId");		// grpId can't be ALL
	UserErrors::assertTrue(grpId>=0, UserErrors::CANNOT_BE_NEGATIVE, funcName, "grpId"); // grpId can't be negative
	UserErrors::assertTrue(carlsimState_==CONFIG_STATE || carlsimState_==SETUP_STATE,
					UserErrors::CAN_ONLY_BE_CALLED_IN_STATE, funcName, funcName, "CONFIG or SETUP.");

	// empty string: use default name for binary file
#if (WIN32 || WIN64)
	std::string fileName = fname.empty() ? "NULL" : fname;
#else
	std::string fileName = fname.empty() ? "results/spk"+snn_->getGroupName(grpId)+".dat" : fname;
#endif

	FILE* fid;
	if (fileName=="NULL") {
		// user does not want a binary file created
		fid = NULL;
	} else {
		// try to open spike file
		fid = fopen(fileName.c_str(),"wb");
		if (fid==NULL) {
			// file could not be opened

			// default case: print error and exit
			std::string fileError = " Double-check file permissions and make sure directory exists.";
			UserErrors::assertTrue(false, UserErrors::FILE_CANNOT_OPEN, funcName, fileName, fileError);
		}
	}

	// return SpikeMonitor object
	return snn_->setSpikeMonitor(grpId, fid);
}

// assign spike rate to poisson group
void CARLsim::setSpikeRate(int grpId, PoissonRate* spikeRate, int refPeriod) {
	std::string funcName = "setSpikeRate()";
	UserErrors::assertTrue(carlsimState_==SETUP_STATE || carlsimState_==EXE_STATE,
					UserErrors::CAN_ONLY_BE_CALLED_IN_STATE, funcName, funcName, "SETUP or EXECUTION.");

	snn_->setSpikeRate(grpId, spikeRate, refPeriod);
}

// Resets either the neuronal firing rate information by setting resetFiringRate = true and/or the
// weight values back to their default values by setting resetWeights = true.
void CARLsim::updateNetwork(bool resetFiringInfo, bool resetWeights) {
	std::string funcName = "updateNetwork()";
	UserErrors::assertTrue(false, UserErrors::IS_DEPRECATED, funcName);

	UserErrors::assertTrue(carlsimState_==EXE_STATE, UserErrors::CAN_ONLY_BE_CALLED_IN_STATE, funcName, funcName, "EXECUTION.");

	snn_->updateNetwork(resetFiringInfo,resetWeights);
}

// function writes population weights from gIDpre to gIDpost to file fname in binary.
void CARLsim::writePopWeights(std::string fname, int gIDpre, int gIDpost) {
	std::string funcName = "writePopWeights("+fname+")";
	UserErrors::assertTrue(carlsimState_ == SETUP_STATE || carlsimState_ == EXE_STATE,
					UserErrors::CAN_ONLY_BE_CALLED_IN_STATE, funcName, funcName, "SETUP or EXECUTION.");

	snn_->writePopWeights(fname,gIDpre,gIDpost);
}



// +++++++++ PUBLIC METHODS: SETTERS / GETTERS ++++++++++++++++++++++++++++++++++++++++++++++++++++++++++++++++++++++ //

uint8_t* CARLsim::getDelays(int gIDpre, int gIDpost, int& Npre, int& Npost, uint8_t* delays) {
	std::string funcName = "getDelays()";
	UserErrors::assertTrue(carlsimState_ == SETUP_STATE || carlsimState_ == EXE_STATE,
					UserErrors::CAN_ONLY_BE_CALLED_IN_STATE, funcName, funcName, "SETUP or EXECUTION.");

	return snn_->getDelays(gIDpre,gIDpost,Npre,Npost,delays);
}

Grid3D CARLsim::getGroupGrid3D(int grpId) {
	std::stringstream funcName;	funcName << "getConnectInfo(" << grpId << ")";
	UserErrors::assertTrue(grpId!=ALL, UserErrors::ALL_NOT_ALLOWED, funcName.str(), "grpId");
	UserErrors::assertTrue(carlsimState_ == SETUP_STATE || carlsimState_ == EXE_STATE,
					UserErrors::CAN_ONLY_BE_CALLED_IN_STATE, funcName.str(), funcName.str(), "SETUP or EXECUTION.");
	UserErrors::assertTrue(grpId>=0 && grpId<getNumGroups(), UserErrors::MUST_BE_IN_RANGE, funcName.str(), 
		"grpId", "[0,getNumGroups()]");

	return snn_->getGroupGrid3D(grpId);
}

int CARLsim::getGroupId(std::string grpName) {
	std::string funcName = "getGroupId("+grpName+")";
	UserErrors::assertTrue(carlsimState_ == SETUP_STATE || carlsimState_ == EXE_STATE,
					UserErrors::CAN_ONLY_BE_CALLED_IN_STATE, funcName, funcName, "SETUP or EXECUTION.");

	return snn_->getGroupId(grpName);
}

std::string CARLsim::getGroupName(int grpId) {
	std::stringstream funcName; funcName << "getGroupName(" << grpId << ")";
	UserErrors::assertTrue(grpId>=-1, UserErrors::MUST_BE_IN_RANGE, funcName.str(), 
		"grpId", "[-1,getNumGroups()]");

	return snn_->getGroupName(grpId);
}

int CARLsim::getGroupStartNeuronId(int grpId) {
	std::stringstream funcName; funcName << "getGroupStartNeuronId(" << grpId << ")";
	UserErrors::assertTrue(carlsimState_ == SETUP_STATE || carlsimState_ == EXE_STATE,
					UserErrors::CAN_ONLY_BE_CALLED_IN_STATE, funcName.str(), funcName.str(), "SETUP or EXECUTION.");
	UserErrors::assertTrue(grpId>=0 && grpId<getNumGroups(), UserErrors::MUST_BE_IN_RANGE, funcName.str(), "grpId",
		"[0,getNumGroups()]");

	return snn_->getGroupStartNeuronId(grpId);
}

int CARLsim::getGroupEndNeuronId(int grpId) {
	std::stringstream funcName; funcName << "getGroupEndNeuronId(" << grpId << ")";
	UserErrors::assertTrue(carlsimState_ == SETUP_STATE || carlsimState_ == EXE_STATE,
					UserErrors::CAN_ONLY_BE_CALLED_IN_STATE, funcName.str(), funcName.str(), "SETUP or EXECUTION.");
	UserErrors::assertTrue(grpId>=0 && grpId<getNumGroups(), UserErrors::MUST_BE_IN_RANGE, funcName.str(), "grpId",
		"[0,getNumGroups()]");

	return snn_->getGroupEndNeuronId(grpId);
}

int CARLsim::getGroupNumNeurons(int grpId) {
	std::stringstream funcName; funcName << "getGroupNumNeurons(" << grpId << ")";
	UserErrors::assertTrue(grpId>=0 && grpId<getNumGroups(), UserErrors::MUST_BE_IN_RANGE, funcName.str(), "grpId",
		"[0,getNumGroups()]");

	return snn_->getGroupNumNeurons(grpId);
}

Point3D CARLsim::getNeuronLocation3D(int neurId) {
	std::stringstream funcName;	funcName << "getNeuronLocation3D(" << neurId << ")";
	UserErrors::assertTrue(neurId!=ALL, UserErrors::ALL_NOT_ALLOWED, funcName.str(), "neurId");
	UserErrors::assertTrue(neurId>=0 && neurId<getNumNeurons(), UserErrors::MUST_BE_IN_RANGE, funcName.str(), 
		"neurId", "[0,getNumNeurons()]");

	return snn_->getNeuronLocation3D(neurId);
}

Point3D CARLsim::getNeuronLocation3D(int grpId, int relNeurId) {
	std::stringstream funcName;	funcName << "getNeuronLocation3D(" << grpId << "," << relNeurId << ")";
	UserErrors::assertTrue(relNeurId!=ALL, UserErrors::ALL_NOT_ALLOWED, funcName.str(), "neurId");
	UserErrors::assertTrue(grpId>=0 && grpId<getNumGroups(), UserErrors::MUST_BE_IN_RANGE, funcName.str(), 
		"grpId", "[0,getNumGroups()]");
	UserErrors::assertTrue(relNeurId>=0 && relNeurId<getGroupNumNeurons(grpId), UserErrors::MUST_BE_IN_RANGE,
		funcName.str(), "relNeurId", "[0,getGroupNumNeurons()]");

	return snn_->getNeuronLocation3D(grpId, relNeurId);
}

int CARLsim::getNumConnections() { return snn_->getNumConnections(); }

int CARLsim::getNumGroups() { return snn_->getNumGroups(); }
int CARLsim::getNumNeurons() { return snn_->getNumNeurons(); }
int CARLsim::getNumNeuronsReg() { return snn_->getNumNeuronsReg(); }
int CARLsim::getNumNeuronsRegExc() { return snn_->getNumNeuronsRegExc(); }
int CARLsim::getNumNeuronsRegInh() { return snn_->getNumNeuronsRegInh(); }
int CARLsim::getNumNeuronsGen() { return snn_->getNumNeuronsGen(); }
int CARLsim::getNumNeuronsGenExc() { return snn_->getNumNeuronsGenExc(); }
int CARLsim::getNumNeuronsGenInh() { return snn_->getNumNeuronsGenInh(); }

int CARLsim::getNumPreSynapses() {
	std::string funcName = "getNumPreSynapses()";
	UserErrors::assertTrue(carlsimState_ == SETUP_STATE || carlsimState_ == EXE_STATE,
					UserErrors::CAN_ONLY_BE_CALLED_IN_STATE, funcName, funcName, "SETUP or EXECUTION.");

	return snn_->getNumPreSynapses();
}

int CARLsim::getNumSynapticConnections(short int connectionId) {
	std::stringstream funcName;	funcName << "getNumConnections(" << connectionId << ")";
	UserErrors::assertTrue(connectionId!=ALL, UserErrors::ALL_NOT_ALLOWED, funcName.str(), "connectionId");
	UserErrors::assertTrue(connectionId>=0 && connectionId<getNumConnections(), UserErrors::MUST_BE_IN_RANGE, 
		funcName.str(), "connectionId", "[0,getNumSynapticConnections()]");
	return snn_->getNumSynapticConnections(connectionId);
}
int CARLsim::getNumPostSynapses() {
	std::string funcName = "getNumPostSynapses()";
	UserErrors::assertTrue(carlsimState_ == SETUP_STATE || carlsimState_ == EXE_STATE,
					UserErrors::CAN_ONLY_BE_CALLED_IN_STATE, funcName, funcName, "SETUP or EXECUTION.");

	return snn_->getNumPostSynapses(); }


GroupSTDPInfo_t CARLsim::getGroupSTDPInfo(int grpId) {
	std::string funcName = "getGroupSTDPInfo()";
	//UserErrors::assertTrue(carlsimState_ == SETUP_STATE || carlsimState_ == EXE_STATE,
	//				UserErrors::CAN_ONLY_BE_CALLED_IN_STATE, funcName, "SETUP or EXECUTION.");

	return snn_->getGroupSTDPInfo(grpId);
}

GroupNeuromodulatorInfo_t CARLsim::getGroupNeuromodulatorInfo(int grpId) {
	std::string funcName = "getGroupNeuromodulatorInfo()";
	//UserErrors::assertTrue(carlsimState_ == SETUP_STATE || carlsimState_ == EXE_STATE,
	//				UserErrors::CAN_ONLY_BE_CALLED_IN_STATE, funcName, "SETUP or EXECUTION.");

	return snn_->getGroupNeuromodulatorInfo(grpId);
}

uint64_t CARLsim::getSimTime() { return snn_->getSimTime(); }
uint32_t CARLsim::getSimTimeSec() { return snn_->getSimTimeSec(); }
uint32_t CARLsim::getSimTimeMsec() { return snn_->getSimTimeMs(); }

// Writes weights from synaptic connections from gIDpre to gIDpost.  Returns a pointer to the weights
// and the size of the 1D array in size.
void CARLsim::getPopWeights(int gIDpre, int gIDpost, float*& weights, int& size) {
	std::string funcName = "getPopWeights()";
	UserErrors::assertTrue(carlsimState_ == SETUP_STATE || carlsimState_ == EXE_STATE,
					UserErrors::CAN_ONLY_BE_CALLED_IN_STATE, funcName, funcName, "SETUP or EXECUTION.");

	snn_->getPopWeights(gIDpre,gIDpost,weights,size);
}

int* CARLsim::getSpikeCntPtr(int grpId) {
	std::string funcName = "getSpikeCntPtr()";
	UserErrors::assertTrue(false, UserErrors::IS_DEPRECATED, funcName);

	UserErrors::assertTrue(carlsimState_==EXE_STATE, UserErrors::CAN_ONLY_BE_CALLED_IN_STATE, funcName, funcName, "EXECUTION.");

	return snn_->getSpikeCntPtr(grpId);
}

// get spiking information out for a given group
int* CARLsim::getSpikeCounter(int grpId) {
	std::stringstream funcName;	funcName << "getSpikeCounter(" << grpId << ")";
	UserErrors::assertTrue(grpId!=ALL, UserErrors::ALL_NOT_ALLOWED, funcName.str(), "grpId");
	UserErrors::assertTrue(carlsimState_==EXE_STATE, UserErrors::CAN_ONLY_BE_CALLED_IN_STATE, funcName.str(), 
		"EXECUTION.");

	return snn_->getSpikeCounter(grpId);
}

float* CARLsim::getWeightChanges(int gIDpre, int gIDpost, int& Npre, int& Npost, float* weightChanges) {
	std::string funcName = "getWeightChanges()";
	UserErrors::assertTrue(carlsimState_==EXE_STATE, UserErrors::CAN_ONLY_BE_CALLED_IN_STATE, funcName, funcName, "EXECUTION.");

	return snn_->getWeightChanges(gIDpre,gIDpost,Npre,Npost,weightChanges);
}

bool CARLsim::isExcitatoryGroup(int grpId) { return snn_->isExcitatoryGroup(grpId); }
bool CARLsim::isInhibitoryGroup(int grpId) { return snn_->isInhibitoryGroup(grpId); }
bool CARLsim::isPoissonGroup(int grpId) { return snn_->isPoissonGroup(grpId); }

// Sets enableGpuSpikeCntPtr to true or false.
void CARLsim::setCopyFiringStateFromGPU(bool enableGPUSpikeCntPtr) {
	std::string funcName = "setCopyFiringStateFromGPU()";
	UserErrors::assertTrue(false, UserErrors::IS_DEPRECATED, funcName);

	UserErrors::assertTrue(carlsimState_==EXE_STATE, UserErrors::CAN_ONLY_BE_CALLED_IN_STATE, funcName, funcName, "EXECUTION.");

	snn_->setCopyFiringStateFromGPU(enableGPUSpikeCntPtr);
}



// +++++++++ PUBLIC METHODS: SET DEFAULTS +++++++++++++++++++++++++++++++++++++++++++++++++++++++++++++++++++++++++++ //

// set default values for conductance decay times
void CARLsim::setDefaultConductanceTimeConstants(int tdAMPA, int trNMDA, int tdNMDA, int tdGABAa, int trGABAb,
int tdGABAb) {
	std::stringstream funcName;	funcName << "setDefaultConductanceTimeConstants(" << tdAMPA << "," << trNMDA <<
		"," << tdNMDA << "," << tdGABAa << "," << trGABAb << "," << tdGABAb << ")";
	UserErrors::assertTrue(tdAMPA>0, UserErrors::MUST_BE_POSITIVE, funcName.str(), "tdAMPA");
	UserErrors::assertTrue(trNMDA>=0, UserErrors::CANNOT_BE_NEGATIVE, funcName.str(), "trNMDA");
	UserErrors::assertTrue(tdNMDA>0, UserErrors::MUST_BE_POSITIVE, funcName.str(), "tdNMDA");
	UserErrors::assertTrue(tdGABAa>0, UserErrors::MUST_BE_POSITIVE, funcName.str(), "tdGABAa");
	UserErrors::assertTrue(trGABAb>=0, UserErrors::CANNOT_BE_NEGATIVE, funcName.str(), "trGABAb");
	UserErrors::assertTrue(tdGABAb>0, UserErrors::MUST_BE_POSITIVE, funcName.str(), "tdGABAb");
	UserErrors::assertTrue(trNMDA!=tdNMDA, UserErrors::CANNOT_BE_IDENTICAL, funcName.str(), "trNMDA and tdNMDA");
	UserErrors::assertTrue(trGABAb!=tdGABAb, UserErrors::CANNOT_BE_IDENTICAL, funcName.str(), "trGABAb and tdGABAb");
	UserErrors::assertTrue(carlsimState_==CONFIG_STATE, UserErrors::CAN_ONLY_BE_CALLED_IN_STATE, funcName.str(), 
		"CONFIG.");

	def_tdAMPA_  = tdAMPA;
	def_trNMDA_  = trNMDA;
	def_tdNMDA_  = tdNMDA;
	def_tdGABAa_ = tdGABAa;
	def_trGABAb_ = trGABAb;
	def_tdGABAb_ = tdGABAb;
}

void CARLsim::setDefaultHomeostasisParams(float homeoScale, float avgTimeScale) {
	std::string funcName = "setDefaultHomeostasisparams()";
	UserErrors::assertTrue(carlsimState_==CONFIG_STATE, UserErrors::CAN_ONLY_BE_CALLED_IN_STATE, funcName, funcName, "CONFIG.");
	assert(avgTimeScale>0); // TODO make nice

	def_homeo_scale_ = homeoScale;
	def_homeo_avgTimeScale_ = avgTimeScale;
}

void CARLsim::setDefaultSaveOptions(std::string fileName, bool saveSynapseInfo) {
	std::string funcName = "setDefaultSaveOptions()";
	UserErrors::assertTrue(carlsimState_==CONFIG_STATE, UserErrors::CAN_ONLY_BE_CALLED_IN_STATE, funcName, funcName, "CONFIG.");

	def_save_fileName_ = fileName;
	def_save_synapseInfo_ = saveSynapseInfo;

	// try to open save file to make sure we have permission (so the user immediately knows about the error and doesn't
	// have to wait until their simulation run has ended)
	FILE* fpTry = fopen(def_save_fileName_.c_str(),"wb");
	UserErrors::assertTrue(fpTry!=NULL,UserErrors::FILE_CANNOT_OPEN,"Default save file",def_save_fileName_);
	fclose(fpTry);
}

// wrapper function, set default values for E-STDP params
void CARLsim::setDefaultSTDPparams(float alphaLTP, float tauLTP, float alphaLTD, float tauLTD) {
	setDefaultESTDPparams(alphaLTP, tauLTP, alphaLTD, tauLTD);
}

// set default values for E-STDP params
void CARLsim::setDefaultESTDPparams(float alphaLTP, float tauLTP, float alphaLTD, float tauLTD) {
	std::string funcName = "setDefaultESTDPparams()";
	UserErrors::assertTrue(carlsimState_==CONFIG_STATE, UserErrors::CAN_ONLY_BE_CALLED_IN_STATE, funcName, funcName, "CONFIG.");
	UserErrors::assertTrue(alphaLTP > 0, UserErrors::MUST_BE_POSITIVE, funcName);
	UserErrors::assertTrue(alphaLTD > 0, UserErrors::MUST_BE_POSITIVE, funcName);
	UserErrors::assertTrue(tauLTP > 0, UserErrors::MUST_BE_POSITIVE, funcName);
	UserErrors::assertTrue(tauLTD > 0, UserErrors::MUST_BE_POSITIVE, funcName);
	def_STDP_alphaLTP_ = alphaLTP;
	def_STDP_tauLTP_ = tauLTP;
	def_STDP_alphaLTD_ = alphaLTD;
	def_STDP_tauLTD_ = tauLTD;
}

// set default values for I-STDP params
void CARLsim::setDefaultISTDPparams(float betaLTP, float betaLTD, float lamda, float delta) {
	std::string funcName = "setDefaultISTDPparams()";
	UserErrors::assertTrue(carlsimState_==CONFIG_STATE, UserErrors::CAN_ONLY_BE_CALLED_IN_STATE, funcName, funcName, "CONFIG.");
	UserErrors::assertTrue(betaLTP > 0, UserErrors::MUST_BE_POSITIVE, funcName);
	UserErrors::assertTrue(betaLTD > 0, UserErrors::MUST_BE_POSITIVE, funcName);
	UserErrors::assertTrue(lamda > 0, UserErrors::MUST_BE_POSITIVE, funcName);
	UserErrors::assertTrue(delta > 0, UserErrors::MUST_BE_POSITIVE, funcName);
	def_STDP_betaLTP_ = betaLTP;
	def_STDP_betaLTD_ = betaLTD;
	def_STDP_lamda_ = lamda;
	def_STDP_delta_ = delta;
}

// set default STP values for an EXCITATORY_NEURON or INHIBITORY_NEURON
void CARLsim::setDefaultSTPparams(int neurType, float STP_U, float STP_tau_u, float STP_tau_x) {
	std::string funcName = "setDefaultSTPparams()";
	UserErrors::assertTrue(neurType==EXCITATORY_NEURON || neurType==INHIBITORY_NEURON, UserErrors::WRONG_NEURON_TYPE,
									funcName);
	UserErrors::assertTrue(carlsimState_==CONFIG_STATE, UserErrors::CAN_ONLY_BE_CALLED_IN_STATE, funcName, funcName, "CONFIG.");

	assert(STP_tau_u>0.0f);
	assert(STP_tau_x>0.0f);

	switch (neurType) {
		case EXCITATORY_NEURON:
			def_STP_U_exc_ = STP_U;
			def_STP_tau_u_exc_ = STP_tau_u;
			def_STP_tau_x_exc_ = STP_tau_x;
			break;
		case INHIBITORY_NEURON:
			def_STP_U_inh_ = STP_U;
			def_STP_tau_u_inh_ = STP_tau_u;
			def_STP_tau_x_inh_ = STP_tau_x;
			break;
		default:
			// some error message instead of assert
			break;
	}
}


/// **************************************************************************************************************** ///
/// PRIVATE METHODS
/// **************************************************************************************************************** ///

// check whether grpId exists in grpIds_
bool CARLsim::existsGrpId(int grpId) {
	return std::find(grpIds_.begin(), grpIds_.end(), grpId)!=grpIds_.end();
}

// print all user warnings, continue only after user input
void CARLsim::handleUserWarnings() {
	if (userWarnings_.size()) {
		for (int i=0; i<userWarnings_.size(); i++)
			CARLSIM_WARN("runNetwork()",userWarnings_[i].c_str());

		fprintf(stdout,"Ignore warnings and continue? Y/n ");
		char ignoreWarn = std::cin.get();
		if (std::cin.fail() || ignoreWarn!='y' && ignoreWarn!='Y') {
			fprintf(stdout,"Exiting...\n");
			exit(1);
		}
	}
}

// print all simulation specs
void CARLsim::printSimulationSpecs() {
	if (simMode_==CPU_MODE) {
		fprintf(stdout,"CPU_MODE, enablePrint=%s, copyState=%s\n\n",enablePrint_?"on":"off",copyState_?"on":"off");
	} else {
		fprintf(stdout,"GPU_MODE, GPUid=%d, enablePrint=%s, copyState=%s\n\n",ithGPU_,enablePrint_?"on":"off",
					copyState_?"on":"off");
	}
}<|MERGE_RESOLUTION|>--- conflicted
+++ resolved
@@ -439,34 +439,33 @@
 	snn_->setNeuromodulator(grpId, 1.0f, tauDP, 1.0f, tau5HT, 1.0f, tauACh, 1.0f, tauNE);
 }
 
-<<<<<<< HEAD
 // set STDP, default, wrapper function
-void CARLsim::setSTDP(int grpId, bool isSet, int configId) {
-	setESTDP(grpId, isSet, configId);
+void CARLsim::setSTDP(int grpId, bool isSet) {
+	setESTDP(grpId, isSet);
 }
 
 // set STDP, custom, wrapper function
-void CARLsim::setSTDP(int grpId, bool isSet, stdpType_t type, float alphaLTP, float tauLTP, float alphaLTD, float tauLTD, int configId) {
-		setESTDP(grpId, isSet, type, alphaLTP, tauLTP, alphaLTD, tauLTD, configId);
+void CARLsim::setSTDP(int grpId, bool isSet, stdpType_t type, float alphaLTP, float tauLTP, float alphaLTD, float tauLTD) {
+		setESTDP(grpId, isSet, type, alphaLTP, tauLTP, alphaLTD, tauLTD);
 }
 
 // set ESTDP, default
-void CARLsim::setESTDP(int grpId, bool isSet, int configId) {
-	std::string funcName = "setESTDP(\""+getGroupName(grpId,configId)+"\")";
+void CARLsim::setESTDP(int grpId, bool isSet) {
+	std::string funcName = "setESTDP(\""+getGroupName(grpId)+"\")";
 	UserErrors::assertTrue(carlsimState_==CONFIG_STATE, UserErrors::CAN_ONLY_BE_CALLED_IN_STATE, funcName, funcName, "CONFIG.");
 
 	hasSetSTDPALL_ = grpId==ALL; // adding groups after this will not have conductances set
 
 	if (isSet) { // enable STDP, use default values and type
-		snn_->setESTDP(grpId, true, def_STDP_type_, def_STDP_alphaLTP_, def_STDP_tauLTP_, def_STDP_alphaLTD_, def_STDP_tauLTD_, configId);
+		snn_->setESTDP(grpId, true, def_STDP_type_, def_STDP_alphaLTP_, def_STDP_tauLTP_, def_STDP_alphaLTD_, def_STDP_tauLTD_);
 	} else { // disable STDP
-		snn_->setESTDP(grpId, false, UNKNOWN_STDP, 0.0f, 0.0f, 0.0f, 0.0f, configId);
+		snn_->setESTDP(grpId, false, UNKNOWN_STDP, 0.0f, 0.0f, 0.0f, 0.0f);
 	}
 }
 
 // set ESTDP, custom
-void CARLsim::setESTDP(int grpId, bool isSet, stdpType_t type, float alphaLTP, float tauLTP, float alphaLTD, float tauLTD, int configId) {
-	std::string funcName = "setESTDP(\""+getGroupName(grpId,configId)+","+stdpType_string[type]+"\")";
+void CARLsim::setESTDP(int grpId, bool isSet, stdpType_t type, float alphaLTP, float tauLTP, float alphaLTD, float tauLTD) {
+	std::string funcName = "setESTDP(\""+getGroupName(grpId)+","+stdpType_string[type]+"\")";
 	UserErrors::assertTrue(type!=UNKNOWN_STDP, UserErrors::CANNOT_BE_UNKNOWN, funcName, "Mode");
 	UserErrors::assertTrue(carlsimState_==CONFIG_STATE, UserErrors::CAN_ONLY_BE_CALLED_IN_STATE, funcName, funcName, "CONFIG.");
 
@@ -477,69 +476,42 @@
 		UserErrors::assertTrue(alphaLTD > 0, UserErrors::MUST_BE_POSITIVE, funcName);
 		UserErrors::assertTrue(tauLTP > 0, UserErrors::MUST_BE_POSITIVE, funcName);
 		UserErrors::assertTrue(tauLTD > 0, UserErrors::MUST_BE_POSITIVE, funcName);
-		snn_->setESTDP(grpId, true, type, alphaLTP, tauLTP, alphaLTD, tauLTD, configId);
+		snn_->setESTDP(grpId, true, type, alphaLTP, tauLTP, alphaLTD, tauLTD);
 	} else { // disable STDP and DA-STDP as well
-		snn_->setESTDP(grpId, false, UNKNOWN_STDP, 0.0f, 0.0f, 0.0f, 0.0f, configId);
+		snn_->setESTDP(grpId, false, UNKNOWN_STDP, 0.0f, 0.0f, 0.0f, 0.0f);
 	}
 }
 
 // set ISTDP, default
-void CARLsim::setISTDP(int grpId, bool isSet, int configId) {
-	std::string funcName = "setISTDP(\""+getGroupName(grpId,configId)+"\")";
-=======
-// set STDP, default
-void CARLsim::setSTDP(int grpId, bool isSet) {
-	std::string funcName = "setSTDP(\""+getGroupName(grpId)+"\")";
->>>>>>> fe473518
+void CARLsim::setISTDP(int grpId, bool isSet) {
+	std::string funcName = "setISTDP(\""+getGroupName(grpId)+"\")";
 	UserErrors::assertTrue(carlsimState_==CONFIG_STATE, UserErrors::CAN_ONLY_BE_CALLED_IN_STATE, funcName, funcName, "CONFIG.");
 
 	hasSetSTDPALL_ = grpId==ALL; // adding groups after this will not have conductances set
 
 	if (isSet) { // enable STDP, use default values and type
-<<<<<<< HEAD
-		snn_->setISTDP(grpId, true, def_STDP_type_, def_STDP_betaLTP_, def_STDP_betaLTD_, def_STDP_lamda_, def_STDP_delta_, configId);
+		snn_->setISTDP(grpId, true, def_STDP_type_, def_STDP_betaLTP_, def_STDP_betaLTD_, def_STDP_lamda_, def_STDP_delta_);
 	} else { // disable STDP
-		snn_->setISTDP(grpId, false, UNKNOWN_STDP, 0.0f, 0.0f, 0.0f, 0.0f, configId);
+		snn_->setISTDP(grpId, false, UNKNOWN_STDP, 0.0f, 0.0f, 0.0f, 0.0f);
 	}
 }
 
 // set ISTDP, custom
-void CARLsim::setISTDP(int grpId, bool isSet, stdpType_t type, float betaLTP, float betaLTD, float lamda, float delta, int configId) {
-	std::string funcName = "setISTDP(\""+getGroupName(grpId,configId)+","+stdpType_string[type]+"\")";
-=======
-		snn_->setSTDP(grpId, true, def_STDP_type_, def_STDP_alphaLTP_, def_STDP_tauLTP_, def_STDP_alphaLTD_,
-			def_STDP_tauLTD_);
-	} else { // disable STDP
-		snn_->setSTDP(grpId, false, UNKNOWN_STDP, 0.0f, 0.0f, 0.0f, 0.0f);
-	}
-}
-
-// set STDP, custom
-void CARLsim::setSTDP(int grpId, bool isSet, stdpType_t type, float alphaLTP, float tauLTP, float alphaLTD,
-		float tauLTD) {
-	std::string funcName = "setSTDP(\""+getGroupName(grpId)+","+stdpType_string[type]+"\")";
->>>>>>> fe473518
+void CARLsim::setISTDP(int grpId, bool isSet, stdpType_t type, float betaLTP, float betaLTD, float lamda, float delta) {
+	std::string funcName = "setISTDP(\""+getGroupName(grpId)+stdpType_string[type]+"\")";
 	UserErrors::assertTrue(type!=UNKNOWN_STDP, UserErrors::CANNOT_BE_UNKNOWN, funcName, "Mode");
 	UserErrors::assertTrue(carlsimState_==CONFIG_STATE, UserErrors::CAN_ONLY_BE_CALLED_IN_STATE, funcName, funcName, "CONFIG.");
 
 	hasSetSTDPALL_ = grpId==ALL; // adding groups after this will not have conductances set
 
 	if (isSet) { // enable STDP, use custom values
-<<<<<<< HEAD
 		UserErrors::assertTrue(betaLTP > 0, UserErrors::MUST_BE_POSITIVE, funcName);
 		UserErrors::assertTrue(betaLTD > 0, UserErrors::MUST_BE_POSITIVE, funcName);
 		UserErrors::assertTrue(lamda > 0, UserErrors::MUST_BE_POSITIVE, funcName);
 		UserErrors::assertTrue(delta > 0, UserErrors::MUST_BE_POSITIVE, funcName);
-		snn_->setISTDP(grpId, true, type, betaLTP, betaLTD, lamda, delta, configId);
+		snn_->setISTDP(grpId, true, type, betaLTP, betaLTD, lamda, delta);
 	} else { // disable STDP and DA-STDP as well
-		snn_->setISTDP(grpId, false, UNKNOWN_STDP, 0.0f, 0.0f, 0.0f, 0.0f, configId);
-=======
-		assert(tauLTP>0); // TODO make nice
-		assert(tauLTD>0);
-		snn_->setSTDP(grpId, true, type, alphaLTP, tauLTP, alphaLTD, tauLTD);
-	} else { // disable STDP and DA-STDP as well
-		snn_->setSTDP(grpId, false, UNKNOWN_STDP, 0.0f, 0.0f, 0.0f, 0.0f);
->>>>>>> fe473518
+		snn_->setISTDP(grpId, false, UNKNOWN_STDP, 0.0f, 0.0f, 0.0f, 0.0f);
 	}
 }
 
@@ -899,6 +871,8 @@
 
 	return snn_->getNeuronLocation3D(grpId, relNeurId);
 }
+
+int CARLsim::getNumConfigurations() { return nConfig_; }
 
 int CARLsim::getNumConnections() { return snn_->getNumConnections(); }
 
