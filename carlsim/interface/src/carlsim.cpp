--- conflicted
+++ resolved
@@ -772,8 +772,10 @@
 		fid = NULL;
 	} else {
 		// try to open spike file
-		if (fileName  == "default")
+		if (fileName == "default")
 			fileName = "results/conn_" + snn_->getGroupName(grpIdPre) + "_" + snn_->getGroupName(grpIdPost) + ".dat";
+		else
+			fileName = fname;
 
 		fid = fopen(fileName.c_str(),"wb");
 		if (fid == NULL) {
@@ -828,8 +830,10 @@
 		fid = NULL;
 	} else {
 		// try to open spike file
-		if (fileName  == "default")
+		if (fileName == "default")
 			fileName = "results/grp_" + snn_->getGroupName(grpId) + ".dat";
+		else
+			fileName = fname;
 
 		fid = fopen(fileName.c_str(),"wb");
 		if (fid == NULL) {
@@ -876,17 +880,6 @@
 	UserErrors::assertTrue(carlsimState_==CONFIG_STATE || carlsimState_==SETUP_STATE,
 					UserErrors::CAN_ONLY_BE_CALLED_IN_STATE, funcName, funcName, "CONFIG or SETUP.");
 
-<<<<<<< HEAD
-=======
-	// empty string: use default name for binary file
-#if (WIN32 || WIN64)
-	// \TODO make default path for Windows platform
-	std::string fileName = fname.empty() ? "NULL" : fname;
-#else
-	std::string fileName = fname.empty() ? "results/spk_"+snn_->getGroupName(grpId)+".dat" : fname;
-#endif
-
->>>>>>> 6542d45a
 	FILE* fid;
 	std::string fileName = fname;
 	std::transform(fileName.begin(), fileName.end(), fileName.begin(), ::tolower);
@@ -895,8 +888,10 @@
 		fid = NULL;
 	} else {
 		// try to open spike file
-		if (fileName  == "default")
-			fileName = "results/spk" + snn_->getGroupName(grpId) + ".dat";
+		if (fileName == "default")
+			fileName = "results/spk_" + snn_->getGroupName(grpId) + ".dat";
+		else
+			fileName = fname;
 
 		fid = fopen(fileName.c_str(),"wb");
 		if (fid == NULL) {
