--- conflicted
+++ resolved
@@ -445,13 +445,8 @@
 }
 
 // set STDP, custom, wrapper function
-<<<<<<< HEAD
 void CARLsim::setSTDP(int grpId, bool isSet, stdpType_t type, float alphaLTP, float tauLTP, float alphaLTD, float tauLTD) {
-		setESTDP(grpId, isSet, type, alphaLTP, tauLTP, alphaLTD, tauLTD);
-=======
-void CARLsim::setSTDP(int grpId, bool isSet, stdpType_t type, float alphaLTP, float tauLTP, float alphaLTD, float tauLTD, int configId) {
-	setESTDP(grpId, isSet, type, HebbianCurve(alphaLTP, tauLTP, alphaLTD, tauLTD), configId);
->>>>>>> 4cd3fd64
+		setESTDP(grpId, isSet, type, HebbianCurve(alphaLTP, tauLTP, alphaLTD, tauLTD));
 }
 
 // set ESTDP, default
@@ -462,61 +457,39 @@
 	hasSetSTDPALL_ = grpId==ALL; // adding groups after this will not have conductances set
 
 	if (isSet) { // enable STDP, use default values and type
-<<<<<<< HEAD
-		snn_->setESTDP(grpId, true, def_STDP_type_, def_STDP_alphaLTP_, def_STDP_tauLTP_, def_STDP_alphaLTD_, def_STDP_tauLTD_);
+		snn_->setESTDP(grpId, true, def_STDP_type_, HEBBIAN, def_STDP_alphaLTP_, def_STDP_tauLTP_, def_STDP_alphaLTD_, def_STDP_tauLTD_, 0.0f);
 	} else { // disable STDP
-		snn_->setESTDP(grpId, false, UNKNOWN_STDP, 0.0f, 0.0f, 0.0f, 0.0f);
-	}
-}
-
-// set ESTDP, custom
-void CARLsim::setESTDP(int grpId, bool isSet, stdpType_t type, float alphaLTP, float tauLTP, float alphaLTD, float tauLTD) {
+		snn_->setESTDP(grpId, false, UNKNOWN_STDP, UNKNOWN_CURVE, 0.0f, 1.0f, 0.0f, 1.0f, 0.0f);
+	}
+}
+
+// set ESTDP by stdp curve
+void CARLsim::setESTDP(int grpId, bool isSet, stdpType_t type, HebbianCurve curve) {
 	std::string funcName = "setESTDP(\""+getGroupName(grpId)+","+stdpType_string[type]+"\")";
-=======
-		snn_->setESTDP(grpId, true, def_STDP_type_, HEBBIAN, def_STDP_alphaLTP_, def_STDP_tauLTP_, def_STDP_alphaLTD_, def_STDP_tauLTD_, 0.0f, configId);
-	} else { // disable STDP
-		snn_->setESTDP(grpId, false, UNKNOWN_STDP, UNKNOWN_CURVE, 0.0f, 1.0f, 0.0f, 1.0f, 0.0f, configId);
+	UserErrors::assertTrue(type!=UNKNOWN_STDP, UserErrors::CANNOT_BE_UNKNOWN, funcName, "Mode");
+	UserErrors::assertTrue(carlsimState_==CONFIG_STATE, UserErrors::CAN_ONLY_BE_CALLED_IN_STATE, funcName, funcName, "CONFIG.");
+
+	hasSetSTDPALL_ = grpId==ALL; // adding groups after this will not have conductances set
+
+	if (isSet) { // enable STDP, use custom values
+		snn_->setESTDP(grpId, true, type, curve.stdpCurve, curve.alphaLTP, curve.tauLTP, curve.alphaLTD, curve.tauLTD, 0.0f);
+	} else { // disable STDP and DA-STDP as well
+		snn_->setESTDP(grpId, false, UNKNOWN_STDP, UNKNOWN_CURVE, 0.0f, 1.0f, 0.0f, 1.0f, 0.0f);
 	}
 }
 
 // set ESTDP by stdp curve
-void CARLsim::setESTDP(int grpId, bool isSet, stdpType_t type, HebbianCurve curve, int configId) {
-	std::string funcName = "setESTDP(\""+getGroupName(grpId,configId)+","+stdpType_string[type]+"\")";
->>>>>>> 4cd3fd64
+void CARLsim::setESTDP(int grpId, bool isSet, stdpType_t type, HalfHebbianCurve curve) {
+	std::string funcName = "setESTDP(\""+getGroupName(grpId)+","+stdpType_string[type]+"\")";
 	UserErrors::assertTrue(type!=UNKNOWN_STDP, UserErrors::CANNOT_BE_UNKNOWN, funcName, "Mode");
 	UserErrors::assertTrue(carlsimState_==CONFIG_STATE, UserErrors::CAN_ONLY_BE_CALLED_IN_STATE, funcName, funcName, "CONFIG.");
 
 	hasSetSTDPALL_ = grpId==ALL; // adding groups after this will not have conductances set
 
 	if (isSet) { // enable STDP, use custom values
-<<<<<<< HEAD
-		UserErrors::assertTrue(alphaLTP > 0, UserErrors::MUST_BE_POSITIVE, funcName);
-		UserErrors::assertTrue(alphaLTD > 0, UserErrors::MUST_BE_POSITIVE, funcName);
-		UserErrors::assertTrue(tauLTP > 0, UserErrors::MUST_BE_POSITIVE, funcName);
-		UserErrors::assertTrue(tauLTD > 0, UserErrors::MUST_BE_POSITIVE, funcName);
-		snn_->setESTDP(grpId, true, type, alphaLTP, tauLTP, alphaLTD, tauLTD);
+		snn_->setESTDP(grpId, true, type, curve.stdpCurve, curve.alphaLTP, curve.tauLTP, curve.alphaLTD, curve.tauLTD, curve.gama);
 	} else { // disable STDP and DA-STDP as well
-		snn_->setESTDP(grpId, false, UNKNOWN_STDP, 0.0f, 0.0f, 0.0f, 0.0f);
-=======
-		snn_->setESTDP(grpId, true, type, curve.stdpCurve, curve.alphaLTP, curve.tauLTP, curve.alphaLTD, curve.tauLTD, 0.0f, configId);
-	} else { // disable STDP and DA-STDP as well
-		snn_->setESTDP(grpId, false, UNKNOWN_STDP, UNKNOWN_CURVE, 0.0f, 1.0f, 0.0f, 1.0f, 0.0f, configId);
-	}
-}
-
-// set ESTDP by stdp curve
-void CARLsim::setESTDP(int grpId, bool isSet, stdpType_t type, HalfHebbianCurve curve, int configId) {
-	std::string funcName = "setESTDP(\""+getGroupName(grpId,configId)+","+stdpType_string[type]+"\")";
-	UserErrors::assertTrue(type!=UNKNOWN_STDP, UserErrors::CANNOT_BE_UNKNOWN, funcName, "Mode");
-	UserErrors::assertTrue(carlsimState_==CONFIG_STATE, UserErrors::CAN_ONLY_BE_CALLED_IN_STATE, funcName, funcName, "CONFIG.");
-
-	hasSetSTDPALL_ = grpId==ALL; // adding groups after this will not have conductances set
-
-	if (isSet) { // enable STDP, use custom values
-		snn_->setESTDP(grpId, true, type, curve.stdpCurve, curve.alphaLTP, curve.tauLTP, curve.alphaLTD, curve.tauLTD, curve.gama, configId);
-	} else { // disable STDP and DA-STDP as well
-		snn_->setESTDP(grpId, false, UNKNOWN_STDP, UNKNOWN_CURVE, 0.0f, 1.0f, 0.0f, 1.0f, 0.0f, configId);
->>>>>>> 4cd3fd64
+		snn_->setESTDP(grpId, false, UNKNOWN_STDP, UNKNOWN_CURVE, 0.0f, 1.0f, 0.0f, 1.0f, 0.0f);
 	}
 }
 
@@ -528,76 +501,54 @@
 	hasSetSTDPALL_ = grpId==ALL; // adding groups after this will not have conductances set
 
 	if (isSet) { // enable STDP, use default values and type
-<<<<<<< HEAD
-		snn_->setISTDP(grpId, true, def_STDP_type_, def_STDP_betaLTP_, def_STDP_betaLTD_, def_STDP_lamda_, def_STDP_delta_);
+		snn_->setISTDP(grpId, true, def_STDP_type_, CONSTANT_SYMMETRIC, def_STDP_betaLTP_, def_STDP_betaLTD_, def_STDP_lamda_, def_STDP_delta_);
 	} else { // disable STDP
-		snn_->setISTDP(grpId, false, UNKNOWN_STDP, 0.0f, 0.0f, 0.0f, 0.0f);
-	}
-}
-
-// set ISTDP, custom
-void CARLsim::setISTDP(int grpId, bool isSet, stdpType_t type, float betaLTP, float betaLTD, float lamda, float delta) {
-	std::string funcName = "setISTDP(\""+getGroupName(grpId)+stdpType_string[type]+"\")";
-=======
-		snn_->setISTDP(grpId, true, def_STDP_type_, CONSTANT_SYMMETRIC, def_STDP_betaLTP_, def_STDP_betaLTD_, def_STDP_lamda_, def_STDP_delta_, configId);
-	} else { // disable STDP
-		snn_->setISTDP(grpId, false, UNKNOWN_STDP, UNKNOWN_CURVE, 0.0f, 0.0f, 1.0f, 1.0f, configId);
+		snn_->setISTDP(grpId, false, UNKNOWN_STDP, UNKNOWN_CURVE, 0.0f, 0.0f, 1.0f, 1.0f);
 	}
 }
 
 // set ISTDP by stdp curve
-void CARLsim::setISTDP(int grpId, bool isSet, stdpType_t type, AntiHebbianCurve curve, int configId) {
-	std::string funcName = "setISTDP(\""+getGroupName(grpId,configId)+","+stdpType_string[type]+"\")";
+void CARLsim::setISTDP(int grpId, bool isSet, stdpType_t type, AntiHebbianCurve curve) {
+	std::string funcName = "setISTDP(\""+getGroupName(grpId)+","+stdpType_string[type]+"\")";
 	UserErrors::assertTrue(type!=UNKNOWN_STDP, UserErrors::CANNOT_BE_UNKNOWN, funcName, "Mode");
 	UserErrors::assertTrue(carlsimState_==CONFIG_STATE, UserErrors::CAN_ONLY_BE_CALLED_IN_STATE, funcName, funcName, "CONFIG.");
 
 	hasSetSTDPALL_ = grpId==ALL; // adding groups after this will not have conductances set
 
 	if (isSet) { // enable STDP, use custom values
-		snn_->setISTDP(grpId, true, type, curve.stdpCurve, curve.alphaLTP, curve.alphaLTD, curve.tauLTP, curve.tauLTD, configId);
+		snn_->setISTDP(grpId, true, type, curve.stdpCurve, curve.alphaLTP, curve.alphaLTD, curve.tauLTP, curve.tauLTD);
 	} else { // disable STDP and DA-STDP as well
-		snn_->setISTDP(grpId, false, UNKNOWN_STDP, UNKNOWN_CURVE, 0.0f, 0.0f, 1.0f, 1.0f, configId);
+		snn_->setISTDP(grpId, false, UNKNOWN_STDP, UNKNOWN_CURVE, 0.0f, 0.0f, 1.0f, 1.0f);
 	}
 }
 
 // set ISTDP by stdp curve
-void CARLsim::setISTDP(int grpId, bool isSet, stdpType_t type, ConstantSymmetricCurve curve, int configId) {
-	std::string funcName = "setISTDP(\""+getGroupName(grpId,configId)+","+stdpType_string[type]+"\")";
+void CARLsim::setISTDP(int grpId, bool isSet, stdpType_t type, ConstantSymmetricCurve curve) {
+	std::string funcName = "setISTDP(\""+getGroupName(grpId)+","+stdpType_string[type]+"\")";
 	UserErrors::assertTrue(type!=UNKNOWN_STDP, UserErrors::CANNOT_BE_UNKNOWN, funcName, "Mode");
 	UserErrors::assertTrue(carlsimState_==CONFIG_STATE, UserErrors::CAN_ONLY_BE_CALLED_IN_STATE, funcName, funcName, "CONFIG.");
 
 	hasSetSTDPALL_ = grpId==ALL; // adding groups after this will not have conductances set
 
 	if (isSet) { // enable STDP, use custom values
-		snn_->setISTDP(grpId, true, type, curve.stdpCurve, curve.betaLTP, curve.betaLTD, curve.lamda, curve.delta, configId);
+		snn_->setISTDP(grpId, true, type, curve.stdpCurve, curve.betaLTP, curve.betaLTD, curve.lamda, curve.delta);
 	} else { // disable STDP and DA-STDP as well
-		snn_->setISTDP(grpId, false, UNKNOWN_STDP, UNKNOWN_CURVE, 0.0f, 0.0f, 1.0f, 1.0f, configId);
+		snn_->setISTDP(grpId, false, UNKNOWN_STDP, UNKNOWN_CURVE, 0.0f, 0.0f, 1.0f, 1.0f);
 	}
 }
 
 // set ISTDP by stdp curve
-void CARLsim::setISTDP(int grpId, bool isSet, stdpType_t type, LinearSymmetricCurve curve, int configId) {
-	std::string funcName = "setISTDP(\""+getGroupName(grpId,configId)+","+stdpType_string[type]+"\")";
->>>>>>> 4cd3fd64
+void CARLsim::setISTDP(int grpId, bool isSet, stdpType_t type, LinearSymmetricCurve curve) {
+	std::string funcName = "setISTDP(\""+getGroupName(grpId)+","+stdpType_string[type]+"\")";
 	UserErrors::assertTrue(type!=UNKNOWN_STDP, UserErrors::CANNOT_BE_UNKNOWN, funcName, "Mode");
 	UserErrors::assertTrue(carlsimState_==CONFIG_STATE, UserErrors::CAN_ONLY_BE_CALLED_IN_STATE, funcName, funcName, "CONFIG.");
 
 	hasSetSTDPALL_ = grpId==ALL; // adding groups after this will not have conductances set
 
 	if (isSet) { // enable STDP, use custom values
-<<<<<<< HEAD
-		UserErrors::assertTrue(betaLTP > 0, UserErrors::MUST_BE_POSITIVE, funcName);
-		UserErrors::assertTrue(betaLTD > 0, UserErrors::MUST_BE_POSITIVE, funcName);
-		UserErrors::assertTrue(lamda > 0, UserErrors::MUST_BE_POSITIVE, funcName);
-		UserErrors::assertTrue(delta > 0, UserErrors::MUST_BE_POSITIVE, funcName);
-		snn_->setISTDP(grpId, true, type, betaLTP, betaLTD, lamda, delta);
+		snn_->setISTDP(grpId, true, type, curve.stdpCurve, curve.betaLTP, curve.betaLTD, curve.lamda, curve.delta);
 	} else { // disable STDP and DA-STDP as well
-		snn_->setISTDP(grpId, false, UNKNOWN_STDP, 0.0f, 0.0f, 0.0f, 0.0f);
-=======
-		snn_->setISTDP(grpId, true, type, curve.stdpCurve, curve.betaLTP, curve.betaLTD, curve.lamda, curve.delta, configId);
-	} else { // disable STDP and DA-STDP as well
-		snn_->setISTDP(grpId, false, UNKNOWN_STDP, UNKNOWN_CURVE, 0.0f, 0.0f, 1.0f, 1.0f, configId);
->>>>>>> 4cd3fd64
+		snn_->setISTDP(grpId, false, UNKNOWN_STDP, UNKNOWN_CURVE, 0.0f, 0.0f, 1.0f, 1.0f);
 	}
 }
 
