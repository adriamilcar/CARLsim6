/*
 * Copyright (c) 2014 Regents of the University of California. All rights reserved.
 *
 * Redistribution and use in source and binary forms, with or without
 * modification, are permitted provided that the following conditions
 * are met:
 *
 * 1. Redistributions of source code must retain the above copyright
 *    notice, this list of conditions and the following disclaimer.
 *
 * 2. Redistributions in binary form must reproduce the above copyright
 *    notice, this list of conditions and the following disclaimer in the
 *    documentation and/or other materials provided with the distribution.
 *
 * 3. The names of its contributors may not be used to endorse or promote
 *    products derived from this software without specific prior written
 *    permission.
 *
 * THIS SOFTWARE IS PROVIDED BY THE COPYRIGHT HOLDERS AND CONTRIBUTORS
 * "AS IS" AND ANY EXPRESS OR IMPLIED WARRANTIES, INCLUDING, BUT NOT
 * LIMITED TO, THE IMPLIED WARRANTIES OF MERCHANTABILITY AND FITNESS FOR
 * A PARTICULAR PURPOSE ARE DISCLAIMED. IN NO EVENT SHALL THE COPYRIGHT OWNER OR
 * CONTRIBUTORS BE LIABLE FOR ANY DIRECT, INDIRECT, INCIDENTAL, SPECIAL,
 * EXEMPLARY, OR CONSEQUENTIAL DAMAGES (INCLUDING, BUT NOT LIMITED TO,
 * PROCUREMENT OF SUBSTITUTE GOODS OR SERVICES; LOSS OF USE, DATA, OR
 * PROFITS; OR BUSINESS INTERRUPTION) HOWEVER CAUSED AND ON ANY THEORY OF
 * LIABILITY, WHETHER IN CONTRACT, STRICT LIABILITY, OR TORT (INCLUDING
 * NEGLIGENCE OR OTHERWISE) ARISING IN ANY WAY OUT OF THE USE OF THIS
 * SOFTWARE, EVEN IF ADVISED OF THE POSSIBILITY OF SUCH DAMAGE.
 *
 * *********************************************************************************************** *
 * CARLsim
 * created by: 		(MDR) Micah Richert, (JN) Jayram M. Nageswaran
 * maintained by:	(MA) Mike Avery <averym@uci.edu>, (MB) Michael Beyeler <mbeyeler@uci.edu>,
 *					(KDC) Kristofor Carlson <kdcarlso@uci.edu>
 *					(TSC) Ting-Shuo Chou <tingshuc@uci.edu>
 *
 * CARLsim available from http://socsci.uci.edu/~jkrichma/CARLsim/
 * Ver 2/21/2014
 */

#include <carlsim.h>
#include <user_errors.h>
#include <callback_core.h>

#include <iostream>		// std::cout, std::endl
#include <sstream>		// std::stringstream
#include <algorithm>	// std::find

#include <connection_monitor_core.h>



#include <snn.h>

// includes for mkdir
#if CREATE_SPIKEDIR_IF_NOT_EXISTS
	#if (WIN32 || WIN64)
	#else
		#include <sys/stat.h>
		#include <errno.h>
		#include <libgen.h>
	#endif
#endif

// NOTE: Conceptual code documentation should go in carlsim.h. Do not include extensive high-level documentation here,
// but do document your code.
/// **************************************************************************************************************** ///
/// INIT STATIC PROPERTIES
/// **************************************************************************************************************** ///
bool CARLsim::gpuAllocation[MAX_NUM_CUDA_DEVICES] = {false};
std::string CARLsim::gpuOccupiedBy[MAX_NUM_CUDA_DEVICES];

#if (WIN32 || WIN64)
HANDLE CARLsim::gpuAllocationLock = CreateMutex(NULL, FALSE, NULL);
#else
pthread_mutex_t CARLsim::gpuAllocationLock = PTHREAD_MUTEX_INITIALIZER;
#endif
/// **************************************************************************************************************** ///
/// CONSTRUCTOR / DESTRUCTOR
/// **************************************************************************************************************** ///

// constructor
CARLsim::CARLsim(const std::string& netName, simMode_t simMode, loggerMode_t loggerMode, int ithGPU,
						int randSeed)
{
	netName_ 					= netName;
	simMode_ 					= simMode;
	loggerMode_ 				= loggerMode;
	ithGPU_ 					= ithGPU;
	randSeed_					= randSeed;
	enablePrint_ = false;
	copyState_ = false;

	numConnections_				= 0;

	hasSetHomeoALL_ 			= false;
	hasSetHomeoBaseFiringALL_ 	= false;
	hasSetSTDPALL_ 				= false;
	hasSetSTPALL_ 				= false;
	hasSetConductances_			= false;
	carlsimState_				= CONFIG_STATE;

	snn_ = NULL;

	CARLsimInit(); // move everything else out of constructor
}

CARLsim::~CARLsim() {
	// save simulation
	if (carlsimState_ == SETUP_STATE || carlsimState_ == EXE_STATE)
		saveSimulation(def_save_fileName_,def_save_synapseInfo_);

	// deallocate all dynamically allocated structures
	for (int i=0; i<groupMon_.size(); i++) {
		if (groupMon_[i]!=NULL)
			delete groupMon_[i];
		groupMon_[i]=NULL;
	}
	for (int i=0; i<connMon_.size(); i++) {
		if (connMon_[i]!=NULL)
			delete connMon_[i];
		connMon_[i]=NULL;
	}
	for (int i=0; i<spkGen_.size(); i++) {
		if (spkGen_[i]!=NULL)
			delete spkGen_[i];
		spkGen_[i]=NULL;
	}
	for (int i=0; i<connGen_.size(); i++) {
		if (connGen_[i]!=NULL)
			delete connGen_[i];
		connGen_[i]=NULL;
	}
	if (snn_!=NULL)
		delete snn_;
	snn_=NULL;

#if (WIN32 || WIN64)
	if (simMode_ == GPU_MODE) {
		WaitForSingleObject(gpuAllocationLock, INFINITE);
		gpuAllocation[ithGPU_] = false;
		ReleaseMutex(gpuAllocationLock);
	}
#else // linux
	if (simMode_ == GPU_MODE) {
		pthread_mutex_lock(&gpuAllocationLock);
		gpuAllocation[ithGPU_] = false;
		pthread_mutex_unlock(&gpuAllocationLock);
	}
#endif
}

// unsafe computations that would otherwise go in constructor
void CARLsim::CARLsimInit() {
	bool gpuAllocationResult = false;
	std::string funcName = "CARLsimInit()";

	UserErrors::assertTrue(simMode_!=UNKNOWN_SIM,UserErrors::CANNOT_BE_UNKNOWN,"CARLsim()","Simulation mode");
	UserErrors::assertTrue(loggerMode_!=UNKNOWN_LOGGER,UserErrors::CANNOT_BE_UNKNOWN,"CARLsim()","Logger mode");

	// Allocate GPU
	if (simMode_ == GPU_MODE) {
		if (ithGPU_ >= MAX_NUM_CUDA_DEVICES || ithGPU_ < 0) {
			CARLSIM_ERROR(funcName.c_str(), "Maximum number of GPUs supported by CARLsim is 8");
			exit(EXIT_FAILURE); // abort
		}
#if (WIN32 || WIN64)
		WaitForSingleObject(gpuAllocationLock, INFINITE);
		if (!gpuAllocation[ithGPU_]) {
			gpuAllocation[ithGPU_] = true;
			gpuAllocationResult = true;
			gpuOccupiedBy[ithGPU_] = netName_;
		}
		ReleaseMutex(gpuAllocationLock);
#else
		pthread_mutex_lock(&gpuAllocationLock);
		if (!gpuAllocation[ithGPU_]) {
			gpuAllocation[ithGPU_] = true;
			gpuAllocationResult = true;
			gpuOccupiedBy[ithGPU_] = netName_;
		}
		pthread_mutex_unlock(&gpuAllocationLock);
#endif
		if (!gpuAllocationResult) {
			std::string errorMsg = "GPU Allocation Conflict, GPU has been occupied by CARLsim object " + gpuOccupiedBy[ithGPU_];
			CARLSIM_ERROR(funcName.c_str(), errorMsg.c_str());
			exit(EXIT_FAILURE); // abort
		}
	}

	snn_ = new CpuSNN(netName_, simMode_, loggerMode_, ithGPU_, randSeed_);

	// set default time constants for synaptic current decay
	// TODO: add ref
	setDefaultConductanceTimeConstants(5, 0, 150, 6, 0, 150);

	// set default values for STDP params
	// TODO: add ref
	// TODO: make STDP type part of default func
	def_STDP_type_      = STANDARD;
	setDefaultESTDPparams(0.001f, 20.0f, 0.0012f, 20.0f);
	setDefaultISTDPparams(0.001f, 0.0012f, 12.0f, 40.0f);

	// set default values for STP params
	// TODO: add ref
	setDefaultSTPparams(EXCITATORY_NEURON, 0.2f, 20.0f, 700.0f);
	setDefaultSTPparams(INHIBITORY_NEURON, 0.5f, 1000.0f, 800.0f);

	// set default homeostasis params
	// Ref: Carlson, et al. (2013). Proc. of IJCNN 2013.
	setDefaultHomeostasisParams(0.1f, 10.0f);

	// set default save sim params
	// TODO: when we run executable from local dir, put save file in results/
	setDefaultSaveOptions("results/sim_"+netName_+".dat",false);
}



/// **************************************************************************************************************** ///
/// PUBLIC METHODS
/// **************************************************************************************************************** ///

// +++++++++ PUBLIC METHODS: SETTING UP A SIMULATION ++++++++++++++++++++++++++++++++++++++++++++++++++++++++++++++++ //

// Connects a presynaptic to a postsynaptic group using one of the primitive types
short int CARLsim::connect(int grpId1, int grpId2, const std::string& connType, const RangeWeight& wt, float connProb,
		const RangeDelay& delay, const RadiusRF& radRF, bool synWtType, float mulSynFast, float mulSynSlow) {
	std::string funcName = "connect(\""+getGroupName(grpId1)+"\",\""+getGroupName(grpId2)+"\")";
	std::stringstream grpId1str; grpId1str << "Group Id " << grpId1;
	std::stringstream grpId2str; grpId2str << "Group Id " << grpId2;
	UserErrors::assertTrue(grpId1!=ALL, UserErrors::ALL_NOT_ALLOWED, funcName, grpId1str.str()); // grpId can't be ALL
	UserErrors::assertTrue(grpId2!=ALL, UserErrors::ALL_NOT_ALLOWED, funcName, grpId2str.str());
	UserErrors::assertTrue(!isPoissonGroup(grpId2), UserErrors::WRONG_NEURON_TYPE, funcName, grpId2str.str() +
		" is PoissonGroup, connect");
	UserErrors::assertTrue(wt.max>=0, UserErrors::CANNOT_BE_NEGATIVE, funcName, "wt.max");
	UserErrors::assertTrue(wt.min>=0, UserErrors::CANNOT_BE_NEGATIVE, funcName, "wt.min");
	UserErrors::assertTrue(wt.init>=0, UserErrors::CANNOT_BE_NEGATIVE, funcName, "wt.init");
	UserErrors::assertTrue(synWtType==SYN_PLASTIC || synWtType==SYN_FIXED && wt.init==wt.max,
		UserErrors::MUST_BE_IDENTICAL, funcName, "For fixed synapses, initWt and maxWt");
	UserErrors::assertTrue(delay.min>0, UserErrors::MUST_BE_POSITIVE, funcName, "delay.min");
	UserErrors::assertTrue(radRF.radX!=0 || radRF.radY!=0 || radRF.radZ!=0, UserErrors::CANNOT_BE_ZERO, funcName,
		"Receptive field radius");
	UserErrors::assertTrue(connType.compare("one-to-one")!=0
		|| connType.compare("one-to-one")==0 && radRF.radX<=0 && radRF.radY<=0 && radRF.radZ<=0,
		UserErrors::CANNOT_BE_LARGER, funcName, "Receptive field radius", "zero for type \"one-to-one\".");
	UserErrors::assertTrue(carlsimState_==CONFIG_STATE, UserErrors::CAN_ONLY_BE_CALLED_IN_STATE, funcName, funcName, "CONFIG.");

	// TODO: enable support for non-zero min
	if (fabs(wt.min)>1e-15) {
		std::cerr << funcName << ": " << wt << ". Non-zero minimum weights are not yet supported.\n" << std::endl;
		assert(false);
	}

	return snn_->connect(grpId1, grpId2, connType, wt.init, wt.max, connProb, delay.min, delay.max,
		radRF.radX, radRF.radY, radRF.radZ, mulSynFast,	mulSynSlow, synWtType);
}

// custom connectivity profile
short int CARLsim::connect(int grpId1, int grpId2, ConnectionGenerator* conn, bool synWtType, int maxM, int maxPreM) {
	std::string funcName = "connect(\""+getGroupName(grpId1)+"\",\""+getGroupName(grpId2)+"\")";
	std::stringstream grpId1str; grpId1str << ". Group Id " << grpId1;
	std::stringstream grpId2str; grpId2str << ". Group Id " << grpId2;
	UserErrors::assertTrue(grpId1!=ALL, UserErrors::ALL_NOT_ALLOWED, funcName, grpId1str.str()); // grpId can't be ALL
	UserErrors::assertTrue(grpId2!=ALL, UserErrors::ALL_NOT_ALLOWED, funcName, grpId2str.str());
	UserErrors::assertTrue(!isPoissonGroup(grpId2), UserErrors::WRONG_NEURON_TYPE, funcName, grpId2str.str() +
		" is PoissonGroup, connect");
	UserErrors::assertTrue(conn!=NULL, UserErrors::CANNOT_BE_NULL, funcName);
	UserErrors::assertTrue(carlsimState_==CONFIG_STATE, UserErrors::CAN_ONLY_BE_CALLED_IN_STATE, funcName, funcName, "CONFIG.");

	// TODO: check for sign of weights
	ConnectionGeneratorCore* CGC = new ConnectionGeneratorCore(this, conn);
	connGen_.push_back(CGC);
	return snn_->connect(grpId1, grpId2, CGC, 1.0f, 1.0f, synWtType, maxM, maxPreM);
}

// custom connectivity profile
short int CARLsim::connect(int grpId1, int grpId2, ConnectionGenerator* conn, float mulSynFast, float mulSynSlow,
						bool synWtType, int maxM, int maxPreM) {
	std::string funcName = "connect(\""+getGroupName(grpId1)+"\",\""+getGroupName(grpId2)+"\")";
	std::stringstream grpId1str; grpId1str << ". Group Id " << grpId1;
	std::stringstream grpId2str; grpId2str << ". Group Id " << grpId2;
	UserErrors::assertTrue(grpId1!=ALL, UserErrors::ALL_NOT_ALLOWED, funcName, grpId1str.str()); // grpId can't be ALL
	UserErrors::assertTrue(grpId2!=ALL, UserErrors::ALL_NOT_ALLOWED, funcName, grpId2str.str());
	UserErrors::assertTrue(!isPoissonGroup(grpId2), UserErrors::WRONG_NEURON_TYPE, funcName, grpId2str.str() +
		" is PoissonGroup, connect");
	UserErrors::assertTrue(conn!=NULL, UserErrors::CANNOT_BE_NULL, funcName);
	UserErrors::assertTrue(carlsimState_==CONFIG_STATE, UserErrors::CAN_ONLY_BE_CALLED_IN_STATE, funcName, funcName, "CONFIG.");
	assert(++numConnections_ <= MAX_nConnections);

	ConnectionGeneratorCore* CGC = new ConnectionGeneratorCore(this, conn);
	connGen_.push_back(CGC);
	return snn_->connect(grpId1, grpId2, CGC, mulSynFast, mulSynSlow, synWtType,
		maxM, maxPreM);
}

// create group of Izhikevich spiking neurons on 1D grid
int CARLsim::createGroup(const std::string& grpName, int nNeur, int neurType) {
	return createGroup(grpName, Grid3D(nNeur,1,1), neurType);
}

// create group of Izhikevich spiking neurons on 3D grid
int CARLsim::createGroup(const std::string& grpName, const Grid3D& grid, int neurType) {
	std::string funcName = "createGroup(\""+grpName+"\")";
	UserErrors::assertTrue(carlsimState_==CONFIG_STATE, UserErrors::CAN_ONLY_BE_CALLED_IN_STATE, funcName, funcName, "CONFIG.");
	UserErrors::assertTrue(grid.x>0, UserErrors::CANNOT_BE_NEGATIVE, funcName, "grid.x");
	UserErrors::assertTrue(grid.y>0, UserErrors::CANNOT_BE_NEGATIVE, funcName, "grid.y");
	UserErrors::assertTrue(grid.z>0, UserErrors::CANNOT_BE_NEGATIVE, funcName, "grid.z");

	// if user has called any set functions with grpId=ALL, and is now adding another group, previously set properties
	// will not apply to newly added group
	if (hasSetSTPALL_)
		userWarnings_.push_back("Make sure to call setSTP on group "+grpName);
	if (hasSetSTDPALL_)
		userWarnings_.push_back("Make sure to call setSTDP on group "+grpName);
	if (hasSetHomeoALL_)
		userWarnings_.push_back("Make sure to call setHomeostasis on group "+grpName);
	if (hasSetHomeoBaseFiringALL_)
		userWarnings_.push_back("Make sure to call setHomeoBaseFiringRate on group "+grpName);

	int grpId = snn_->createGroup(grpName.c_str(),grid,neurType);
	grpIds_.push_back(grpId); // keep track of all groups

	return grpId;
}

// create group of spike generators on 1D grid
int CARLsim::createSpikeGeneratorGroup(const std::string& grpName, int nNeur, int neurType) {
	return createSpikeGeneratorGroup(grpName, Grid3D(nNeur,1,1), neurType);
}

// create group of spike generators on 3D grid
int CARLsim::createSpikeGeneratorGroup(const std::string& grpName, const Grid3D& grid, int neurType) {
	std::string funcName = "createSpikeGeneratorGroup(\""+grpName+"\")";
	UserErrors::assertTrue(carlsimState_==CONFIG_STATE, UserErrors::CAN_ONLY_BE_CALLED_IN_STATE, funcName, funcName, "CONFIG.");
	UserErrors::assertTrue(grid.x>0, UserErrors::CANNOT_BE_NEGATIVE, funcName, "grid.x");
	UserErrors::assertTrue(grid.y>0, UserErrors::CANNOT_BE_NEGATIVE, funcName, "grid.y");
	UserErrors::assertTrue(grid.z>0, UserErrors::CANNOT_BE_NEGATIVE, funcName, "grid.z");

	int grpId = snn_->createSpikeGeneratorGroup(grpName.c_str(),grid,neurType);
	grpIds_.push_back(grpId); // keep track of all groups

	return grpId;
}


// set conductance values, use defaults
void CARLsim::setConductances(bool isSet) {
	std::stringstream funcName; funcName << "setConductances(" << isSet << ")";
	UserErrors::assertTrue(carlsimState_==CONFIG_STATE, UserErrors::CAN_ONLY_BE_CALLED_IN_STATE, funcName.str(),
		funcName.str(), "CONFIG.");
	hasSetConductances_ = true;

	if (isSet) { // enable conductances, use default values
		snn_->setConductances(true,def_tdAMPA_,0,def_tdNMDA_,def_tdGABAa_,0,def_tdGABAb_);
	} else { // disable conductances
		snn_->setConductances(false,0,0,0,0,0,0);
	}

}

// set conductances values, custom
void CARLsim::setConductances(bool isSet, int tdAMPA, int tdNMDA, int tdGABAa, int tdGABAb) {
	std::stringstream funcName; funcName << "setConductances(" << isSet << "," << tdAMPA << "," << tdNMDA << ","
		<< tdGABAa << "," << tdGABAb << ")";
	UserErrors::assertTrue(!isSet||tdAMPA>0, UserErrors::MUST_BE_POSITIVE, funcName.str(), "tdAMPA");
	UserErrors::assertTrue(!isSet||tdNMDA>0, UserErrors::MUST_BE_POSITIVE, funcName.str(), "tdNMDA");
	UserErrors::assertTrue(!isSet||tdGABAa>0, UserErrors::MUST_BE_POSITIVE, funcName.str(), "tdGABAa");
	UserErrors::assertTrue(!isSet||tdGABAb>0, UserErrors::MUST_BE_POSITIVE, funcName.str(), "trGABAb");
	UserErrors::assertTrue(carlsimState_==CONFIG_STATE, UserErrors::CAN_ONLY_BE_CALLED_IN_STATE, funcName.str(),
		funcName.str(),"CONFIG.");
	hasSetConductances_ = true;

	if (isSet) { // enable conductances, use custom values
		snn_->setConductances(true,tdAMPA,0,tdNMDA,tdGABAa,0,tdGABAb);
	} else { // disable conductances
		snn_->setConductances(false,0,0,0,0,0,0);
	}
}

// set conductances values, custom
void CARLsim::setConductances(bool isSet, int tdAMPA, int trNMDA, int tdNMDA, int tdGABAa, int trGABAb, int tdGABAb) {
	std::stringstream funcName; funcName << "setConductances(" << isSet << "," << tdAMPA << "," << trNMDA << "," <<
		tdNMDA << "," << tdGABAa << "," << trGABAb << "," << tdGABAb << ")";
	UserErrors::assertTrue(!isSet||tdAMPA>0, UserErrors::MUST_BE_POSITIVE, funcName.str(), "tdAMPA");
	UserErrors::assertTrue(!isSet||trNMDA>=0, UserErrors::CANNOT_BE_NEGATIVE, funcName.str(), "trNMDA");
	UserErrors::assertTrue(!isSet||tdNMDA>0, UserErrors::MUST_BE_POSITIVE, funcName.str(), "tdNMDA");
	UserErrors::assertTrue(!isSet||tdGABAa>0, UserErrors::MUST_BE_POSITIVE, funcName.str(), "tdGABAa");
	UserErrors::assertTrue(!isSet||trGABAb>=0, UserErrors::CANNOT_BE_NEGATIVE, funcName.str(), "trGABAb");
	UserErrors::assertTrue(!isSet||tdGABAb>0, UserErrors::MUST_BE_POSITIVE, funcName.str(), "trGABAb");
	UserErrors::assertTrue(trNMDA!=tdNMDA, UserErrors::CANNOT_BE_IDENTICAL, funcName.str(), "trNMDA and tdNMDA");
	UserErrors::assertTrue(trGABAb!=tdGABAb, UserErrors::CANNOT_BE_IDENTICAL, funcName.str(), "trGABAb and tdGABAb");
	UserErrors::assertTrue(carlsimState_==CONFIG_STATE, UserErrors::CAN_ONLY_BE_CALLED_IN_STATE, funcName.str(), 
		funcName.str(), "CONFIG.");
	hasSetConductances_ = true;

	if (isSet) { // enable conductances, use custom values
		snn_->setConductances(true,tdAMPA,trNMDA,tdNMDA,tdGABAa,trGABAb,tdGABAb);
	} else { // disable conductances
		snn_->setConductances(false,0,0,0,0,0,0);
	}
}

// set default homeostasis params
void CARLsim::setHomeostasis(int grpId, bool isSet) {
	std::string funcName = "setHomeostasis(\""+getGroupName(grpId)+"\")";
	UserErrors::assertTrue(carlsimState_==CONFIG_STATE, UserErrors::CAN_ONLY_BE_CALLED_IN_STATE, funcName, funcName, "CONFIG.");

	hasSetHomeoALL_ = grpId==ALL; // adding groups after this will not have homeostasis set

	if (isSet) { // enable homeostasis, use default values
		snn_->setHomeostasis(grpId,true,def_homeo_scale_,def_homeo_avgTimeScale_);
		if (grpId!=ALL && hasSetHomeoBaseFiringALL_)
			userWarnings_.push_back("Make sure to call setHomeoBaseFiringRate on group "
										+ getGroupName(grpId));
	} else { // disable conductances
		snn_->setHomeostasis(grpId,false,0.0f,0.0f);
	}
}

// set custom homeostasis params for group
void CARLsim::setHomeostasis(int grpId, bool isSet, float homeoScale, float avgTimeScale) {
	std::string funcName = "setHomeostasis(\""+getGroupName(grpId)+"\")";
	UserErrors::assertTrue(carlsimState_==CONFIG_STATE, UserErrors::CAN_ONLY_BE_CALLED_IN_STATE, funcName, funcName, "CONFIG.");

	hasSetHomeoALL_ = grpId==ALL; // adding groups after this will not have homeostasis set

	if (isSet) { // enable homeostasis, use default values
		snn_->setHomeostasis(grpId,true,homeoScale,avgTimeScale);
		if (grpId!=ALL && hasSetHomeoBaseFiringALL_)
			userWarnings_.push_back("Make sure to call setHomeoBaseFiringRate on group "
										+ getGroupName(grpId));
	} else { // disable conductances
		snn_->setHomeostasis(grpId,false,0.0f,0.0f);
	}
}

// set a homeostatic target firing rate (enforced through homeostatic synaptic scaling)
void CARLsim::setHomeoBaseFiringRate(int grpId, float baseFiring, float baseFiringSD) {
	std::string funcName = "setHomeoBaseFiringRate(\""+getGroupName(grpId)+"\")";
	UserErrors::assertTrue(carlsimState_==CONFIG_STATE, UserErrors::CAN_ONLY_BE_CALLED_IN_STATE, funcName, funcName, "CONFIG.");

	hasSetHomeoBaseFiringALL_ = grpId; // adding groups after this will not have base firing set

	snn_->setHomeoBaseFiringRate(grpId, baseFiring, baseFiringSD);
}

// set neuron parameters for Izhikevich neuron, with standard deviations
void CARLsim::setNeuronParameters(int grpId, float izh_a, float izh_a_sd, float izh_b, float izh_b_sd,
							 		float izh_c, float izh_c_sd, float izh_d, float izh_d_sd) {
	std::string funcName = "setNeuronParameters(\""+getGroupName(grpId)+"\")";
	UserErrors::assertTrue(carlsimState_==CONFIG_STATE, UserErrors::CAN_ONLY_BE_CALLED_IN_STATE, funcName, funcName, "CONFIG.");

	// wrapper identical to core func
	snn_->setNeuronParameters(grpId, izh_a, izh_a_sd, izh_b, izh_b_sd, izh_c, izh_c_sd, izh_d, izh_d_sd);
}

// set neuron parameters for Izhikevich neuron
void CARLsim::setNeuronParameters(int grpId, float izh_a, float izh_b, float izh_c, float izh_d) {
	std::string funcName = "setNeuronParameters(\""+getGroupName(grpId)+"\")";
	UserErrors::assertTrue(carlsimState_==CONFIG_STATE, UserErrors::CAN_ONLY_BE_CALLED_IN_STATE, funcName, funcName, "CONFIG.");

	// set standard deviations of Izzy params to zero
	snn_->setNeuronParameters(grpId, izh_a, 0.0f, izh_b, 0.0f, izh_c, 0.0f, izh_d, 0.0f);
}

// set parameters for each neuronmodulator
void CARLsim::setNeuromodulator(int grpId, float baseDP, float tauDP, float base5HT, float tau5HT,
							   float baseACh, float tauACh, float baseNE, float tauNE) {
	std::string funcName = "setNeuromodulator(\""+getGroupName(grpId)+"\")";
	UserErrors::assertTrue(baseDP > 0, UserErrors::MUST_BE_POSITIVE, funcName);
	UserErrors::assertTrue(tauDP > 0, UserErrors::MUST_BE_POSITIVE, funcName);
	UserErrors::assertTrue(base5HT > 0, UserErrors::MUST_BE_POSITIVE, funcName);
	UserErrors::assertTrue(tau5HT > 0, UserErrors::MUST_BE_POSITIVE, funcName);
	UserErrors::assertTrue(baseACh > 0, UserErrors::MUST_BE_POSITIVE, funcName);
	UserErrors::assertTrue(tauACh > 0, UserErrors::MUST_BE_POSITIVE, funcName);
	UserErrors::assertTrue(baseNE > 0, UserErrors::MUST_BE_POSITIVE, funcName);
	UserErrors::assertTrue(tauNE > 0, UserErrors::MUST_BE_POSITIVE, funcName);
	UserErrors::assertTrue(carlsimState_==CONFIG_STATE, UserErrors::CAN_ONLY_BE_CALLED_IN_STATE, funcName, funcName, "CONFIG.");

	snn_->setNeuromodulator(grpId, baseDP, tauDP, base5HT, tau5HT, baseACh, tauACh, baseNE, tauNE);
}

void CARLsim::setNeuromodulator(int grpId,float tauDP, float tau5HT, float tauACh, float tauNE) {
	std::string funcName = "setNeuromodulator(\""+getGroupName(grpId)+"\")";
	UserErrors::assertTrue(tauDP > 0, UserErrors::MUST_BE_POSITIVE, funcName);
	UserErrors::assertTrue(tau5HT > 0, UserErrors::MUST_BE_POSITIVE, funcName);
	UserErrors::assertTrue(tauACh > 0, UserErrors::MUST_BE_POSITIVE, funcName);
	UserErrors::assertTrue(tauNE > 0, UserErrors::MUST_BE_POSITIVE, funcName);
	UserErrors::assertTrue(carlsimState_==CONFIG_STATE, UserErrors::CAN_ONLY_BE_CALLED_IN_STATE, funcName, funcName, "CONFIG.");

	snn_->setNeuromodulator(grpId, 1.0f, tauDP, 1.0f, tau5HT, 1.0f, tauACh, 1.0f, tauNE);
}

// set STDP, default, wrapper function
void CARLsim::setSTDP(int grpId, bool isSet) {
	setESTDP(grpId, isSet);
}

// set STDP, custom, wrapper function
void CARLsim::setSTDP(int grpId, bool isSet, stdpType_t type, float alphaLTP, float tauLTP, float alphaLTD, float tauLTD) {
		setESTDP(grpId, isSet, type, HebbianCurve(alphaLTP, tauLTP, alphaLTD, tauLTD));
}

// set ESTDP, default
void CARLsim::setESTDP(int grpId, bool isSet) {
	std::string funcName = "setESTDP(\""+getGroupName(grpId)+"\")";
	UserErrors::assertTrue(carlsimState_==CONFIG_STATE, UserErrors::CAN_ONLY_BE_CALLED_IN_STATE, funcName, funcName, "CONFIG.");

	hasSetSTDPALL_ = grpId==ALL; // adding groups after this will not have conductances set

	if (isSet) { // enable STDP, use default values and type
		snn_->setESTDP(grpId, true, def_STDP_type_, HEBBIAN, def_STDP_alphaLTP_, def_STDP_tauLTP_, def_STDP_alphaLTD_, def_STDP_tauLTD_, 0.0f);
	} else { // disable STDP
		snn_->setESTDP(grpId, false, UNKNOWN_STDP, UNKNOWN_CURVE, 0.0f, 1.0f, 0.0f, 1.0f, 0.0f);
	}
}

// set ESTDP by stdp curve
void CARLsim::setESTDP(int grpId, bool isSet, stdpType_t type, HebbianCurve curve) {
	std::string funcName = "setESTDP(\""+getGroupName(grpId)+","+stdpType_string[type]+"\")";
	UserErrors::assertTrue(type!=UNKNOWN_STDP, UserErrors::CANNOT_BE_UNKNOWN, funcName, "Mode");
	UserErrors::assertTrue(carlsimState_==CONFIG_STATE, UserErrors::CAN_ONLY_BE_CALLED_IN_STATE, funcName, funcName, "CONFIG.");

	hasSetSTDPALL_ = grpId==ALL; // adding groups after this will not have conductances set

	if (isSet) { // enable STDP, use custom values
		snn_->setESTDP(grpId, true, type, curve.stdpCurve, curve.alphaLTP, curve.tauLTP, curve.alphaLTD, curve.tauLTD, 0.0f);
	} else { // disable STDP and DA-STDP as well
		snn_->setESTDP(grpId, false, UNKNOWN_STDP, UNKNOWN_CURVE, 0.0f, 1.0f, 0.0f, 1.0f, 0.0f);
	}
}

// set ESTDP by stdp curve
void CARLsim::setESTDP(int grpId, bool isSet, stdpType_t type, HalfHebbianCurve curve) {
	std::string funcName = "setESTDP(\""+getGroupName(grpId)+","+stdpType_string[type]+"\")";
	UserErrors::assertTrue(type!=UNKNOWN_STDP, UserErrors::CANNOT_BE_UNKNOWN, funcName, "Mode");
	UserErrors::assertTrue(carlsimState_==CONFIG_STATE, UserErrors::CAN_ONLY_BE_CALLED_IN_STATE, funcName, funcName, "CONFIG.");

	hasSetSTDPALL_ = grpId==ALL; // adding groups after this will not have conductances set

	if (isSet) { // enable STDP, use custom values
		snn_->setESTDP(grpId, true, type, curve.stdpCurve, curve.alphaLTP, curve.tauLTP, curve.alphaLTD, curve.tauLTD, curve.gama);
	} else { // disable STDP and DA-STDP as well
		snn_->setESTDP(grpId, false, UNKNOWN_STDP, UNKNOWN_CURVE, 0.0f, 1.0f, 0.0f, 1.0f, 0.0f);
	}
}

// set ISTDP, default
void CARLsim::setISTDP(int grpId, bool isSet) {
	std::string funcName = "setISTDP(\""+getGroupName(grpId)+"\")";
	UserErrors::assertTrue(carlsimState_==CONFIG_STATE, UserErrors::CAN_ONLY_BE_CALLED_IN_STATE, funcName, funcName, "CONFIG.");

	hasSetSTDPALL_ = grpId==ALL; // adding groups after this will not have conductances set

	if (isSet) { // enable STDP, use default values and type
		snn_->setISTDP(grpId, true, def_STDP_type_, CONSTANT_SYMMETRIC, def_STDP_betaLTP_, def_STDP_betaLTD_, def_STDP_lamda_, def_STDP_delta_);
	} else { // disable STDP
		snn_->setISTDP(grpId, false, UNKNOWN_STDP, UNKNOWN_CURVE, 0.0f, 0.0f, 1.0f, 1.0f);
	}
}

// set ISTDP by stdp curve
void CARLsim::setISTDP(int grpId, bool isSet, stdpType_t type, AntiHebbianCurve curve) {
	std::string funcName = "setISTDP(\""+getGroupName(grpId)+","+stdpType_string[type]+"\")";
	UserErrors::assertTrue(type!=UNKNOWN_STDP, UserErrors::CANNOT_BE_UNKNOWN, funcName, "Mode");
	UserErrors::assertTrue(carlsimState_==CONFIG_STATE, UserErrors::CAN_ONLY_BE_CALLED_IN_STATE, funcName, funcName, "CONFIG.");

	hasSetSTDPALL_ = grpId==ALL; // adding groups after this will not have conductances set

	if (isSet) { // enable STDP, use custom values
		snn_->setISTDP(grpId, true, type, curve.stdpCurve, curve.alphaLTP, curve.alphaLTD, curve.tauLTP, curve.tauLTD);
	} else { // disable STDP and DA-STDP as well
		snn_->setISTDP(grpId, false, UNKNOWN_STDP, UNKNOWN_CURVE, 0.0f, 0.0f, 1.0f, 1.0f);
	}
}

// set ISTDP by stdp curve
void CARLsim::setISTDP(int grpId, bool isSet, stdpType_t type, ConstantSymmetricCurve curve) {
	std::string funcName = "setISTDP(\""+getGroupName(grpId)+","+stdpType_string[type]+"\")";
	UserErrors::assertTrue(type!=UNKNOWN_STDP, UserErrors::CANNOT_BE_UNKNOWN, funcName, "Mode");
	UserErrors::assertTrue(carlsimState_==CONFIG_STATE, UserErrors::CAN_ONLY_BE_CALLED_IN_STATE, funcName, funcName, "CONFIG.");

	hasSetSTDPALL_ = grpId==ALL; // adding groups after this will not have conductances set

	if (isSet) { // enable STDP, use custom values
		snn_->setISTDP(grpId, true, type, curve.stdpCurve, curve.betaLTP, curve.betaLTD, curve.lamda, curve.delta);
	} else { // disable STDP and DA-STDP as well
		snn_->setISTDP(grpId, false, UNKNOWN_STDP, UNKNOWN_CURVE, 0.0f, 0.0f, 1.0f, 1.0f);
	}
}

// set ISTDP by stdp curve
void CARLsim::setISTDP(int grpId, bool isSet, stdpType_t type, LinearSymmetricCurve curve) {
	std::string funcName = "setISTDP(\""+getGroupName(grpId)+","+stdpType_string[type]+"\")";
	UserErrors::assertTrue(type!=UNKNOWN_STDP, UserErrors::CANNOT_BE_UNKNOWN, funcName, "Mode");
	UserErrors::assertTrue(carlsimState_==CONFIG_STATE, UserErrors::CAN_ONLY_BE_CALLED_IN_STATE, funcName, funcName, "CONFIG.");

	hasSetSTDPALL_ = grpId==ALL; // adding groups after this will not have conductances set

	if (isSet) { // enable STDP, use custom values
		snn_->setISTDP(grpId, true, type, curve.stdpCurve, curve.betaLTP, curve.betaLTD, curve.lamda, curve.delta);
	} else { // disable STDP and DA-STDP as well
		snn_->setISTDP(grpId, false, UNKNOWN_STDP, UNKNOWN_CURVE, 0.0f, 0.0f, 1.0f, 1.0f);
	}
}

// set STP, default
void CARLsim::setSTP(int grpId, bool isSet) {
	std::string funcName = "setSTP(\""+getGroupName(grpId)+"\")";
	UserErrors::assertTrue(carlsimState_==CONFIG_STATE, UserErrors::CAN_ONLY_BE_CALLED_IN_STATE, funcName, funcName, "CONFIG.");

	hasSetSTPALL_ = grpId==ALL; // adding groups after this will not have conductances set

	if (isSet) { // enable STDP, use default values
		UserErrors::assertTrue(isExcitatoryGroup(grpId) || isInhibitoryGroup(grpId), UserErrors::WRONG_NEURON_TYPE,
									funcName, "setSTP");

		if (isExcitatoryGroup(grpId))
			snn_->setSTP(grpId,true,def_STP_U_exc_,def_STP_tau_u_exc_,def_STP_tau_x_exc_);
		else if (isInhibitoryGroup(grpId))
			snn_->setSTP(grpId,true,def_STP_U_inh_,def_STP_tau_u_inh_,def_STP_tau_x_inh_);
		else {
			// some error message
		}
	} else { // disable STDP
		snn_->setSTP(grpId,false,0.0f,0.0f,0.0f);
	}
}

// set STP, custom
void CARLsim::setSTP(int grpId, bool isSet, float STP_U, float STP_tau_u, float STP_tau_x) {
	std::string funcName = "setSTP(\""+getGroupName(grpId)+"\")";
	UserErrors::assertTrue(carlsimState_==CONFIG_STATE, UserErrors::CAN_ONLY_BE_CALLED_IN_STATE, funcName, funcName, "CONFIG.");

	hasSetSTPALL_ = grpId==ALL; // adding groups after this will not have conductances set

	if (isSet) { // enable STDP, use default values
		UserErrors::assertTrue(isExcitatoryGroup(grpId) || isInhibitoryGroup(grpId), UserErrors::WRONG_NEURON_TYPE,
									funcName,"setSTP");

		snn_->setSTP(grpId,true,STP_U,STP_tau_u,STP_tau_x);
	} else { // disable STDP
		snn_->setSTP(grpId,false,0.0f,0.0f,0.0f);
	}
}

void CARLsim::setWeightAndWeightChangeUpdate(updateInterval_t wtANDwtChangeUpdateInterval, bool enableWtChangeDecay,
											 float wtChangeDecay) {
	std::string funcName = "setWeightAndWeightChangeUpdate()";
	UserErrors::assertTrue(wtChangeDecay > 0.0f, UserErrors::MUST_BE_POSITIVE, funcName);
	UserErrors::assertTrue(wtChangeDecay < 1.0f, UserErrors::CANNOT_BE_LARGER, funcName);
	UserErrors::assertTrue(carlsimState_==CONFIG_STATE, UserErrors::CAN_ONLY_BE_CALLED_IN_STATE, funcName, funcName, "CONFIG.");

	snn_->setWeightAndWeightChangeUpdate(wtANDwtChangeUpdateInterval, enableWtChangeDecay, wtChangeDecay);
}


// +++++++++ PUBLIC METHODS: RUNNING A SIMULATION +++++++++++++++++++++++++++++++++++++++++++++++++++++++++++++++++++ //

// run network with custom options
int CARLsim::runNetwork(int nSec, int nMsec, bool printRunSummary, bool copyState) {
	std::string funcName = "runNetwork()";
	UserErrors::assertTrue(carlsimState_ == SETUP_STATE || carlsimState_ == EXE_STATE,
				UserErrors::CAN_ONLY_BE_CALLED_IN_STATE, funcName, funcName, "SETUP or EXECUTION.");

	// run some checks before running network for the first time
	if (carlsimState_ != EXE_STATE) {
		// if user hasn't called setConductances, set to false and disp warning
		if (!hasSetConductances_) {
			userWarnings_.push_back("CARLsim::setConductances has not been called. Setting simulation mode to CUBA.");
		}

		// make sure user didn't provoque any user warnings
		handleUserWarnings();
	}

	carlsimState_ = EXE_STATE;

	return snn_->runNetwork(nSec, nMsec, printRunSummary, copyState);	
}

// setup network with custom options
void CARLsim::setupNetwork(bool removeTempMemory) {
	std::string funcName = "setupNetwork()";
	UserErrors::assertTrue(carlsimState_==CONFIG_STATE, UserErrors::CAN_ONLY_BE_CALLED_IN_STATE, funcName, funcName, "CONFIG.");

	carlsimState_ = SETUP_STATE;

	snn_->setupNetwork(removeTempMemory);
}

// +++++++++ PUBLIC METHODS: LOGGING / PLOTTING +++++++++++++++++++++++++++++++++++++++++++++++++++++++++++++++++++++ //

const FILE* CARLsim::getLogFpInf() { return snn_->getLogFpInf(); }
const FILE* CARLsim::getLogFpErr() { return snn_->getLogFpErr(); }
const FILE* CARLsim::getLogFpDeb() { return snn_->getLogFpDeb(); }
const FILE* CARLsim::getLogFpLog() { return snn_->getLogFpLog(); }

void CARLsim::saveSimulation(const std::string& fileName, bool saveSynapseInfo) {
	FILE* fpSave = fopen(fileName.c_str(),"wb");
	std::string funcName = "saveSimulation()";
	UserErrors::assertTrue(fpSave!=NULL,UserErrors::FILE_CANNOT_OPEN,fileName);
	UserErrors::assertTrue(carlsimState_ == SETUP_STATE || carlsimState_ == EXE_STATE,
					UserErrors::CAN_ONLY_BE_CALLED_IN_STATE, funcName, funcName, "SETUP or EXECUTION.");

	snn_->saveSimulation(fpSave,saveSynapseInfo);

	fclose(fpSave);
}

// set new file pointer for debug log file
void CARLsim::setLogDebugFp(FILE* fpLog) {
	UserErrors::assertTrue(fpLog!=NULL,UserErrors::CANNOT_BE_NULL,"setLogDebugFp","fpLog");

	snn_->setLogDebugFp(fpLog);
}

// set new file pointer for all files
void CARLsim::setLogsFp(FILE* fpInf, FILE* fpErr, FILE* fpDeb, FILE* fpLog) {
	UserErrors::assertTrue(loggerMode_==CUSTOM,UserErrors::MUST_BE_LOGGER_CUSTOM,"setLogsFp","Logger mode");

	snn_->setLogsFp(fpInf,fpErr,fpDeb,fpLog);
}


// +++++++++ PUBLIC METHODS: INTERACTING WITH A SIMULATION ++++++++++++++++++++++++++++++++++++++++++++++++++++++++++ //

// adds a constant bias to the weight of every synapse in the connection
void CARLsim::biasWeights(short int connId, float bias, bool updateWeightRange) {
	std::stringstream funcName;	funcName << "biasWeights(" << connId << "," << bias << "," << updateWeightRange << ")";
	UserErrors::assertTrue(carlsimState_==EXE_STATE, UserErrors::CAN_ONLY_BE_CALLED_IN_STATE, funcName.str(),
		funcName.str(), "EXECUTION.");
	UserErrors::assertTrue(connId>=0 && connId<getNumConnections(), UserErrors::MUST_BE_IN_RANGE, funcName.str(),
		"connId", "[0,getNumConnections()]");

	snn_->biasWeights(connId, bias, updateWeightRange);
}

// reads network state from file
void CARLsim::loadSimulation(FILE* fid) {
	std::string funcName = "loadSimulation()";
	UserErrors::assertTrue(carlsimState_==CONFIG_STATE, UserErrors::CAN_ONLY_BE_CALLED_IN_STATE, funcName, funcName, "CONFIG.");

	snn_->loadSimulation(fid);
}

// resets spike counters
void CARLsim::resetSpikeCounter(int grpId) {
	std::string funcName = "resetSpikeCounter()";
	UserErrors::assertTrue(carlsimState_==SETUP_STATE||carlsimState_==EXE_STATE,
		UserErrors::CAN_ONLY_BE_CALLED_IN_STATE, funcName, funcName, "SETUP or EXECUTION.");

	snn_->resetSpikeCounter(grpId);
}

<<<<<<< HEAD
// set spike monitor for group and write spikes to file
ConnectionMonitor* CARLsim::setConnectionMonitor(int grpIdPre, int grpIdPost, const std::string& fname) {
	std::string funcName = "setConnectionMonitor(\"" + getGroupName(grpIdPre) + "\",\"" + getGroupName(grpIdPost)
		+ "\",\"" + fname + "\")";
	UserErrors::assertTrue(grpIdPre!=ALL, UserErrors::ALL_NOT_ALLOWED, funcName, "grpIdPre"); // grpId can't be ALL
	UserErrors::assertTrue(grpIdPost!=ALL, UserErrors::ALL_NOT_ALLOWED, funcName, "grpIdPost");
	UserErrors::assertTrue(grpIdPre>=0, UserErrors::CANNOT_BE_NEGATIVE, funcName, "grpIdPre");// grpId can't be negative
	UserErrors::assertTrue(grpIdPost>=0, UserErrors::CANNOT_BE_NEGATIVE, funcName, "grpIdPost");
	UserErrors::assertTrue(carlsimState_==SETUP_STATE, UserErrors::CAN_ONLY_BE_CALLED_IN_STATE, funcName, 
		funcName, "SETUP.");

	// empty string: use default name for binary file
#if (WIN32 || WIN64)
	// \TODO make default path for Windows platform
	std::string fileName = fname.empty() ? "NULL" : fname;
#else
	std::string fileName = fname.empty() ? "results/conn_" + snn_->getGroupName(grpIdPre) + "_"
		+ snn_->getGroupName(grpIdPost) + ".dat" : fname;
#endif
=======
// scales the weight of every synapse in the connection with a scaling factor
void CARLsim::scaleWeights(short int connId, float scale, bool updateWeightRange) {
	std::stringstream funcName;	funcName << "scaleWeights(" << connId << "," << scale << "," << updateWeightRange << ")";
	UserErrors::assertTrue(carlsimState_==EXE_STATE, UserErrors::CAN_ONLY_BE_CALLED_IN_STATE, funcName.str(),
		funcName.str(), "EXECUTION.");
	UserErrors::assertTrue(connId>=0 && connId<getNumConnections(), UserErrors::MUST_BE_IN_RANGE, funcName.str(),
		"connId", "[0,getNumConnections()]");
	UserErrors::assertTrue(scale>=0.0f, UserErrors::CANNOT_BE_NEGATIVE, funcName.str(), "Scaling factor");

	snn_->scaleWeights(connId, scale, updateWeightRange);
}

// set network monitor for a group
void CARLsim::setConnectionMonitor(int grpIdPre, int grpIdPost, ConnectionMonitor* connectionMon) {
	std::string funcName = "setConnectionMonitor(\""+getGroupName(grpIdPre)+"\",ConnectionMonitor*)";
	UserErrors::assertTrue(grpIdPre!=ALL, UserErrors::ALL_NOT_ALLOWED, funcName, "grpIdPre");	// groupId can't be ALL
	UserErrors::assertTrue(grpIdPost!=ALL, UserErrors::ALL_NOT_ALLOWED, funcName, "grpIdPost");	// groupId can't be ALL
	UserErrors::assertTrue(carlsimState_==CONFIG_STATE || carlsimState_==SETUP_STATE,
					UserErrors::CAN_ONLY_BE_CALLED_IN_STATE, funcName, funcName, "CONFIG or SETUP.");
>>>>>>> 86e40d8f

	FILE* fid;
	if (fileName=="NULL") {
		// user does not want a binary file created
		fid = NULL;
	} else {
		// try to open spike file
		fid = fopen(fileName.c_str(),"wb");
		if (fid==NULL) {
			// file could not be opened

			// default case: print error and exit
			std::string fileError = " Double-check file permissions and make sure directory exists.";
			UserErrors::assertTrue(false, UserErrors::FILE_CANNOT_OPEN, funcName, fileName, fileError);
		}
	}

	// return SpikeMonitor object
	return snn_->setConnectionMonitor(grpIdPre, grpIdPost, fid);
}

void CARLsim::setExternalCurrent(int grpId, const std::vector<float>& current) {
	std::string funcName = "setExternalCurrent(\""+getGroupName(grpId)+"\")";
	UserErrors::assertTrue(grpId!=ALL, UserErrors::ALL_NOT_ALLOWED, funcName, "grpId");
	UserErrors::assertTrue(current.size()==getGroupNumNeurons(grpId), UserErrors::MUST_BE_IDENTICAL, funcName,
		"current.size()", "number of neurons in the group.");
	UserErrors::assertTrue(!isPoissonGroup(grpId), UserErrors::WRONG_NEURON_TYPE, funcName, funcName);
	UserErrors::assertTrue(carlsimState_==SETUP_STATE || carlsimState_==EXE_STATE, 
		UserErrors::CAN_ONLY_BE_CALLED_IN_STATE, funcName, funcName, "SETUP or EXECUTION.");
	
	snn_->setExternalCurrent(grpId, current);
}

void CARLsim::setExternalCurrent(int grpId, float current) {
	std::string funcName = "setExternalCurrent(\""+getGroupName(grpId)+"\")";
	UserErrors::assertTrue(grpId!=ALL, UserErrors::ALL_NOT_ALLOWED, funcName, "grpId");
	UserErrors::assertTrue(!isPoissonGroup(grpId), UserErrors::WRONG_NEURON_TYPE, funcName, funcName);
	UserErrors::assertTrue(carlsimState_==SETUP_STATE || carlsimState_==EXE_STATE, 
		UserErrors::CAN_ONLY_BE_CALLED_IN_STATE, funcName, funcName, "SETUP or EXECUTION.");

	std::vector<float> vecCurrent(getGroupNumNeurons(grpId), current);
	snn_->setExternalCurrent(grpId, vecCurrent);
}

// set group monitor for a group
void CARLsim::setGroupMonitor(int grpId, GroupMonitor* groupMon) {
	std::string funcName = "setGroupMonitor(\""+getGroupName(grpId)+"\",GroupMonitor*)";
	UserErrors::assertTrue(grpId!=ALL, UserErrors::ALL_NOT_ALLOWED, funcName, "grpId");		// groupId can't be ALL
	UserErrors::assertTrue(carlsimState_==CONFIG_STATE || carlsimState_==SETUP_STATE,
					UserErrors::CAN_ONLY_BE_CALLED_IN_STATE, funcName, funcName, "CONFIG or SETUP.");

	GroupMonitorCore* GMC = new GroupMonitorCore(this, groupMon);
	groupMon_.push_back(GMC);
	snn_->setGroupMonitor(grpId, GMC);
}

// sets a spike counter for a group
void CARLsim::setSpikeCounter(int grpId, int recordDur) {
	std::stringstream funcName;	funcName << "setSpikeCounter(" << grpId << "," << recordDur << ")";
	UserErrors::assertTrue(grpId!=ALL, UserErrors::ALL_NOT_ALLOWED, funcName.str(), "grpId");
	UserErrors::assertTrue(carlsimState_==CONFIG_STATE || carlsimState_==SETUP_STATE,
					UserErrors::CAN_ONLY_BE_CALLED_IN_STATE, funcName.str(), "CONFIG or SETUP.");

	snn_->setSpikeCounter(grpId,recordDur);
}

// sets up a spike generator
void CARLsim::setSpikeGenerator(int grpId, SpikeGenerator* spikeGen) {
	std::string funcName = "setSpikeGenerator(\""+getGroupName(grpId)+"\")";
	UserErrors::assertTrue(grpId!=ALL, UserErrors::ALL_NOT_ALLOWED, funcName, "grpId");		// groupId can't be ALL
	UserErrors::assertTrue(isPoissonGroup(grpId), UserErrors::WRONG_NEURON_TYPE, funcName, funcName);
	UserErrors::assertTrue(spikeGen!=NULL, UserErrors::CANNOT_BE_NULL, funcName);
	UserErrors::assertTrue(carlsimState_==CONFIG_STATE,	UserErrors::CAN_ONLY_BE_CALLED_IN_STATE, funcName, funcName, "CONFIG.");

	SpikeGeneratorCore* SGC = new SpikeGeneratorCore(this, spikeGen);
	spkGen_.push_back(SGC);
	snn_->setSpikeGenerator(grpId, SGC);
}

// set spike monitor for group and write spikes to file
SpikeMonitor* CARLsim::setSpikeMonitor(int grpId, const std::string& fname) {
	std::string funcName = "setSpikeMonitor(\""+getGroupName(grpId)+"\",\""+fname+"\")";
	UserErrors::assertTrue(grpId!=ALL, UserErrors::ALL_NOT_ALLOWED, funcName, "grpId");		// grpId can't be ALL
	UserErrors::assertTrue(grpId>=0, UserErrors::CANNOT_BE_NEGATIVE, funcName, "grpId"); // grpId can't be negative
	UserErrors::assertTrue(carlsimState_==CONFIG_STATE || carlsimState_==SETUP_STATE,
					UserErrors::CAN_ONLY_BE_CALLED_IN_STATE, funcName, funcName, "CONFIG or SETUP.");

	// empty string: use default name for binary file
#if (WIN32 || WIN64)
	// \TODO make default path for Windows platform
	std::string fileName = fname.empty() ? "NULL" : fname;
#else
	std::string fileName = fname.empty() ? "results/spk"+snn_->getGroupName(grpId)+".dat" : fname;
#endif

	FILE* fid;
	if (fileName=="NULL") {
		// user does not want a binary file created
		fid = NULL;
	} else {
		// try to open spike file
		fid = fopen(fileName.c_str(),"wb");
		if (fid==NULL) {
			// file could not be opened

			// default case: print error and exit
			std::string fileError = " Double-check file permissions and make sure directory exists.";
			UserErrors::assertTrue(false, UserErrors::FILE_CANNOT_OPEN, funcName, fileName, fileError);
		}
	}

	// return SpikeMonitor object
	return snn_->setSpikeMonitor(grpId, fid);
}

// assign spike rate to poisson group
void CARLsim::setSpikeRate(int grpId, PoissonRate* spikeRate, int refPeriod) {
	std::string funcName = "setSpikeRate()";
	UserErrors::assertTrue(carlsimState_==SETUP_STATE || carlsimState_==EXE_STATE,
					UserErrors::CAN_ONLY_BE_CALLED_IN_STATE, funcName, funcName, "SETUP or EXECUTION.");
	UserErrors::assertTrue(spikeRate->getNumNeurons()==getGroupNumNeurons(grpId), UserErrors::MUST_BE_IDENTICAL,
		funcName, "PoissonRate length", "the number of neurons in the group.");
	UserErrors::assertTrue(!spikeRate->isOnGPU() || spikeRate->isOnGPU()&&getSimMode()==GPU_MODE,
		UserErrors::CAN_ONLY_BE_CALLED_IN_MODE, funcName, "PoissonRate on GPU", "GPU_MODE.");

	snn_->setSpikeRate(grpId, spikeRate, refPeriod);
}

<<<<<<< HEAD
=======
// sets the weight of a specific synapse
void CARLsim::setWeight(short int connId, int neurIdPre, int neurIdPost, float weight, bool updateWeightRange) {
	std::stringstream funcName;	funcName << "setWeight(" << connId << "," << neurIdPre << "," << neurIdPost << ","
		<< updateWeightRange << ")";
	UserErrors::assertTrue(carlsimState_==EXE_STATE, UserErrors::CAN_ONLY_BE_CALLED_IN_STATE, funcName.str(),
		funcName.str(), "EXECUTION.");
	UserErrors::assertTrue(connId>=0 && connId<getNumConnections(), UserErrors::MUST_BE_IN_RANGE, 
		funcName.str(), "connectionId", "[0,getNumConnections()]");
	UserErrors::assertTrue(weight>=0.0f, UserErrors::CANNOT_BE_NEGATIVE, funcName.str(), "Weight value");

	snn_->setWeight(connId, neurIdPre, neurIdPost, weight, updateWeightRange);
}

// Resets either the neuronal firing rate information by setting resetFiringRate = true and/or the
// weight values back to their default values by setting resetWeights = true.
void CARLsim::updateNetwork(bool resetFiringInfo, bool resetWeights) {
	std::string funcName = "updateNetwork()";
	UserErrors::assertTrue(false, UserErrors::IS_DEPRECATED, funcName);

	UserErrors::assertTrue(carlsimState_==EXE_STATE, UserErrors::CAN_ONLY_BE_CALLED_IN_STATE, funcName, funcName, "EXECUTION.");

	snn_->updateNetwork(resetFiringInfo,resetWeights);
}

>>>>>>> 86e40d8f
// function writes population weights from gIDpre to gIDpost to file fname in binary.
void CARLsim::writePopWeights(std::string fname, int gIDpre, int gIDpost) {
	std::string funcName = "writePopWeights("+fname+")";
	UserErrors::assertTrue(carlsimState_ == SETUP_STATE || carlsimState_ == EXE_STATE,
					UserErrors::CAN_ONLY_BE_CALLED_IN_STATE, funcName, funcName, "SETUP or EXECUTION.");

	snn_->writePopWeights(fname,gIDpre,gIDpost);
}



// +++++++++ PUBLIC METHODS: SETTERS / GETTERS ++++++++++++++++++++++++++++++++++++++++++++++++++++++++++++++++++++++ //

std::vector<float> CARLsim::getConductanceAMPA(int grpId) {
	std::string funcName = "getConductanceAMPA()";
	UserErrors::assertTrue(carlsimState_ == EXE_STATE, UserErrors::CAN_ONLY_BE_CALLED_IN_STATE, 
		funcName, funcName, "EXECUTION.");
	UserErrors::assertTrue(grpId!=ALL, UserErrors::ALL_NOT_ALLOWED, funcName, "grpId");
	UserErrors::assertTrue(grpId>=0 && grpId<getNumGroups(), UserErrors::MUST_BE_IN_RANGE, funcName, "grpId",
		"[0,getNumGroups()]");

	return snn_->getConductanceAMPA(grpId);
}

std::vector<float> CARLsim::getConductanceNMDA(int grpId) {
	std::string funcName = "getConductanceNMDA()";
	UserErrors::assertTrue(carlsimState_ == EXE_STATE, UserErrors::CAN_ONLY_BE_CALLED_IN_STATE, 
		funcName, funcName, "EXECUTION.");
	UserErrors::assertTrue(grpId!=ALL, UserErrors::ALL_NOT_ALLOWED, funcName, "grpId");
	UserErrors::assertTrue(grpId>=0 && grpId<getNumGroups(), UserErrors::MUST_BE_IN_RANGE, funcName, "grpId",
		"[0,getNumGroups()]");

	return snn_->getConductanceNMDA(grpId);
}

std::vector<float> CARLsim::getConductanceGABAa(int grpId) {
	std::string funcName = "getConductanceGABAa()";
	UserErrors::assertTrue(carlsimState_ == EXE_STATE, UserErrors::CAN_ONLY_BE_CALLED_IN_STATE, 
		funcName, funcName, "EXECUTION.");
	UserErrors::assertTrue(grpId!=ALL, UserErrors::ALL_NOT_ALLOWED, funcName, "grpId");
	UserErrors::assertTrue(grpId>=0 && grpId<getNumGroups(), UserErrors::MUST_BE_IN_RANGE, funcName, "grpId",
		"[0,getNumGroups()]");

	return snn_->getConductanceGABAa(grpId);
}

std::vector<float> CARLsim::getConductanceGABAb(int grpId) {
	std::string funcName = "getConductanceGABAb()";
	UserErrors::assertTrue(carlsimState_ == EXE_STATE, UserErrors::CAN_ONLY_BE_CALLED_IN_STATE, 
		funcName, funcName, "EXECUTION.");
	UserErrors::assertTrue(grpId!=ALL, UserErrors::ALL_NOT_ALLOWED, funcName, "grpId");
	UserErrors::assertTrue(grpId>=0 && grpId<getNumGroups(), UserErrors::MUST_BE_IN_RANGE, funcName, "grpId",
		"[0,getNumGroups()]");

	return snn_->getConductanceGABAb(grpId);
}

RangeDelay CARLsim::getDelayRange(short int connId) {
	std::stringstream funcName;	funcName << "getDelayRange(" << connId << ")";
	UserErrors::assertTrue(connId>=0 && connId<getNumConnections(), UserErrors::MUST_BE_IN_RANGE, funcName.str(),
		"connId", "[0,getNumConnections()]");

	return snn_->getDelayRange(connId);
}

uint8_t* CARLsim::getDelays(int gIDpre, int gIDpost, int& Npre, int& Npost, uint8_t* delays) {
	std::string funcName = "getDelays()";
	UserErrors::assertTrue(carlsimState_ == SETUP_STATE || carlsimState_ == EXE_STATE,
					UserErrors::CAN_ONLY_BE_CALLED_IN_STATE, funcName, funcName, "SETUP or EXECUTION.");
	UserErrors::assertTrue(gIDpre>=0 && gIDpre<getNumGroups(), UserErrors::MUST_BE_IN_RANGE, funcName, "gIDpre",
		"[0,getNumGroups()]");
	UserErrors::assertTrue(gIDpost>=0 && gIDpost<getNumGroups(), UserErrors::MUST_BE_IN_RANGE, funcName, "gIDpre",
		"[0,getNumGroups()]");

	return snn_->getDelays(gIDpre,gIDpost,Npre,Npost,delays);
}

Grid3D CARLsim::getGroupGrid3D(int grpId) {
	std::stringstream funcName;	funcName << "getConnectInfo(" << grpId << ")";
	UserErrors::assertTrue(grpId!=ALL, UserErrors::ALL_NOT_ALLOWED, funcName.str(), "grpId");
	UserErrors::assertTrue(carlsimState_ == SETUP_STATE || carlsimState_ == EXE_STATE,
					UserErrors::CAN_ONLY_BE_CALLED_IN_STATE, funcName.str(), funcName.str(), "SETUP or EXECUTION.");
	UserErrors::assertTrue(grpId>=0 && grpId<getNumGroups(), UserErrors::MUST_BE_IN_RANGE, funcName.str(), 
		"grpId", "[0,getNumGroups()]");

	return snn_->getGroupGrid3D(grpId);
}

int CARLsim::getGroupId(std::string grpName) {
	std::string funcName = "getGroupId("+grpName+")";
	UserErrors::assertTrue(carlsimState_ == SETUP_STATE || carlsimState_ == EXE_STATE,
					UserErrors::CAN_ONLY_BE_CALLED_IN_STATE, funcName, funcName, "SETUP or EXECUTION.");

	return snn_->getGroupId(grpName);
}

std::string CARLsim::getGroupName(int grpId) {
	std::stringstream funcName; funcName << "getGroupName(" << grpId << ")";
	UserErrors::assertTrue(grpId>=0 && grpId<getNumGroups(), UserErrors::MUST_BE_IN_RANGE, funcName.str(), "grpId",
		"[0,getNumGroups()]");

	return snn_->getGroupName(grpId);
}

int CARLsim::getGroupStartNeuronId(int grpId) {
	std::stringstream funcName; funcName << "getGroupStartNeuronId(" << grpId << ")";
	UserErrors::assertTrue(carlsimState_ == SETUP_STATE || carlsimState_ == EXE_STATE,
					UserErrors::CAN_ONLY_BE_CALLED_IN_STATE, funcName.str(), funcName.str(), "SETUP or EXECUTION.");
	UserErrors::assertTrue(grpId>=0 && grpId<getNumGroups(), UserErrors::MUST_BE_IN_RANGE, funcName.str(), "grpId",
		"[0,getNumGroups()]");

	return snn_->getGroupStartNeuronId(grpId);
}

int CARLsim::getGroupEndNeuronId(int grpId) {
	std::stringstream funcName; funcName << "getGroupEndNeuronId(" << grpId << ")";
	UserErrors::assertTrue(carlsimState_ == SETUP_STATE || carlsimState_ == EXE_STATE,
					UserErrors::CAN_ONLY_BE_CALLED_IN_STATE, funcName.str(), funcName.str(), "SETUP or EXECUTION.");
	UserErrors::assertTrue(grpId>=0 && grpId<getNumGroups(), UserErrors::MUST_BE_IN_RANGE, funcName.str(), "grpId",
		"[0,getNumGroups()]");

	return snn_->getGroupEndNeuronId(grpId);
}

int CARLsim::getGroupNumNeurons(int grpId) {
	std::stringstream funcName; funcName << "getGroupNumNeurons(" << grpId << ")";
	UserErrors::assertTrue(grpId>=0 && grpId<getNumGroups(), UserErrors::MUST_BE_IN_RANGE, funcName.str(), "grpId",
		"[0,getNumGroups()]");

	return snn_->getGroupNumNeurons(grpId);
}

Point3D CARLsim::getNeuronLocation3D(int neurId) {
	std::stringstream funcName;	funcName << "getNeuronLocation3D(" << neurId << ")";
	UserErrors::assertTrue(neurId!=ALL, UserErrors::ALL_NOT_ALLOWED, funcName.str(), "neurId");
	UserErrors::assertTrue(neurId>=0 && neurId<getNumNeurons(), UserErrors::MUST_BE_IN_RANGE, funcName.str(), 
		"neurId", "[0,getNumNeurons()]");

	return snn_->getNeuronLocation3D(neurId);
}

Point3D CARLsim::getNeuronLocation3D(int grpId, int relNeurId) {
	std::stringstream funcName;	funcName << "getNeuronLocation3D(" << grpId << "," << relNeurId << ")";
	UserErrors::assertTrue(relNeurId!=ALL, UserErrors::ALL_NOT_ALLOWED, funcName.str(), "neurId");
	UserErrors::assertTrue(grpId>=0 && grpId<getNumGroups(), UserErrors::MUST_BE_IN_RANGE, funcName.str(), 
		"grpId", "[0,getNumGroups()]");
	UserErrors::assertTrue(relNeurId>=0 && relNeurId<getGroupNumNeurons(grpId), UserErrors::MUST_BE_IN_RANGE,
		funcName.str(), "relNeurId", "[0,getGroupNumNeurons()]");

	return snn_->getNeuronLocation3D(grpId, relNeurId);
}

int CARLsim::getNumConnections() { return snn_->getNumConnections(); }

int CARLsim::getNumGroups() { return snn_->getNumGroups(); }
int CARLsim::getNumNeurons() { return snn_->getNumNeurons(); }
int CARLsim::getNumNeuronsReg() { return snn_->getNumNeuronsReg(); }
int CARLsim::getNumNeuronsRegExc() { return snn_->getNumNeuronsRegExc(); }
int CARLsim::getNumNeuronsRegInh() { return snn_->getNumNeuronsRegInh(); }
int CARLsim::getNumNeuronsGen() { return snn_->getNumNeuronsGen(); }
int CARLsim::getNumNeuronsGenExc() { return snn_->getNumNeuronsGenExc(); }
int CARLsim::getNumNeuronsGenInh() { return snn_->getNumNeuronsGenInh(); }

int CARLsim::getNumPreSynapses() {
	std::string funcName = "getNumPreSynapses()";
	UserErrors::assertTrue(carlsimState_ == SETUP_STATE || carlsimState_ == EXE_STATE,
					UserErrors::CAN_ONLY_BE_CALLED_IN_STATE, funcName, funcName, "SETUP or EXECUTION.");

	return snn_->getNumPreSynapses();
}

int CARLsim::getNumSynapticConnections(short int connectionId) {
	std::stringstream funcName;	funcName << "getNumConnections(" << connectionId << ")";
	UserErrors::assertTrue(connectionId!=ALL, UserErrors::ALL_NOT_ALLOWED, funcName.str(), "connectionId");
	UserErrors::assertTrue(connectionId>=0 && connectionId<getNumConnections(), UserErrors::MUST_BE_IN_RANGE, 
		funcName.str(), "connectionId", "[0,getNumSynapticConnections()]");
	return snn_->getNumSynapticConnections(connectionId);
}
int CARLsim::getNumPostSynapses() {
	std::string funcName = "getNumPostSynapses()";
	UserErrors::assertTrue(carlsimState_ == SETUP_STATE || carlsimState_ == EXE_STATE,
					UserErrors::CAN_ONLY_BE_CALLED_IN_STATE, funcName, funcName, "SETUP or EXECUTION.");

	return snn_->getNumPostSynapses(); }


GroupSTDPInfo_t CARLsim::getGroupSTDPInfo(int grpId) {
	std::string funcName = "getGroupSTDPInfo()";
	//UserErrors::assertTrue(carlsimState_ == SETUP_STATE || carlsimState_ == EXE_STATE,
	//				UserErrors::CAN_ONLY_BE_CALLED_IN_STATE, funcName, "SETUP or EXECUTION.");

	return snn_->getGroupSTDPInfo(grpId);
}

GroupNeuromodulatorInfo_t CARLsim::getGroupNeuromodulatorInfo(int grpId) {
	std::string funcName = "getGroupNeuromodulatorInfo()";
	//UserErrors::assertTrue(carlsimState_ == SETUP_STATE || carlsimState_ == EXE_STATE,
	//				UserErrors::CAN_ONLY_BE_CALLED_IN_STATE, funcName, "SETUP or EXECUTION.");

	return snn_->getGroupNeuromodulatorInfo(grpId);
}

simMode_t CARLsim::getSimMode() { return simMode_; }

uint64_t CARLsim::getSimTime() { return snn_->getSimTime(); }
uint32_t CARLsim::getSimTimeSec() { return snn_->getSimTimeSec(); }
uint32_t CARLsim::getSimTimeMsec() { return snn_->getSimTimeMs(); }

<<<<<<< HEAD
=======
// Writes weights from synaptic connections from gIDpre to gIDpost.  Returns a pointer to the weights
// and the size of the 1D array in size.
void CARLsim::getPopWeights(int gIDpre, int gIDpost, float*& weights, int& size) {
	std::string funcName = "getPopWeights()";
	UserErrors::assertTrue(carlsimState_ == SETUP_STATE || carlsimState_ == EXE_STATE,
					UserErrors::CAN_ONLY_BE_CALLED_IN_STATE, funcName, funcName, "SETUP or EXECUTION.");

	snn_->getPopWeights(gIDpre,gIDpost,weights,size);
}

// returns pointer to existing SpikeMonitor object, NULL else
SpikeMonitor* CARLsim::getSpikeMonitor(int grpId) {
	std::stringstream funcName; funcName << "getSpikeMonitor(" << grpId << ")";
	UserErrors::assertTrue(grpId>=0 && grpId<getNumGroups(), UserErrors::MUST_BE_IN_RANGE, funcName.str(),
		"grpId", "[0,getNumGroups()]");

	return snn_->getSpikeMonitor(grpId);
}

int* CARLsim::getSpikeCntPtr(int grpId) {
	std::string funcName = "getSpikeCntPtr()";
	UserErrors::assertTrue(false, UserErrors::IS_DEPRECATED, funcName);

	UserErrors::assertTrue(carlsimState_==EXE_STATE, UserErrors::CAN_ONLY_BE_CALLED_IN_STATE, funcName, funcName, "EXECUTION.");

	return snn_->getSpikeCntPtr(grpId);
}

>>>>>>> 86e40d8f
// get spiking information out for a given group
int* CARLsim::getSpikeCounter(int grpId) {
	std::stringstream funcName;	funcName << "getSpikeCounter(" << grpId << ")";
	UserErrors::assertTrue(grpId!=ALL, UserErrors::ALL_NOT_ALLOWED, funcName.str(), "grpId");
	UserErrors::assertTrue(carlsimState_==EXE_STATE, UserErrors::CAN_ONLY_BE_CALLED_IN_STATE, funcName.str(), 
		"EXECUTION.");

	return snn_->getSpikeCounter(grpId);
}

<<<<<<< HEAD
=======
float* CARLsim::getWeightChanges(int gIDpre, int gIDpost, int& Npre, int& Npost, float* weightChanges) {
	std::string funcName = "getWeightChanges()";
	UserErrors::assertTrue(carlsimState_==EXE_STATE, UserErrors::CAN_ONLY_BE_CALLED_IN_STATE, funcName, funcName, "EXECUTION.");

	return snn_->getWeightChanges(gIDpre,gIDpost,Npre,Npost,weightChanges);
}

RangeWeight CARLsim::getWeightRange(short int connId) {
	std::stringstream funcName;	funcName << "getWeightRange(" << connId << ")";
	UserErrors::assertTrue(connId>=0 && connId<getNumConnections(), UserErrors::MUST_BE_IN_RANGE, funcName.str(),
		"connId", "[0,getNumConnections()]");

	return snn_->getWeightRange(connId);
}

>>>>>>> 86e40d8f
bool CARLsim::isExcitatoryGroup(int grpId) { return snn_->isExcitatoryGroup(grpId); }
bool CARLsim::isInhibitoryGroup(int grpId) { return snn_->isInhibitoryGroup(grpId); }
bool CARLsim::isPoissonGroup(int grpId) { return snn_->isPoissonGroup(grpId); }

// +++++++++ PUBLIC METHODS: SET DEFAULTS +++++++++++++++++++++++++++++++++++++++++++++++++++++++++++++++++++++++++++ //

// set default values for conductance decay times
void CARLsim::setDefaultConductanceTimeConstants(int tdAMPA, int trNMDA, int tdNMDA, int tdGABAa, int trGABAb,
int tdGABAb) {
	std::stringstream funcName;	funcName << "setDefaultConductanceTimeConstants(" << tdAMPA << "," << trNMDA <<
		"," << tdNMDA << "," << tdGABAa << "," << trGABAb << "," << tdGABAb << ")";
	UserErrors::assertTrue(tdAMPA>0, UserErrors::MUST_BE_POSITIVE, funcName.str(), "tdAMPA");
	UserErrors::assertTrue(trNMDA>=0, UserErrors::CANNOT_BE_NEGATIVE, funcName.str(), "trNMDA");
	UserErrors::assertTrue(tdNMDA>0, UserErrors::MUST_BE_POSITIVE, funcName.str(), "tdNMDA");
	UserErrors::assertTrue(tdGABAa>0, UserErrors::MUST_BE_POSITIVE, funcName.str(), "tdGABAa");
	UserErrors::assertTrue(trGABAb>=0, UserErrors::CANNOT_BE_NEGATIVE, funcName.str(), "trGABAb");
	UserErrors::assertTrue(tdGABAb>0, UserErrors::MUST_BE_POSITIVE, funcName.str(), "tdGABAb");
	UserErrors::assertTrue(trNMDA!=tdNMDA, UserErrors::CANNOT_BE_IDENTICAL, funcName.str(), "trNMDA and tdNMDA");
	UserErrors::assertTrue(trGABAb!=tdGABAb, UserErrors::CANNOT_BE_IDENTICAL, funcName.str(), "trGABAb and tdGABAb");
	UserErrors::assertTrue(carlsimState_==CONFIG_STATE, UserErrors::CAN_ONLY_BE_CALLED_IN_STATE, funcName.str(), 
		"CONFIG.");

	def_tdAMPA_  = tdAMPA;
	def_trNMDA_  = trNMDA;
	def_tdNMDA_  = tdNMDA;
	def_tdGABAa_ = tdGABAa;
	def_trGABAb_ = trGABAb;
	def_tdGABAb_ = tdGABAb;
}

void CARLsim::setDefaultHomeostasisParams(float homeoScale, float avgTimeScale) {
	std::string funcName = "setDefaultHomeostasisparams()";
	UserErrors::assertTrue(carlsimState_==CONFIG_STATE, UserErrors::CAN_ONLY_BE_CALLED_IN_STATE, funcName, funcName, "CONFIG.");
	assert(avgTimeScale>0); // TODO make nice

	def_homeo_scale_ = homeoScale;
	def_homeo_avgTimeScale_ = avgTimeScale;
}

void CARLsim::setDefaultSaveOptions(std::string fileName, bool saveSynapseInfo) {
	std::string funcName = "setDefaultSaveOptions()";
	UserErrors::assertTrue(carlsimState_==CONFIG_STATE, UserErrors::CAN_ONLY_BE_CALLED_IN_STATE, funcName, funcName, "CONFIG.");

	def_save_fileName_ = fileName;
	def_save_synapseInfo_ = saveSynapseInfo;

	// try to open save file to make sure we have permission (so the user immediately knows about the error and doesn't
	// have to wait until their simulation run has ended)
	FILE* fpTry = fopen(def_save_fileName_.c_str(),"wb");
	UserErrors::assertTrue(fpTry!=NULL,UserErrors::FILE_CANNOT_OPEN,"Default save file",def_save_fileName_);
	fclose(fpTry);
}

// wrapper function, set default values for E-STDP params
void CARLsim::setDefaultSTDPparams(float alphaLTP, float tauLTP, float alphaLTD, float tauLTD) {
	setDefaultESTDPparams(alphaLTP, tauLTP, alphaLTD, tauLTD);
}

// set default values for E-STDP params
void CARLsim::setDefaultESTDPparams(float alphaLTP, float tauLTP, float alphaLTD, float tauLTD) {
	std::string funcName = "setDefaultESTDPparams()";
	UserErrors::assertTrue(carlsimState_==CONFIG_STATE, UserErrors::CAN_ONLY_BE_CALLED_IN_STATE, funcName, funcName, "CONFIG.");
	UserErrors::assertTrue(alphaLTP > 0, UserErrors::MUST_BE_POSITIVE, funcName);
	UserErrors::assertTrue(alphaLTD > 0, UserErrors::MUST_BE_POSITIVE, funcName);
	UserErrors::assertTrue(tauLTP > 0, UserErrors::MUST_BE_POSITIVE, funcName);
	UserErrors::assertTrue(tauLTD > 0, UserErrors::MUST_BE_POSITIVE, funcName);
	def_STDP_alphaLTP_ = alphaLTP;
	def_STDP_tauLTP_ = tauLTP;
	def_STDP_alphaLTD_ = alphaLTD;
	def_STDP_tauLTD_ = tauLTD;
}

// set default values for I-STDP params
void CARLsim::setDefaultISTDPparams(float betaLTP, float betaLTD, float lamda, float delta) {
	std::string funcName = "setDefaultISTDPparams()";
	UserErrors::assertTrue(carlsimState_==CONFIG_STATE, UserErrors::CAN_ONLY_BE_CALLED_IN_STATE, funcName, funcName, "CONFIG.");
	UserErrors::assertTrue(betaLTP > 0, UserErrors::MUST_BE_POSITIVE, funcName);
	UserErrors::assertTrue(betaLTD > 0, UserErrors::MUST_BE_POSITIVE, funcName);
	UserErrors::assertTrue(lamda > 0, UserErrors::MUST_BE_POSITIVE, funcName);
	UserErrors::assertTrue(delta > 0, UserErrors::MUST_BE_POSITIVE, funcName);
	def_STDP_betaLTP_ = betaLTP;
	def_STDP_betaLTD_ = betaLTD;
	def_STDP_lamda_ = lamda;
	def_STDP_delta_ = delta;
}

// set default STP values for an EXCITATORY_NEURON or INHIBITORY_NEURON
void CARLsim::setDefaultSTPparams(int neurType, float STP_U, float STP_tau_u, float STP_tau_x) {
	std::string funcName = "setDefaultSTPparams()";
	UserErrors::assertTrue(neurType==EXCITATORY_NEURON || neurType==INHIBITORY_NEURON, UserErrors::WRONG_NEURON_TYPE,
									funcName);
	UserErrors::assertTrue(carlsimState_==CONFIG_STATE, UserErrors::CAN_ONLY_BE_CALLED_IN_STATE, funcName, funcName, "CONFIG.");

	assert(STP_tau_u>0.0f);
	assert(STP_tau_x>0.0f);

	switch (neurType) {
		case EXCITATORY_NEURON:
			def_STP_U_exc_ = STP_U;
			def_STP_tau_u_exc_ = STP_tau_u;
			def_STP_tau_x_exc_ = STP_tau_x;
			break;
		case INHIBITORY_NEURON:
			def_STP_U_inh_ = STP_U;
			def_STP_tau_u_inh_ = STP_tau_u;
			def_STP_tau_x_inh_ = STP_tau_x;
			break;
		default:
			// some error message instead of assert
			break;
	}
}


/// **************************************************************************************************************** ///
/// PRIVATE METHODS
/// **************************************************************************************************************** ///

// check whether grpId exists in grpIds_
bool CARLsim::existsGrpId(int grpId) {
	return std::find(grpIds_.begin(), grpIds_.end(), grpId)!=grpIds_.end();
}

// print all user warnings, continue only after user input
void CARLsim::handleUserWarnings() {
	if (userWarnings_.size()) {
		for (int i=0; i<userWarnings_.size(); i++)
			CARLSIM_WARN("runNetwork()",userWarnings_[i].c_str());

		fprintf(stdout,"Ignore warnings and continue? Y/n ");
		char ignoreWarn = std::cin.get();
		if (std::cin.fail() || ignoreWarn!='y' && ignoreWarn!='Y') {
			fprintf(stdout,"Exiting...\n");
			exit(1);
		}
	}
}

// print all simulation specs
void CARLsim::printSimulationSpecs() {
	if (simMode_==CPU_MODE) {
		fprintf(stdout,"CPU_MODE, enablePrint=%s, copyState=%s\n\n",enablePrint_?"on":"off",copyState_?"on":"off");
	} else {
		fprintf(stdout,"GPU_MODE, GPUid=%d, enablePrint=%s, copyState=%s\n\n",ithGPU_,enablePrint_?"on":"off",
					copyState_?"on":"off");
	}
}<|MERGE_RESOLUTION|>--- conflicted
+++ resolved
@@ -755,7 +755,18 @@
 	snn_->resetSpikeCounter(grpId);
 }
 
-<<<<<<< HEAD
+// scales the weight of every synapse in the connection with a scaling factor
+void CARLsim::scaleWeights(short int connId, float scale, bool updateWeightRange) {
+	std::stringstream funcName;	funcName << "scaleWeights(" << connId << "," << scale << "," << updateWeightRange << ")";
+	UserErrors::assertTrue(carlsimState_==EXE_STATE, UserErrors::CAN_ONLY_BE_CALLED_IN_STATE, funcName.str(),
+		funcName.str(), "EXECUTION.");
+	UserErrors::assertTrue(connId>=0 && connId<getNumConnections(), UserErrors::MUST_BE_IN_RANGE, funcName.str(),
+		"connId", "[0,getNumConnections()]");
+	UserErrors::assertTrue(scale>=0.0f, UserErrors::CANNOT_BE_NEGATIVE, funcName.str(), "Scaling factor");
+
+	snn_->scaleWeights(connId, scale, updateWeightRange);
+}
+
 // set spike monitor for group and write spikes to file
 ConnectionMonitor* CARLsim::setConnectionMonitor(int grpIdPre, int grpIdPost, const std::string& fname) {
 	std::string funcName = "setConnectionMonitor(\"" + getGroupName(grpIdPre) + "\",\"" + getGroupName(grpIdPost)
@@ -775,27 +786,6 @@
 	std::string fileName = fname.empty() ? "results/conn_" + snn_->getGroupName(grpIdPre) + "_"
 		+ snn_->getGroupName(grpIdPost) + ".dat" : fname;
 #endif
-=======
-// scales the weight of every synapse in the connection with a scaling factor
-void CARLsim::scaleWeights(short int connId, float scale, bool updateWeightRange) {
-	std::stringstream funcName;	funcName << "scaleWeights(" << connId << "," << scale << "," << updateWeightRange << ")";
-	UserErrors::assertTrue(carlsimState_==EXE_STATE, UserErrors::CAN_ONLY_BE_CALLED_IN_STATE, funcName.str(),
-		funcName.str(), "EXECUTION.");
-	UserErrors::assertTrue(connId>=0 && connId<getNumConnections(), UserErrors::MUST_BE_IN_RANGE, funcName.str(),
-		"connId", "[0,getNumConnections()]");
-	UserErrors::assertTrue(scale>=0.0f, UserErrors::CANNOT_BE_NEGATIVE, funcName.str(), "Scaling factor");
-
-	snn_->scaleWeights(connId, scale, updateWeightRange);
-}
-
-// set network monitor for a group
-void CARLsim::setConnectionMonitor(int grpIdPre, int grpIdPost, ConnectionMonitor* connectionMon) {
-	std::string funcName = "setConnectionMonitor(\""+getGroupName(grpIdPre)+"\",ConnectionMonitor*)";
-	UserErrors::assertTrue(grpIdPre!=ALL, UserErrors::ALL_NOT_ALLOWED, funcName, "grpIdPre");	// groupId can't be ALL
-	UserErrors::assertTrue(grpIdPost!=ALL, UserErrors::ALL_NOT_ALLOWED, funcName, "grpIdPost");	// groupId can't be ALL
-	UserErrors::assertTrue(carlsimState_==CONFIG_STATE || carlsimState_==SETUP_STATE,
-					UserErrors::CAN_ONLY_BE_CALLED_IN_STATE, funcName, funcName, "CONFIG or SETUP.");
->>>>>>> 86e40d8f
 
 	FILE* fid;
 	if (fileName=="NULL") {
@@ -924,9 +914,6 @@
 	snn_->setSpikeRate(grpId, spikeRate, refPeriod);
 }
 
-<<<<<<< HEAD
-=======
-// sets the weight of a specific synapse
 void CARLsim::setWeight(short int connId, int neurIdPre, int neurIdPost, float weight, bool updateWeightRange) {
 	std::stringstream funcName;	funcName << "setWeight(" << connId << "," << neurIdPre << "," << neurIdPost << ","
 		<< updateWeightRange << ")";
@@ -939,18 +926,6 @@
 	snn_->setWeight(connId, neurIdPre, neurIdPost, weight, updateWeightRange);
 }
 
-// Resets either the neuronal firing rate information by setting resetFiringRate = true and/or the
-// weight values back to their default values by setting resetWeights = true.
-void CARLsim::updateNetwork(bool resetFiringInfo, bool resetWeights) {
-	std::string funcName = "updateNetwork()";
-	UserErrors::assertTrue(false, UserErrors::IS_DEPRECATED, funcName);
-
-	UserErrors::assertTrue(carlsimState_==EXE_STATE, UserErrors::CAN_ONLY_BE_CALLED_IN_STATE, funcName, funcName, "EXECUTION.");
-
-	snn_->updateNetwork(resetFiringInfo,resetWeights);
-}
-
->>>>>>> 86e40d8f
 // function writes population weights from gIDpre to gIDpost to file fname in binary.
 void CARLsim::writePopWeights(std::string fname, int gIDpre, int gIDpost) {
 	std::string funcName = "writePopWeights("+fname+")";
@@ -1153,43 +1128,13 @@
 	return snn_->getGroupNeuromodulatorInfo(grpId);
 }
 
+
 simMode_t CARLsim::getSimMode() { return simMode_; }
 
 uint64_t CARLsim::getSimTime() { return snn_->getSimTime(); }
 uint32_t CARLsim::getSimTimeSec() { return snn_->getSimTimeSec(); }
 uint32_t CARLsim::getSimTimeMsec() { return snn_->getSimTimeMs(); }
 
-<<<<<<< HEAD
-=======
-// Writes weights from synaptic connections from gIDpre to gIDpost.  Returns a pointer to the weights
-// and the size of the 1D array in size.
-void CARLsim::getPopWeights(int gIDpre, int gIDpost, float*& weights, int& size) {
-	std::string funcName = "getPopWeights()";
-	UserErrors::assertTrue(carlsimState_ == SETUP_STATE || carlsimState_ == EXE_STATE,
-					UserErrors::CAN_ONLY_BE_CALLED_IN_STATE, funcName, funcName, "SETUP or EXECUTION.");
-
-	snn_->getPopWeights(gIDpre,gIDpost,weights,size);
-}
-
-// returns pointer to existing SpikeMonitor object, NULL else
-SpikeMonitor* CARLsim::getSpikeMonitor(int grpId) {
-	std::stringstream funcName; funcName << "getSpikeMonitor(" << grpId << ")";
-	UserErrors::assertTrue(grpId>=0 && grpId<getNumGroups(), UserErrors::MUST_BE_IN_RANGE, funcName.str(),
-		"grpId", "[0,getNumGroups()]");
-
-	return snn_->getSpikeMonitor(grpId);
-}
-
-int* CARLsim::getSpikeCntPtr(int grpId) {
-	std::string funcName = "getSpikeCntPtr()";
-	UserErrors::assertTrue(false, UserErrors::IS_DEPRECATED, funcName);
-
-	UserErrors::assertTrue(carlsimState_==EXE_STATE, UserErrors::CAN_ONLY_BE_CALLED_IN_STATE, funcName, funcName, "EXECUTION.");
-
-	return snn_->getSpikeCntPtr(grpId);
-}
-
->>>>>>> 86e40d8f
 // get spiking information out for a given group
 int* CARLsim::getSpikeCounter(int grpId) {
 	std::stringstream funcName;	funcName << "getSpikeCounter(" << grpId << ")";
@@ -1200,13 +1145,13 @@
 	return snn_->getSpikeCounter(grpId);
 }
 
-<<<<<<< HEAD
-=======
-float* CARLsim::getWeightChanges(int gIDpre, int gIDpost, int& Npre, int& Npost, float* weightChanges) {
-	std::string funcName = "getWeightChanges()";
-	UserErrors::assertTrue(carlsimState_==EXE_STATE, UserErrors::CAN_ONLY_BE_CALLED_IN_STATE, funcName, funcName, "EXECUTION.");
-
-	return snn_->getWeightChanges(gIDpre,gIDpost,Npre,Npost,weightChanges);
+// returns pointer to existing SpikeMonitor object, NULL else
+SpikeMonitor* CARLsim::getSpikeMonitor(int grpId) {
+	std::stringstream funcName; funcName << "getSpikeMonitor(" << grpId << ")";
+	UserErrors::assertTrue(grpId>=0 && grpId<getNumGroups(), UserErrors::MUST_BE_IN_RANGE, funcName.str(),
+		"grpId", "[0,getNumGroups()]");
+
+	return snn_->getSpikeMonitor(grpId);
 }
 
 RangeWeight CARLsim::getWeightRange(short int connId) {
@@ -1217,10 +1162,10 @@
 	return snn_->getWeightRange(connId);
 }
 
->>>>>>> 86e40d8f
 bool CARLsim::isExcitatoryGroup(int grpId) { return snn_->isExcitatoryGroup(grpId); }
 bool CARLsim::isInhibitoryGroup(int grpId) { return snn_->isInhibitoryGroup(grpId); }
 bool CARLsim::isPoissonGroup(int grpId) { return snn_->isPoissonGroup(grpId); }
+
 
 // +++++++++ PUBLIC METHODS: SET DEFAULTS +++++++++++++++++++++++++++++++++++++++++++++++++++++++++++++++++++++++++++ //
 
