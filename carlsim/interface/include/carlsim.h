/*
 * Copyright (c) 2014 Regents of the University of California. All rights reserved.
 *
 * Redistribution and use in source and binary forms, with or without
 * modification, are permitted provided that the following conditions
 * are met:
 *
 * 1. Redistributions of source code must retain the above copyright
 *    notice, this list of conditions and the following disclaimer.
 *
 * 2. Redistributions in binary form must reproduce the above copyright
 *    notice, this list of conditions and the following disclaimer in the
 *    documentation and/or other materials provided with the distribution.
 *
 * 3. The names of its contributors may not be used to endorse or promote
 *    products derived from this software without specific prior written
 *    permission.
 *
 * THIS SOFTWARE IS PROVIDED BY THE COPYRIGHT HOLDERS AND CONTRIBUTORS
 * "AS IS" AND ANY EXPRESS OR IMPLIED WARRANTIES, INCLUDING, BUT NOT
 * LIMITED TO, THE IMPLIED WARRANTIES OF MERCHANTABILITY AND FITNESS FOR
 * A PARTICULAR PURPOSE ARE DISCLAIMED. IN NO EVENT SHALL THE COPYRIGHT OWNER OR
 * CONTRIBUTORS BE LIABLE FOR ANY DIRECT, INDIRECT, INCIDENTAL, SPECIAL,
 * EXEMPLARY, OR CONSEQUENTIAL DAMAGES (INCLUDING, BUT NOT LIMITED TO,
 * PROCUREMENT OF SUBSTITUTE GOODS OR SERVICES; LOSS OF USE, DATA, OR
 * PROFITS; OR BUSINESS INTERRUPTION) HOWEVER CAUSED AND ON ANY THEORY OF
 * LIABILITY, WHETHER IN CONTRACT, STRICT LIABILITY, OR TORT (INCLUDING
 * NEGLIGENCE OR OTHERWISE) ARISING IN ANY WAY OUT OF THE USE OF THIS
 * SOFTWARE, EVEN IF ADVISED OF THE POSSIBILITY OF SUCH DAMAGE.
 *
 * *********************************************************************************************** *
 * CARLsim
 * created by: 		(MDR) Micah Richert, (JN) Jayram M. Nageswaran
 * maintained by:	(MA) Mike Avery <averym@uci.edu>, (MB) Michael Beyeler <mbeyeler@uci.edu>,
 *					(KDC) Kristofor Carlson <kdcarlso@uci.edu>
 *					(TSC) Ting-Shuo Chou <tingshuc@uci.edu>
 *
 * CARLsim available from http://socsci.uci.edu/~jkrichma/CARLsim/
 * Ver 2/21/2014
 */

#ifndef _CARLSIM_H_
#define _CARLSIM_H_

#include <stdint.h>		// uint64_t, uint32_t, etc.
#include <string>		// std::string
#include <vector>		// std::vector

#include <callback.h>
#include <carlsim_definitions.h>
#include <carlsim_datastructures.h>

// include the following core functionalities instead of forward-declaring, so that the user only needs to include
// carlsim.h
#include <poisson_rate.h>
#include <spike_monitor.h>

#include <linear_algebra.h>

// \TODO: complete documentation




class CpuSNN; // forward-declaration of implementation
class GroupMonitorCore;
class ConnectionMonitorCore;
class ConnectionGeneratorCore;
class SpikeGeneratorCore;

/*!
 * \brief CARLsim User Interface
 * This class provides a user interface to the public sections of CARLsimCore source code. Example networks that use
 * this methodology can be found in the examples/ directory. Documentation is available on our website.
 *
 * This class provides a user interface to the public sections of CARLsimCore source code. Example networks that use
 * this methodology can be found in the examples/ directory. Documentation is available on our website.
 * This file is organized into different sections in the following way:
 * \verbatim
 *  ├── Public section
 *  │     ├── Public methods
 *  │     │     ├── Constructor / destructor
 *  │     │     ├── Setting up a simulation
 *  │     │     ├── Running a simulation
 *  │     │     ├── Plotting / logging
 *  │     │     ├── Interacting with a simulation
 *  │     │     ├── Getters / setters
 *  │     │     └── Set defaults
 *  │     └── Public properties
 *  └── Private section
 *        ├── Private methods
 *        └── Private properties
 * \endverbatim
 * Within these sections, methods and properties are ordered alphabetically.
 *
 */
class CARLsim {
public:
	// +++++ PUBLIC METHODS: CONSTRUCTOR / DESTRUCTOR +++++++++++++++++++++++++++++++++++++++++++++++++++++++++++++++ //

	/*!
	 * \brief CARLsim constructor.
	 * Creates a new instance of class CARLsim. All input arguments are optional, but if specified will be constant
	 * throughout the lifetime of the CARLsim object.
	 *
	 * CARLsim allows execution on both generic x86 CPUs and standard off-the-shelf GPUs by specifying the simulation
	 * mode (CPU_MODE and GPU_MODE, respectively). When using the latter in a multi-GPU system, the user can also
	 * specify which CUDA device to use (param ithGPU, 0-indexed).
	 *
	 * The logger mode defines where to print all status, error, and debug messages. Logger mode can either be USER (for
	 * experiment-oriented simulations), DEVELOPER (for developing and debugging code), SHOWTIME (where only warnings
	 * and errors are printed to console), SILENT (e.g., for benchmarking, where no output is generated at all), or
	 * CUSTOM (where the user can specify the file pointers of all log files).
	 * In summary, messages are printed to the following locations, depending on the logger mode:
	 * \verbatim
	 *                 |    USER    | DEVELOPER  |  SHOWTIME  |   SILENT   |  CUSTOM
	 * ----------------|------------|------------|------------|------------|---------
	 * Status msgs     |   stdout   |   stdout   | /dev/null  | /dev/null  |    ?
	 * Errors/warnings |   stderr   |   stderr   |   stderr   | /dev/null  |    ?
	 * Debug msgs      | /dev/null  |   stdout   | /dev/null  | /dev/null  |    ?
	 * All msgs        | debug.log  | debug.log  |  debug.log | debug.log  |    ?
	 * \endverbatim
	 * Location of the debug log file can be set in any mode using CARLsim::setLogDebugFp.
	 * In mode CUSTOM, the other file pointers can be set using CARLsim::setLogsFp.
	 *
	 * \param[in] netName 		network name
	 * \param[in] simMode		either CPU_MODE or GPU_MODE
	 * \param[in] loggerMode    either USER, DEVELOPER, SILENT, or CUSTOM
	 * \param[in] ithGPU 		on which GPU to establish a context (only relevant in GPU_MODE)
	 * \param[in] randSeed 		random number generator seed
	 */
	CARLsim(const std::string& netName="SNN", simMode_t simMode=CPU_MODE, loggerMode_t loggerMode=USER, int ithGPU=0,
				int randSeed=-1);
	~CARLsim();



	// +++++ PUBLIC METHODS: SETTING UP A SIMULATION ++++++++++++++++++++++++++++++++++++++++++++++++++++++++++++++++ //

	/*!
	 * \brief Connects a presynaptic to a postsynaptic group using fixed/plastic weights and a range of delay values
	 *
	 * This function is a shortcut to create synaptic connections from a pre-synaptic group grpId1 to a post-synaptic
	 * group grpId2 using a pre-defined primitive type (such as "full", "one-to-one", or "random"). Synapse weights
	 * will stay the same throughout the simulation (SYN_FIXED, no plasticity). All synapses will have the same delay.
	 * For more flexibility, see the other connect() calls.
	 *
	 * \STATE CONFIG
	 * \param[in] grpId1     ID of the pre-synaptic group
	 * \param[in] grpId2     ID of the post-synaptic group
	 * \param[in] connType   connection type. "random": random connectivity. "one-to-one": connect the i-th neuron in
	 *                       pre to the i-th neuron in post. "full": connect all neurons in pre to all neurons in post.
	 *                       "full-no-direct": same as "full", but i-th neuron of grpId1 will not be connected to the
	 *                       i-th neuron of grpId2.
	 * \param[in] wt         a struct specifying the range of weight magnitudes (initial value and max value). Weights
	 *                       range from 0 to maxWt, and are initialized with initWt. All weight values should be
	 *                       non-negative (equivalent to weight *magnitudes*), even for inhibitory connections.
	 *                       Examples:
	 *                         RangeWeight(0.1)         => all weights will be 0.1 (wt.min=0.1, wt.max=0.1, wt.init=0.1)
	 *                         RangeWeight(0.0,0.2)     => If pre is excitatory: all weights will be in range [0.0,0.2],
	 *                                                     and wt.init=0.0. If pre is inhibitory: all weights will be in
	 *                                                     range [-0.2,0.0], and wt.init=0.0.
	 *                         RangeWeight(0.0,0.1,0.2) => If pre is excitatory: all weights will be in range [0.0,0.2],
	 *                                                     and wt.init=0.1. If pre is inhibitory: all weights will be in
	 *                                                     range [-0.2,0.0], and wt.init=0.0.
	 * \param[in] connProb   connection probability
	 * \param[in] delay      A struct specifying the range of delay values (ms). Synaptic delays must be greater than or
	 *                       equal to 1 ms.
	 *                       Examples:
	 *                         RangeDelay(2) => all delays will be 2 (delay.min=2, delay.max=2)
	 *                         RangeDelay(1,10) => delays will be in range [1,10]
	 * \param[in] radRF      A struct specifying the radius of the receptive field (RF). A radius can be specified in 3
	 *                       dimensions x, y, and z (following the topographic organization of neurons as specified by
	 *                       Grid3D).
	 *                       Receptive fields will be circular with radius as specified. The 3 dimensions follow the 
	 *                       ones defined by Grid3D.
	 *                       If the radius in one dimension is 0, no connections will be made in this dimension.
	 *                       If the radius in one dimension is -1, then all possible connections will be made in this 
	 *                       dimension (effectively making RF of infinite size).
	 *                       Otherwise, if the radius is a positive real number, the RF radius will be exactly this 
	 *                       number. Call RadiusRF with only one argument to make that radius apply to all 3 dimensions.
	 *                       Examples:
	 *                         * Create a 2D Gaussian RF of radius 10: RadiusRF(10, 10, 0)
	 *                         * Create a 2D heterogeneous Gaussian RF (an ellipse) with semi-axes 10 and 5:
	 *                           RadiusRF(10, 5, 0)
	 *                         * Connect only the third dimension: RadiusRF(0, 0, 1)
	 *                         * Connect all, no matter the RF (default): RadiusRF(-1, -1, -1)
	 *                         * Don't connect anything (silly, not allowed): RadiusRF(0, 0, 0)
	 * \param[in] synWtType  specifies whether the synapse should be of fixed value (SYN_FIXED) or plastic (SYN_PLASTIC)
	 * \param[in] mulSynFast a multiplication factor to be applied to the fast synaptic current (AMPA in the case of
	 *                       excitatory, and GABAa in the case of inhibitory connections). Default: 1.0
	 * \param[in] mulSynSlow a multiplication factor to be applied to the slow synaptic current (NMDA in the case of
	 *                       excitatory, and GABAb in the case of inhibitory connections). Default: 1.0
	 * \returns a unique ID associated with the newly created connection
	 */
	short int connect(int grpId1, int grpId2, const std::string& connType, const RangeWeight& wt, float connProb,
		const RangeDelay& delay=RangeDelay(1), const RadiusRF& radRF=RadiusRF(-1), bool synWtType=SYN_FIXED,
		float mulSynFast=1.0f, float mulSynSlow=1.0f);

	/*!
	 * \brief Shortcut to make connections with custom connectivity profile but omit scaling factors for synaptic
	 * conductances (default is 1.0 for both)
	 * \TODO finish docu
	 * \STATE CONFIG
	 */
	short int connect(int grpId1, int grpId2, ConnectionGenerator* conn, bool synWtType=SYN_FIXED, int maxM=0,
						int maxPreM=0);

	/*!
	 * \brief make connections with custom connectivity profile
	 * \TODO finish docu
	 * \STATE CONFIG
	 */
	short int connect(int grpId1, int grpId2, ConnectionGenerator* conn, float mulSynFast, float mulSynSlow,
						bool synWtType=SYN_FIXED, int maxM=0,int maxPreM=0);


	/*!
	 * \brief creates a group of Izhikevich spiking neurons
	 * \TODO finish doc
	 * \STATE CONFIG
	 */
	int createGroup(const std::string& grpName, int nNeur, int neurType);
	
	/*!
	 * \brief create a group of neurons on a 3D grid
	 *
	 * Neurons of a group can be arranged topographically, so that they virtually lie on a 3D grid. This simplifies
	 * the creation of topographic connections in the network.
	 * Each neuron thus gets assigned a (x,y,z) location on a 3D grid (integer coordinates). Neuron numbers will be
	 * assigned to location in order; where the first dimension specifies the width, the second dimension is height,
	 * and the third dimension is depth. Grid3D(2,2,2) would thus assign neurId 0 to location (0,0,0), neurId 1
	 * to (1,0,0), neurId 3 to (0,1,0), neurId 6 to (2,2,1), and so on.
	 * The third dimension can be thought of as a depth (z-coordinate in 3D), a cortical column (each of which consists
	 * of a 2D arrangement of neurons on a plane), or a channel (such as RGB channels, each of which consists of a 2D
	 * arrangements of neurons coding for (x,y) coordinates of an image). For the user's convenience, the struct thus
	 * provides members Grid3D::depth, Grid3D::column, and Grid3D::channels, which differ only semantically.
	 * \STATE CONFIG
	 * \TODO finish doc
	 */
	int createGroup(const std::string& grpName, const Grid3D& grid, int neurType);

	/*!
	 * \brief  creates a spike generator group
	 * \TODO finish docu
	 * \STATE CONFIG
	 */
	int createSpikeGeneratorGroup(const std::string& grpName, int nNeur, int neurType);
	
	/*!
	 * \brief create a group of spike generators on a 3D grid
	 *
	 * Neurons of a group can be arranged topographically, so that they virtually lie on a 3D grid. This simplifies
	 * the creation of topographic connections in the network.
	 * Each neuron thus gets assigned a (x,y,z) location on a 3D grid (integer coordinates). Neuron numbers will be
	 * assigned to location in order; where the first dimension specifies the width, the second dimension is height,
	 * and the third dimension is depth. Grid3D(2,2,2) would thus assign neurId 0 to location (0,0,0), neurId 1
	 * to (1,0,0), neurId 3 to (0,1,0), neurId 6 to (2,2,1), and so on.
	 * The third dimension can be thought of as a depth (z-coordinate in 3D), a cortical column (each of which consists
	 * of a 2D arrangement of neurons on a plane), or a channel (such as RGB channels, each of which consists of a 2D
	 * arrangements of neurons coding for (x,y) coordinates of an image). For the user's convenience, the struct thus
	 * provides members Grid3D::depth, Grid3D::column, and Grid3D::channels, which differ only semantically.
	 * \STATE CONFIG
	 * \TODO finish doc
	 */
	int createSpikeGeneratorGroup(const std::string& grpName, const Grid3D& grid, int neurType);


	/*!
	 * \brief Sets default values for conduction decay and rise times or disables COBA alltogether
	 *
	 * This function sets the time constants for the decay of AMPA, NMDA, GABA, and GABAb, and the rise times for
	 * NMDA and GABAb. These constants will be applied to all connections in the network. Set isSet to false to run
	 * your simulation in CUBA mode.
	 * Use setDefaultConductanceTimeConstants to set default values for all time constants.
	 * If you call this function without setting your own defaults, then the following defaults will be used:
	 * tdAMPA=5ms, trNMDA=0, tdNMDA=150ms, tdGABAa=6ms, trGABAb=0, tdGABAb=150ms (instantaneous rise time).
	 *
	 * \STATE CONFIG
	 * \param[in] isSet   a flag to inform whether to run simulation in COBA mode (true) or CUBA mode (false)
	 */
	void setConductances(bool isSet);

	/*!
	 * \brief Sets custom values for conduction decay times (instantaneous rise time) or disables COBA alltogether
	 *
	 * This function sets the time constants for the decay of AMPA, NMDA, GABAa, and GABAb. The decay constants will be
	 * applied to all connections in the network. Set isSet to false to run your simulation in CUBA mode.
	 * The NMDA current is voltage dependent (see Izhikevich et al., 2004).
	 * Use setConductances(true) to use default decay values.
	 * Use the other setConductances to enable non-zero rise times for NMDA and GABAb.
	 *
	 * \STATE CONFIG
	 * \param[in] isSet   a flag to inform whether to run simulation in COBA mode (true) or CUBA mode (false)
	 * \param[in] tdAMPA  time constant for AMPA decay (ms)
	 * \param[in] tdNMDA  time constant for NMDA decay (ms)
	 * \param[in] tdGABAa time constant for GABAa decay (ms)
	 * \param[in] tdGABAb time constant for GABAb decay (ms)
	 */
	void setConductances(bool isSet, int tdAMPA, int tdNMDA, int tdGABAa, int tdGABAb);

	/*!
	 * \brief Sets custom values for conduction rise and decay times or disables COBA alltogether
	 *
	 * This function sets the time constants for the rise and decay time of AMPA, NMDA, GABAa, and GABAb. AMPA and GABAa
	 * will always have instantaneous rise time. The rise times of NMDA and GABAb can be set manually. They need to be
	 * strictly smaller than the decay time. Set isSet to false to run your simulation in CUBA mode.
	 * We do not provide non-zero rise times for AMPA and GABAa, because these rise times are typically on the order of
	 * 1 ms, which is equal to the simulation time step.
	 * The NMDA current is voltage dependent (see Izhikevich et al., 2004).
	 * Use setConductances(true) to use default decay values.
	 *
	 * \STATE CONFIG
	 * \param[in] isSet   a flag to inform whether to run simulation in COBA mode (true) or CUBA mode (false)
	 * \param[in] tdAMPA  time constant for AMPA decay (ms)
	 * \param[in] trNMDA  time constant for NMDA rise (ms), must be smaller than tdNMDA
	 * \param[in] tdNMDA  time constant for NMDA decay (ms)
	 * \param[in] tdGABAa time constant for GABAa decay (ms)
	 * \param[in] trGABAb time constant for GABAb rise (ms), must be smaller than tdGABAb
	 * \param[in] tdGABAb time constant for GABAb decay (ms)
	 */
	void setConductances(bool isSet, int tdAMPA, int trNMDA, int tdNMDA, int tdGABAa, int trGABAb, int tdGABAb);

	/*!
	 * \brief Sets custom values for implementation of homeostatic synaptic scaling
	 *
	 * This function allows the user to set homeostasis for a particular neuron group. All the neurons
	 * in this group scale their weights in an attempt to attain a target base firing rate set with the
	 * setHomeoBaseFiringRate function. Each neuron keeps track of their own average firing rate. The
	 * time over which this average is computed should be on the scale of seconds to minutes hours as
	 * opposed to ms if one is to claim it is biologically realistic. The homeoScale sets the scaling
	 * factor applied to the weight change of the synapse due to homeostasis. If you want to make
	 * homeostasis stronger than STDP, you increase this value. Scaling of the synaptic weights is
	 * multiplicative. For more information on this implementation please see:
	 * Carlson, et al. (2013). Proc. of IJCNN 2013.
	 *
	 * Reasonable values to start homeostasis with are:
	 * homeoScale   = 0.1-1.0
	 * avgTimeScale = 5-10 seconds
	 *
	 * Default values are:
	 * homeoScale   = 0.1
	 * avgTimeScale = 10 seconds
	 *
	 * \STATE CONFIG
	 * \param[in] grpId        the group ID of group to which homeostasis is applied
	 * \param[in] isSet        a boolean, setting it to true/false enables/disables homeostasis
	 * \param[in] homeoScale   scaling factor multiplied to weight change due to homeostasis
	 * \param[in] avgTimeScale time in seconds over which average firing rate for neurons in this group is
	 *                         averaged
	 */
	void setHomeostasis(int grpId, bool isSet, float homeoScale, float avgTimeScale);

	 /*!
	 * \brief Sets default values for implementation of homeostatic synaptic scaling
	 *
	 * This function allows the user to set homeostasis with default values for a particular neuron
	 * group. For more information, read the setHomeostasis function description above.
	 *
	 * Default values are:
	 * homeoScale   = 0.1
	 * avgTimeScale = 10 seconds
	 *
	 * \STATE CONFIG
	 * \param[in] grpId        the group ID of group to which homeostasis is applied
	 * \param[in] isSet        a boolean, setting it to true/false enables/disables homeostasis
	 */
	void setHomeostasis(int grpId, bool isSet);

	 /*!
	 * \brief Sets the homeostatic target firing rate (enforced through homeostatic synaptic scaling)
	 *
	 * This function allows the user to set the homeostatic target firing with or without a standard
	 * deviation. All neurons in the group will use homeostatic synaptic scaling to attain the target
	 * firing rate. You can have a standard deviation to the base firing rate or you can disable it
	 * by setting it to 0. It should be noted that the baseFiringSD only sets the base firing rate
	 * to a single value within that standard deviation. It does not vary the value of the base firing
	 * rate from this value or within a particular range. For more information on this implementation
	 * please see: Carlson, et al. (2013). Proc. of IJCNN 2013.
	 *
	 * \STATE CONFIG
	 * \param[in] grpId        the group ID of group for which these settings are applied
	 * \param[in] baseFiring   target firing rate of every neuron in this group
	 * \param[in] baseFiringSD standard deviation of target firing rate of every neuron in this group
	 */
	void setHomeoBaseFiringRate(int grpId, float baseFiring, float baseFiringSD);

	/*!
	 * \brief Sets Izhikevich params a, b, c, and d with as mean +- standard deviation
	 *
	 * \TODO finish docu
	 * \STATE CONFIG
	 */
	void setNeuronParameters(int grpId, float izh_a, float izh_a_sd, float izh_b, float izh_b_sd,
							 float izh_c, float izh_c_sd, float izh_d, float izh_d_sd);

	/*!
	 * \brief Sets Izhikevich params a, b, c, and d of a neuron group.
	 *
	 * \TODO finish docu
	 * \STATE CONFIG
	 */
	void setNeuronParameters(int grpId, float izh_a, float izh_b, float izh_c, float izh_d);

	/*!
	 * \brief Sets baseline concentration and decay time constant of neuromodulators (DP, 5HT, ACh, NE) for a neuron
	 * group.
	 *
	 * \STATE CONFIG
	 * \param groupId the symbolic name of a group
	 * \param baseDP  the baseline concentration of Dopamine
	 * \param tauDP the decay time constant of Dopamine
	 * \param base5HT  the baseline concentration of Serotonin
	 * \param tau5HT the decay time constant of Serotonin
	 * \param baseACh  the baseline concentration of Acetylcholine
	 * \param tauACh the decay time constant of Acetylcholine
	 * \param baseNE  the baseline concentration of Noradrenaline
	 * \param tauNE the decay time constant of Noradrenaline
	 */
	void setNeuromodulator(int grpId, float baseDP, float tauDP, float base5HT, float tau5HT,
							float baseACh, float tauACh, float baseNE, float tauNE);

	/*!
	 * \brief Sets default neuromodulators
	 *
	 * \TODO: this should be implemented via default arguments as members of the class, so that the user can call
	 * setDefaultNeuromodulators()
	 *
	 * \STATE CONFIG
	 */
	void setNeuromodulator(int grpId, float tauDP = 100.0f, float tau5HT = 100.0f,
							float tauACh = 100.0f, float tauNE = 100.0f);

	/*!
	 * \brief Sets default STDP mode and params
	 *
	 * \sa setESTDP
	 */
	void setSTDP(int grpId, bool isSet);

	/*!
	 * \brief Sets STDP params for a group, custom
	 *
	 * \sa setESTDP
	 */
	void setSTDP(int grpId, bool isSet, stdpType_t type, float alphaLTP, float tauLTP, float alphaLTD, float tauLTD,
		int configId=ALL);

	/*!
	 * \brief Sets default E-STDP mode and params
	 *
	 * \TODO finish docu
	 * \STATE CONFIG
	 */
<<<<<<< HEAD
	void setESTDP(int grpId, bool isSet, int configId=ALL);

	/*!
	 * \brief Sets E-STDP params for a group, custom
	 *
	 * \TODO finish docu
	 * \STATE CONFIG
	 */
	void setESTDP(int grpId, bool isSet, stdpType_t type, float alphaLTP, float tauLTP, float alphaLTD, float tauLTD,
		int configId=ALL);

	/*!
	 * \brief Sets default I-STDP mode and params
	 *
	 * \TODO finish docu
	 * \STATE CONFIG
	 */
	void setISTDP(int grpId, bool isSet, int configId=ALL);

	/*!
	 * \brief Sets I-STDP params for a group, custom
	 *
	 * \TODO finish docu
	 * \STATE CONFIG
	 */
	void setISTDP(int grpId, bool isSet, stdpType_t type, float betaLTP, float betaLTD, float lamda, float delta,
		int configId=ALL);
=======
	void setSTDP(int grpId, bool isSet, stdpType_t type, float alphaLTP, float tauLTP, float alphaLTD, float tauLTD);
>>>>>>> fe473518

	/*!
	 * \brief Sets STP params U, tau_u, and tau_x of a neuron group (pre-synaptically)
	 *
	 * CARLsim implements the short-term plasticity model of (Tsodyks & Markram, 1998; Mongillo, Barak, & Tsodyks, 2008)
	 * \f{eqnarray}
	 * \frac{du}{dt} & = & \frac{-u}{STP\_tau\_u} + STP\_U  (1-u^-)  \delta(t-t_{spk}) \\
	 * \frac{dx}{dt} & = & \frac{1-x}{STP\_tau\_x} - u^+  x^-  \delta(t-t_{spk}) \\
	 * \frac{dI}{dt} & = & \frac{-I}{\tau_S} + A  u^+  x-  \delta(t-t_{spk}) \f}
	 * where u- means value of variable u right before spike update, and x+ means value of variable x right after
	 * the spike update, and A is the synaptic weight.
	 * The STD effect is modeled by a normalized variable (0<=x<=1), denoting the fraction of resources that remain
	 * available after neurotransmitter depletion.
	 * The STF effect is modeled by a utilization parameter u, representing the fraction of available resources ready for
	 * use (release probability). Following a spike, (i) u increases due to spike-induced calcium influx to the
	 * presynaptic terminal, after which (ii) a fraction u of available resources is consumed to produce the post-synaptic
	 * current. Between spikes, u decays back to zero with time constant STP_tau_u (\tau_F), and x recovers to value one
	 * with time constant STP_tau_x (\tau_D).
	 *
	 * \STATE CONFIG
	 * \param[in] grpId       pre-synaptic group id. STP will apply to all neurons of that group!
	 * \param[in] isSet       a flag whether to enable/disable STP
	 * \param[in] STP_U       increment of u induced by a spike
	 * \param[in] STP_tau_u   decay constant of u (\tau_F)
	 * \param[in] STP_tau_x   decay constant of x (\tau_D)
	 */
	void setSTP(int grpId, bool isSet, float STP_U, float STP_tau_u, float STP_tau_x);

	/*!
	 * \brief Sets STP params U, tau_u, and tau_x of a neuron group (pre-synaptically) using default values
	 *
	 * \TODO finish docu
	 * \STATE CONFIG
	 */
	void setSTP(int grpId, bool isSet);

	/*!
	 * \brief Sets the weight and weight change update parameters
	 *
	 * \STATE CONFIG
	 * \param[in] updateWeightInterval the interval between two weight update.
	 * \param[in] updateWeightChangeInterval the interval between two weight update.
	 * \param[in] tauWeightChange the decay time constant of weight change (wtChange)
	 */
	void setWeightAndWeightChangeUpdate(updateInterval_t updateWeightInterval = INTERVAL_1000MS,
		updateInterval_t updateWeightChangeInterval = INTERVAL_1000MS, int tauWeightChange = 10);


	// +++++ PUBLIC METHODS: RUNNING A SIMULATION ++++++++++++++++++++++++++++++++++++++++++++++++++++++++++++++++ //

	/*!
	 * \brief run the simulation for time=(nSec*seconds + nMsec*milliseconds)
	 *
	 * \STATE SETUP, EXECUTION. First call to runNetwork will make CARLsim state switch from SETUP to EXECUTION.
	 * \param[in] nSec 			  number of seconds to run the network
	 * \param[in] nMsec 		  number of milliseconds to run the network
	 * \param[in] printRunSummary enable the printing of a summary at the end of this run
	 * \param[in] copyState 	  enable copying of data from device to host
	 */
	int runNetwork(int nSec, int nMsec=0, bool printRunSummary=true, bool copyState=false);

	/*!
	 * \brief build the network
	 *
	 * \STATE CONFIG. Will make CARLsim state switch from CONFIG to SETUP.
	 * \param[in] removeTempMemory 	remove temp memory after building network
	 */
	void setupNetwork(bool removeTempMemory = true);

	// +++++ PUBLIC METHODS: LOGGING / PLOTTING +++++++++++++++++++++++++++++++++++++++++++++++++++++++++++++++++++++ //

	const FILE* getLogFpInf();	//!< returns file pointer to info log
	const FILE* getLogFpErr();	//!< returns file pointer to error log
	const FILE* getLogFpDeb();	//!< returns file pointer to debug log
	const FILE* getLogFpLog();	//!< returns file pointer to log file

	/*!
	 * \brief Saves important simulation and network infos to file
	 *
	 * \TODO finish docu
	 * \STATE SETUP, EXECUTION
	 */
	void saveSimulation(const std::string& fileName, bool saveSynapseInfo=true);

	/*!
	 * \brief Sets the file pointer of the debug log file
	 *
	 * \param[in] fpLog file pointer to new log file
	 */
	void setLogDebugFp(FILE* fpLog);

	/*!
	 * \brief Sets the file pointers for all log files
	 *
	 * \param[in] fpInf file pointer for status info
	 * \param[in] fpErr file pointer for errors/warnings
	 * \param[in] fpDeb file pointer for debug info
	 * \param[in] fpLog file pointer for debug log file that contains all the above info
	 */
	void setLogsFp(FILE* fpInf, FILE* fpErr=NULL, FILE* fpDeb=NULL, FILE* fpLog=NULL);



	// +++++ PUBLIC METHODS: INTERACTING WITH A SIMULATION ++++++++++++++++++++++++++++++++++++++++++++++++++++++++++ //

	/*!
	 * \brief loads a simulation (and network state) from file
	 *
	 * \TODO finish docu
	 * \STATE CONFIG
	 */
	void loadSimulation(FILE* fid);

	/*!
	 * \brief Reassigns fixed weights to values passed into the function in a single 1D float matrix (weightMatrix)
	 *
	 * The user passes the connection ID (connectID), the weightMatrix, and the matrixSize.
	 * This function only works for fixed synapses and for connections of type CONN_USER_DEFINED. Only the weights are 
	 * changed, not the maxWts, delays, or connected values
	 * \TODO finish docu
	 *
	 * \STATE SETUP
	 */
	void reassignFixedWeights(short int connectId, float weightMatrix[], int matrixSize);

	//! \deprecated Deprecated
	void resetSpikeCntUtil(int grpId=ALL); //!< resets spike count for particular neuron group

	/*!
	 * \brief reset Spike Counter to zero
	 *
	 * Manually resets the spike buffers of a Spike Counter to zero (for a specific group).
	 * Buffers get reset to zero automatically after recordDur. However, you can reset the buffer manually at any
	 * point in time, as long as you call CARLsim::setupNetwork() first.
	 *
	 * \STATE EXECUTION
	 * \param grpId the group for which to reset the spike counts. Set to ALL if you want to reset all Spike Counters.
	 */
	void resetSpikeCounter(int grpId);

	/*!
	 * \brief Sets a connection monitor for a group, custom ConnectionMonitor class
	 *
	 * To retrieve connection status, a connection-monitoring callback mechanism is used. This mechanism allows the user
	 * to monitor connection status between groups. Connection monitors are registered for two groups (i.e., pre- and
	 * post- synaptic groups) and are called automatically by the simulator every second.
	 *
	 * Use setConnectionMonitor(grpIdPre,grpIdPost) to use a ConnectionMonitor with default settings.
	 *
	 * \STATE CONFIG, SETUP
	 * \param[in] grpIdPre 		the pre-synaptic group ID
	 * \param[in] grpIdPost 	the post-synaptic group ID
	 * \param[in] connectionMon an instance of class ConnectionMonitor (see callback.h)
	 */
	void setConnectionMonitor(int grpIdPre, int grpIdPost, ConnectionMonitor* connectionMon=NULL);

	/*!
	 * \brief Sets a group monitor for a group, custom GroupMonitor class
	 *
	 * \TODO finish docu
	 * \STATE CONFIG, SETUP
	 */
	void setGroupMonitor(int grpId, GroupMonitor* groupMon=NULL);

	/*!
	 * \brief A Spike Counter keeps track of the number of spikes per neuron in a group.
	 *
	 * A Spike Counter keeps track of all spikes per neuron for a certain time period (recordDur).
	 * After that, the spike buffers get reset to zero number of spikes.
	 * Works for excitatory/inhibitory neurons.
	 * The recording time can be set to any x number of ms, so that after x ms the spike counts will be reset
	 * to zero. If x==-1, then the spike counts will never be reset (should only overflow after 97 days of sim).
	 * Also, spike counts can be manually reset at any time by calling snn->resetSpikeCounter(group);
	 * At any time, you can call getSpikeCounter to get the spiking information out.
	 * You can have only one spike counter per group. However, a group can have both a SpikeMonitor and a SpikeCounter.
	 *
	 * \STATE CONFIG, SETUP
	 * \param[in] grpId the group for which you want to enable a SpikeCounter
	 * \param[in] recordDur number of ms for which to record spike numbers. Spike numbers will be reset to zero after
	 * this. Set frameDur to -1 to never reset spike counts. Default: -1.
	 */
	void setSpikeCounter(int grpId, int recordDur=-1);

	/*!
	 * \brief Sets up a spike generator
	 *
	 * \TODO finish docu
	 * \STATE CONFIG
	 */
	void setSpikeGenerator(int grpId, SpikeGenerator* spikeGen);

	/*!
	 * \brief Sets a Spike Monitor for a groups, prints spikes to binary file
	 *
	 * To retrieve outputs, a spike-monitoring callback mechanism is used. This mechanism allows the user to calculate
	 * basic statistics, store spike trains, or perform more complicated output monitoring. Spike monitors are
	 * registered for a group and are called automatically by the simulator every second. Similar to an address event
	 * representation (AER), the spike monitor indicates which neurons spiked by using the neuron ID within a group
	 * (0-indexed) and the time of the spike. Only one spike monitor is allowed per group.
	 *
	 * Every second, the SpikeMonitor will print to console the total and average number of spikes in the group.
	 *
	 * In addition, all spikes will be stored in a binary file (in AER format). This file can be read off-line in Matlab
	 * by using readSpikes.m from /util/scripts. A file name can be specified via variable fname (specified directory
	 * must exist). If no file name is specified, a default one will be created in the results directory:
	 * "results/spk{group name}.dat", where group name is the name assigned to the group at initialization (can be
	 * retrieved via CARLsim::getGroupName).
	 * If no binary file shall be created, set fname equal to the string "NULL".
	 *
	 * The function returns a pointer to a SpikeMonitor object, which can be used to calculate spike statistics (such
	 * group firing rate, number of silent neurons, etc.) or retrieve all spikes from a particular time window. See
	 * /util/spike_monitor/spike_monitor.h for more information on how to interact with the SpikeMonitor object.
	 *
	 * \STATE CONFIG, SETUP
	 * \param[in] grpId 		the group ID
	 * \param[in] fname 		name of the binary file to be created. Leave empty for default name
	 *                      	"results/spk{grpName}.dat". Set to string "NULL" to suppress file creation. Default: ""
	 * \returns   SpikeMonitor*	pointer to a SpikeMonitor object, which can be used to calculate spike statistics
	 *                          (such as group firing rate, number of silent neurons, etc.) or retrieve all spikes in
	 * 							AER format
	 */
	SpikeMonitor* setSpikeMonitor(int grpId, const std::string& fname="");

	/*!
	 * \brief Sets a spike rate
	 * \TODO finish docu
	 *
	 * \STATE SETUP, EXECUTION
	 */
	void setSpikeRate(int grpId, PoissonRate* spikeRate, int refPeriod=1);

	/*!
	 * \brief Resets either the neuronal firing rate information by setting resetFiringRate = true and/or the
	 * weight values back to their default values by setting resetWeights = true.
	 *
	 * \STATE EXECUTION
	 * \deprecated This function is deprecated.
	 */
	void updateNetwork(bool resetFiringInfo, bool resetWeights);

	/*!
	 * \brief function writes population weights from gIDpre to gIDpost to file fname in binary.
	 *
	 * \TODO finish docu
	 * \STATE SETUP, EXECUTION
	 */
	void writePopWeights(std::string fname, int gIDpre, int gIDpost);



	// +++++ PUBLIC METHODS: GETTER / SETTERS +++++++++++++++++++++++++++++++++++++++++++++++++++++++++++++++++++++++ //

	/*!
	 * \brief Returns the current CARLsim state
	 *
	 * A CARLsim simulation goes through the following states:
	 * - CONFIG 	configuration state, where the neural network is configured
	 * - SETUP 		setup state, where the neural network is prepared for execution
	 * - EXECUTION 	execution state, where the simulation is executed
	 *
	 * Certain methods can only be called in certain states. Check their documentation to see which method can be called
	 * in which state.
	 *
	 * Certain methods perform state transitions. CARLsim::setupNetwork will change the state from CONFIG to SETUP. The
	 * first call to CARLsim::runNetwork will change the state from SETUP to EXECUTION.
	 * \returns current CARLsim state
	 */
	carlsimState_t getCarlsimState() { return carlsimState_; }

	/*!
	 * \brief gets delays
	 *
	 * \TODO finish docu
	 * \STATE SETUP, EXECUTION
	 */
	uint8_t* getDelays(int gIDpre, int gIDpost, int& Npre, int& Npost, uint8_t* delays=NULL);

	/*!
	 * \brief returns the 3D grid struct of a group
	 *
	 * This function returns the Grid3D struct of a particular neuron group.
	 * Neurons of a group can be arranged topographically, so that they virtually lie on a 3D grid. This simplifies
	 * the creation of topographic connections in the network. The dimensions of the grid can thus be retrieved by
	 * calling Grid3D.width, Grid3D.height, and Grid3D.depth. The total number of neurons is given by Grid3D.N.
	 * See CARLsim::createGroup and Grid3D for more information.
	 * \STATE SETUP, EXECUTION
	 * \param[in] grpId the group ID for which to get the Grid3D struct
	 * \returns the 3D grid struct of a group
	 */
	Grid3D getGroupGrid3D(int grpId);

	/*!
	 * \brief finds the ID of the group with name grpName
	 *
	 * \TODO finish docu
	 * \STATE SETUP, EXECUTION
	 */
	int getGroupId(std::string grpName);

	/*!
	 * \brief gets group name
	 *
	 * \TODO finish docu
	 * \STATE SETUP, EXECUTION
	 */
	std::string getGroupName(int grpId);

	/*!
	 * \brief returns the 3D location a neuron codes for
	 *
	 * This function returns the (x,y,z) location that a neuron with ID neurID (global) codes for.
	 * Note that neurID is global; that is, the first neuron in the group does not necessarily have ID 0.
	 *
	 * The location is determined by the actual neuron ID (the first neuron in the group coding for the origin (0,0,0),
	 * and by the dimensions of the 3D grid the group is allocated on (integer coordinates). Neuron numbers are
	 * assigned to location in order; where the first dimension specifies the width, the second dimension is height,
	 * and the third dimension is depth.
	 *
	 * For more information see CARLsim::createGroup and the Grid3D struct.
 	 * See also CARLsim::getNeuronLocation3D(int grpId, int relNeurId).
	 *
	 * \STATE CONFIG, SETUP, EXE
	 * \param[in] neurId the neuron ID for which the 3D location should be returned
	 * \returns the 3D location a neuron codes for as a Point3D struct
	 */
	Point3D getNeuronLocation3D(int neurId);

	/*!
	 * \brief returns the 3D location a neuron codes for
	 *
	 * This function returns the (x,y,z) location that a neuron with ID  relNeurId (relative to the group) codes for.
	 * Note that neurID is relative to the ID of the first neuron in the group; that is, the first neuron in the group
	 * has relNeurId 0, the second one has relNeurId 1, etc.
	 * In other words: relNeurId = neurId - sim.getGroupStartNeuronId();
	 *
	 * The location is determined by the actual neuron ID (the first neuron in the group coding for the origin (0,0,0),
	 * and by the dimensions of the 3D grid the group is allocated on (integer coordinates). Neuron numbers are
	 * assigned to location in order; where the first dimension specifies the width, the second dimension is height,
	 * and the third dimension is depth.
	 *
	 * For more information see CARLsim::createGroup and the Grid3D struct.
	 * See also CARLsim::getNeuronLocation3D(int neurId).
	 *
	 * \STATE CONFIG, SETUP, EXE
	 * \param[in] neurId the neuron ID for which the 3D location should be returned
	 * \returns the 3D location a neuron codes for as a Point3D struct
	 */
	Point3D getNeuronLocation3D(int grpId, int relNeurId);

	/*!
	 * \brief Returns the number of network configrations
	 *
	 * \Note This number might change throughout CARLsim state CONFIG, up to calling CARLsim::setupNetwork).
	 * \TODO finish docu
	 * \STATE SETUP, EXECUTION
	 */
	int getNumConfigurations();

	/*!
	 * \brief Returns the number of connections (pairs of pre-post groups) in the network
	 *
	 * This function returns the number of connections (pairs of pre-post groups) in the network. Each pre-post
	 * pair of neuronal groups has its own connection ID, which is returned by a call to CARLsim::connect.
	 * \Note This number might change throughout CARLsim state CONFIG, up to calling CARLsim::setupNetwork).
	 * \STATE CONFIG, SETUP, EXECUTION
	 * \returns the number of connections (pairs of pre-post groups) in the network
	 */
	int getNumConnections();

	/*!
	 * \brief returns the number of connections associated with a connection ID
	 *
	 * \TODO finish docu
	 * \STATE SETUP, EXECUTION
	 */
	int getNumSynapticConnections(short int connectionId);

	/*!
	 * \brief returns the number of groups in the network
	 *
	 * \Note This number might change throughout CARLsim state CONFIG, up to calling CARLsim::setupNetwork).
	 * \TODO finish docu
	 * \STATE CONFIG, SETUP, EXECUTION
	 */
	int getNumGroups();

	/*!
	 * \brief returns the total number of allocated neurons in the network
	 *
	 * \Note This number might change throughout CARLsim state CONFIG, up to calling CARLsim::setupNetwork).
	 * \TODO finish docu
	 * \STATE CONFIG, SETUP, EXECUTION
	 */
	int getNumNeurons();

	/*!
	 * \brief returns the total number of regular (Izhikevich) neurons
	 *
	 * \Note This number might change throughout CARLsim state CONFIG, up to calling CARLsim::setupNetwork).
	 * \TODO finish docu
	 * \STATE CONFIG, SETUP, EXECUTION
	 */
	int getNumNeuronsReg();

	/*!
	 * \brief returns the total number of regular (Izhikevich) excitatory neurons
	 *
	 * \Note This number might change throughout CARLsim state CONFIG, up to calling CARLsim::setupNetwork).
	 * \TODO finish docu
	 * \STATE CONFIG, SETUP, EXECUTION
	 */
	int getNumNeuronsRegExc();

	/*!
	 * \brief returns the total number of regular (Izhikevich) inhibitory neurons
	 *
	 * \Note This number might change throughout CARLsim state CONFIG, up to calling CARLsim::setupNetwork).
	 * \TODO finish docu
	 * \STATE CONFIG, SETUP, EXECUTION
	 */
	int getNumNeuronsRegInh();

	/*!
	 * \brief returns the total number of spike generator neurons
	 *
	 * \Note This number might change throughout CARLsim state CONFIG, up to calling CARLsim::setupNetwork).
	 * \TODO finish docu
	 * \STATE CONFIG, SETUP, EXECUTION
	 */
	int getNumNeuronsGen();

	/*!
	 * \brief returns the total number of excitatory spike generator neurons
	 *
	 * \Note This number might change throughout CARLsim state CONFIG, up to calling CARLsim::setupNetwork).
	 * \TODO finish docu
	 * \STATE CONFIG, SETUP, EXECUTION
	 */
	int getNumNeuronsGenExc();

	/*!
	 * \brief returns the total number of inhibitory spike generator neurons
	 *
	 * \Note This number might change throughout CARLsim state CONFIG, up to calling CARLsim::setupNetwork).
	 * \TODO finish docu
	 * \STATE CONFIG, SETUP, EXECUTION
	 */
	int getNumNeuronsGenInh();

	/*!
	 * \brief returns the total number of allocated pre-synaptic connections in the network
	 *
	 * \TODO finish docu
	 * \STATE CONFIG, SETUP, EXECUTION
	 */
	int getNumPreSynapses();

	/*!
	 * \brief returns the total number of allocated post-synaptic connections in the network
	 *
	 * \TODO finish docu
	 * \STATE CONFIG, SETUP, EXECUTION
	 */
	int getNumPostSynapses();

	/*!
	 * \brief returns the first neuron id of a groupd specified by grpId
	 *
	 * \TODO finish docu
	 * \STATE SETUP, EXECUTION
	 */
	int getGroupStartNeuronId(int grpId);

	/*!
	 * \brief returns the last neuron id of a groupd specified by grpId
	 *
	 * \TODO finish docu
	 * \STATE SETUP, EXECUTION
	 */
	int getGroupEndNeuronId(int grpId);

	/*!
	 * \brief returns the number of neurons of a group specified by grpId
	 *
	 * \TODO finish docu
	 * \STATE CONFIG, SETUP, EXECUTION
	 */
	int getGroupNumNeurons(int grpId);

	/*!
	 * \brief returns the stdp information of a group specified by grpId
	 *
	 * \TODO finish docu
	 * \STATE SETUP, EXECUTION
	 */
	GroupSTDPInfo_t getGroupSTDPInfo(int grpId);

	/*!
	 * \brief returns the neuromodulator information of a group specified by grpId
	 *
	 * \TODO finish docu
	 * \STATE SETUP, EXECUTION
	 */
	GroupNeuromodulatorInfo_t getGroupNeuromodulatorInfo(int grpId);

	/*!
	 * \brief Writes weights from synaptic connections from gIDpre to gIDpost.  Returns a pointer to the weights
	 *
	 * and the size of the 1D array in size.  gIDpre(post) is the group ID for the pre(post)synaptic group,
	 * weights is a pointer to a single dimensional array of floats, size is the size of that array which is
	 * returned to the user.  NOTE: user must free memory from weights to avoid a memory leak.
	 * \TODO why not readPopWeight()?
	 * \TODO finish docu
	 * \STATE SETUP, EXECUTION
	 */
	void getPopWeights(int gIDpre, int gIDpost, float*& weights, int& size);

	/*!
	 * \brief returns
	 *
	 * \TODO finish docu
	 * \STATE SETUP, EXECUTION
	 */
	uint64_t getSimTime();

	/*!
	 * \brief returns
	 *
	 * \TODO finish docu
	 * \STATE SETUP, EXECUTION
	 */
	uint32_t getSimTimeSec();

	/*!
	 * \brief returns
	 *
	 * \TODO finish docu
	 * \STATE SETUP, EXECUTION
	 */
	uint32_t getSimTimeMsec();

	/*!
	 * \brief returns pointer to 1D array of the number of spikes every neuron in the group has fired
	 *
	 * \deprecated deprecated
	 * \STATE EXECUTION
	 */
	int* getSpikeCntPtr(int grpId);

	/*!
	 * \brief return the number of spikes per neuron for a certain group
	 *
	 * A Spike Counter keeps track of all spikes per neuron for a certain time period (recordDur) at any point in time.
	 *
	 * \STATE EXECUTION
	 * \param[in] grpId	   the group for which you want the spikes (cannot be ALL)
	 * \returns pointer to array of ints. Number of elements in array is the number of neurons in group.
	 * Each entry is the number of spikes for this neuron (int) since the last reset.
	 */
	int* getSpikeCounter(int grpId);

	/*!
	 * \brief returns pointer to weight array
	 *
	 * \STATE EXECUTION
	 * \TODO: maybe consider renaming getPopWeightChanges
	 * \FIXME fix this
	 * \deprecated deprecated
	 */
	float* getWeightChanges(int gIDpre, int gIDpost, int& Npre, int& Npost, float* weightChanges=NULL);

	/*!
	 * \brief returns
	 *
	 * \TODO finish docu
	 * \STATE SETUP, EXECUTION
	 */
	bool isExcitatoryGroup(int grpId);

	/*!
	 * \brief returns
	 *
	 * \TODO finish docu
	 * \STATE SETUP, EXECUTION
	 */
	bool isInhibitoryGroup(int grpId);

	/*!
	 * \brief returns
	 *
	 * \TODO finish docu
	 * \STATE SETUP, EXECUTION
	 */
	bool isPoissonGroup(int grpId);

	/*!
	 * \brief Sets enableGpuSpikeCntPtr to true or false.  True allows getSpikeCntPtr_GPU to copy firing
	 *
	 * state information from GPU kernel to cpuNetPtrs.  Warning: setting this flag to true will slow down
	 * the simulation significantly.
	 * \deprecated deprecated
	 * \STATE EXECUTION
	 */
	void setCopyFiringStateFromGPU(bool enableGPUSpikeCntPtr);


	// +++++ PUBLIC METHODS: SET DEFAULTS +++++++++++++++++++++++++++++++++++++++++++++++++++++++++++++++++++++++++++ //

	/*!
	 * \brief Sets default values for conductance time constants
	 *
	 * \STATE CONFIG
	 * \param[in] tdAMPA   time constant for AMPA decay (ms)
	 * \param[in] trNMDA   time constant for NMDA rise (ms)
	 * \param[in] tdNMDA   time constant for NMDA decay (ms)
	 * \param[in] tdGABAa  time constant for GABAa decay (ms)
	 * \param[in] trGABAb  time constant for GABAb rise (ms)
	 * \param[in] tdGABAb  time constant for GABAb decay (ms)
	 */
	void setDefaultConductanceTimeConstants(int tdAMPA, int trNMDA, int tdNMDA, int tdGABAa, int trGABAb, int tdGABAb);

	/*!
	 * \brief Sets default homeostasis params
	 *
	 * \TODO finish docu
	 * \STATE CONFIG
	 */
	void setDefaultHomeostasisParams(float homeoScale, float avgTimeScale);

	/*!
	 * \brief Sets default options for save file
	 *
	 * \TODO finish docu
	 * \STATE CONFIG
	 */
	void setDefaultSaveOptions(std::string fileName, bool saveSynapseInfo);

	/*!
	* \brief sets default values for STDP params
	*
	* \sa setDefaultESTDPparams
	*/
	void setDefaultSTDPparams(float alphaLTP, float tauLTP, float alphaLTD, float tauLTD);

	/*!
	* \brief sets default values for E-STDP params
	*
	* \TODO finish docu
	* \STATE CONFIG
	*/
	void setDefaultESTDPparams(float alphaLTP, float tauLTP, float alphaLTD, float tauLTD);

	/*!
	* \brief sets default values for I-STDP params
	*
	* \TODO finish docu
	* \STATE CONFIG
	*/
	void setDefaultISTDPparams(float betaLTP, float betaLTD, float lamda, float delta);

	/*!
	 * \brief sets default values for STP params (neurType either EXCITATORY_NEURON or INHIBITORY_NEURON)
	 *
	 * \TODO finish docu
	 * \STATE CONFIG
	 */
	void setDefaultSTPparams(int neurType, float STP_U, float STP_tau_U, float STP_tau_x);


private:
	// +++++ PRIVATE METHODS ++++++++++++++++++++++++++++++++++++++++++++++++++++++++++++++++++++++++++++++++++++++++ //

	void CARLsimInit();					//!< init function, unsafe computations that would usually go in constructor

	bool existsGrpId(int grpId);		//!< checks whether a certain grpId exists in grpIds_

	void handleUserWarnings(); 			//!< print all user warnings, continue only after user input

	void printSimulationSpecs();

	// +++++ PRIVATE PROPERTIES +++++++++++++++++++++++++++++++++++++++++++++++++++++++++++++++++++++++++++++++++++++ //

	CpuSNN* snn_;					//!< an instance of CARLsim core class
	std::string netName_;			//!< network name
	int randSeed_;					//!< RNG seed
	simMode_t simMode_;				//!< CPU_MODE or GPU_MODE
	loggerMode_t loggerMode_;		//!< logger mode (USER, DEVELOPER, SILENT, CUSTOM)
	int ithGPU_;					//!< on which device to establish a context
	bool enablePrint_;
	bool copyState_;

	unsigned int numConnections_;	//!< keep track of number of allocated connections
	std::vector<std::string> userWarnings_; // !< an accumulated list of user warnings

	std::vector<int> grpIds_;		//!< a list of all created group IDs
	std::vector<ConnectionMonitorCore*> connMon_; //!< a list of all created connection monitors
	std::vector<GroupMonitorCore*> groupMon_; //!< a list of all created group monitors
	std::vector<SpikeGeneratorCore*> spkGen_; //!< a list of all created spike generators
	std::vector<ConnectionGeneratorCore*> connGen_; //!< a list of all created connection generators

	bool hasSetHomeoALL_;			//!< informs that homeostasis have been set for ALL groups (can't add more groups)
	bool hasSetHomeoBaseFiringALL_;	//!< informs that base firing has been set for ALL groups (can't add more groups)
	bool hasSetSTDPALL_; 			//!< informs that STDP have been set for ALL groups (can't add more groups)
	bool hasSetSTPALL_; 			//!< informs that STP have been set for ALL groups (can't add more groups)
	bool hasSetConductances_;		//!< informs that setConductances has been called
	carlsimState_t carlsimState_;	//!< the current state of carlsim

	int def_tdAMPA_;				//!< default value for AMPA decay (ms)
	int def_trNMDA_;				//!< default value for NMDA rise (ms)
	int def_tdNMDA_;				//!< default value for NMDA decay (ms)
	int def_tdGABAa_;				//!< default value for GABAa decay (ms)
	int def_trGABAb_;				//!< default value for GABAb rise (ms)
	int def_tdGABAb_;				//!< default value for GABAb decay (ms)

	// all default values for STDP
	stdpType_t def_STDP_type_;		//!< default mode for STDP
	float def_STDP_alphaLTP_;		//!< default value for LTP amplitude
	float def_STDP_tauLTP_;			//!< default value for LTP decay (ms)
	float def_STDP_alphaLTD_;		//!< default value for LTD amplitude
	float def_STDP_tauLTD_;			//!< default value for LTD decay (ms)
	float def_STDP_betaLTP_;		//!< default value for LTP amplitude
	float def_STDP_betaLTD_;		//!< default value for LTD amplitude
	float def_STDP_lamda_;			//!< default value for interval of LTP
	float def_STDP_delta_;			//!< default value for interval of LTD

	// all default values for STP
	float def_STP_U_exc_;			//!< default value for STP U excitatory
	float def_STP_tau_u_exc_;		//!< default value for STP u decay (\tau_F) excitatory (ms)
	float def_STP_tau_x_exc_;		//!< default value for STP x decay (\tau_D) excitatory (ms)
	float def_STP_U_inh_;			//!< default value for STP U inhibitory
	float def_STP_tau_u_inh_;		//!< default value for STP u decay (\tau_F) inhibitory (ms)
	float def_STP_tau_x_inh_;		//!< default value for STP x decay (\tau_D) inhibitory (ms)

	// all default values for homeostasis
	float def_homeo_scale_;			//!< default homeoScale
	float def_homeo_avgTimeScale_;	//!< default avgTimeScale

	// all default values for save file
	std::string def_save_fileName_;	//!< file name for saving network info
	bool def_save_synapseInfo_;		//!< flag to inform whether to include synapse info in fpSave_
};
#endif<|MERGE_RESOLUTION|>--- conflicted
+++ resolved
@@ -63,6 +63,7 @@
 
 
 class CpuSNN; // forward-declaration of implementation
+class SpikeMonitor;
 class GroupMonitorCore;
 class ConnectionMonitorCore;
 class ConnectionGeneratorCore;
@@ -127,6 +128,7 @@
 	 * \param[in] simMode		either CPU_MODE or GPU_MODE
 	 * \param[in] loggerMode    either USER, DEVELOPER, SILENT, or CUSTOM
 	 * \param[in] ithGPU 		on which GPU to establish a context (only relevant in GPU_MODE)
+	 * \param[in] nConfig 		number of network configurations 									// \TODO: explain
 	 * \param[in] randSeed 		random number generator seed
 	 */
 	CARLsim(const std::string& netName="SNN", simMode_t simMode=CPU_MODE, loggerMode_t loggerMode=USER, int ithGPU=0,
@@ -443,8 +445,7 @@
 	 *
 	 * \sa setESTDP
 	 */
-	void setSTDP(int grpId, bool isSet, stdpType_t type, float alphaLTP, float tauLTP, float alphaLTD, float tauLTD,
-		int configId=ALL);
+	void setSTDP(int grpId, bool isSet, stdpType_t type, float alphaLTP, float tauLTP, float alphaLTD, float tauLTD);
 
 	/*!
 	 * \brief Sets default E-STDP mode and params
@@ -452,8 +453,7 @@
 	 * \TODO finish docu
 	 * \STATE CONFIG
 	 */
-<<<<<<< HEAD
-	void setESTDP(int grpId, bool isSet, int configId=ALL);
+	void setESTDP(int grpId, bool isSet);
 
 	/*!
 	 * \brief Sets E-STDP params for a group, custom
@@ -461,8 +461,7 @@
 	 * \TODO finish docu
 	 * \STATE CONFIG
 	 */
-	void setESTDP(int grpId, bool isSet, stdpType_t type, float alphaLTP, float tauLTP, float alphaLTD, float tauLTD,
-		int configId=ALL);
+	void setESTDP(int grpId, bool isSet, stdpType_t type, float alphaLTP, float tauLTP, float alphaLTD, float tauLTD);
 
 	/*!
 	 * \brief Sets default I-STDP mode and params
@@ -470,7 +469,7 @@
 	 * \TODO finish docu
 	 * \STATE CONFIG
 	 */
-	void setISTDP(int grpId, bool isSet, int configId=ALL);
+	void setISTDP(int grpId, bool isSet);
 
 	/*!
 	 * \brief Sets I-STDP params for a group, custom
@@ -478,11 +477,7 @@
 	 * \TODO finish docu
 	 * \STATE CONFIG
 	 */
-	void setISTDP(int grpId, bool isSet, stdpType_t type, float betaLTP, float betaLTD, float lamda, float delta,
-		int configId=ALL);
-=======
-	void setSTDP(int grpId, bool isSet, stdpType_t type, float alphaLTP, float tauLTP, float alphaLTD, float tauLTD);
->>>>>>> fe473518
+	void setISTDP(int grpId, bool isSet, stdpType_t type, float betaLTP, float betaLTD, float lamda, float delta);
 
 	/*!
 	 * \brief Sets STP params U, tau_u, and tau_x of a neuron group (pre-synaptically)
@@ -1167,6 +1162,7 @@
 
 	CpuSNN* snn_;					//!< an instance of CARLsim core class
 	std::string netName_;			//!< network name
+	int nConfig_;					//!< number of configurations
 	int randSeed_;					//!< RNG seed
 	simMode_t simMode_;				//!< CPU_MODE or GPU_MODE
 	loggerMode_t loggerMode_;		//!< logger mode (USER, DEVELOPER, SILENT, CUSTOM)
