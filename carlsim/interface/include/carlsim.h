/*
 * Copyright (c) 2014 Regents of the University of California. All rights reserved.
 *
 * Redistribution and use in source and binary forms, with or without
 * modification, are permitted provided that the following conditions
 * are met:
 *
 * 1. Redistributions of source code must retain the above copyright
 *    notice, this list of conditions and the following disclaimer.
 *
 * 2. Redistributions in binary form must reproduce the above copyright
 *    notice, this list of conditions and the following disclaimer in the
 *    documentation and/or other materials provided with the distribution.
 *
 * 3. The names of its contributors may not be used to endorse or promote
 *    products derived from this software without specific prior written
 *    permission.
 *
 * THIS SOFTWARE IS PROVIDED BY THE COPYRIGHT HOLDERS AND CONTRIBUTORS
 * "AS IS" AND ANY EXPRESS OR IMPLIED WARRANTIES, INCLUDING, BUT NOT
 * LIMITED TO, THE IMPLIED WARRANTIES OF MERCHANTABILITY AND FITNESS FOR
 * A PARTICULAR PURPOSE ARE DISCLAIMED. IN NO EVENT SHALL THE COPYRIGHT OWNER OR
 * CONTRIBUTORS BE LIABLE FOR ANY DIRECT, INDIRECT, INCIDENTAL, SPECIAL,
 * EXEMPLARY, OR CONSEQUENTIAL DAMAGES (INCLUDING, BUT NOT LIMITED TO,
 * PROCUREMENT OF SUBSTITUTE GOODS OR SERVICES; LOSS OF USE, DATA, OR
 * PROFITS; OR BUSINESS INTERRUPTION) HOWEVER CAUSED AND ON ANY THEORY OF
 * LIABILITY, WHETHER IN CONTRACT, STRICT LIABILITY, OR TORT (INCLUDING
 * NEGLIGENCE OR OTHERWISE) ARISING IN ANY WAY OUT OF THE USE OF THIS
 * SOFTWARE, EVEN IF ADVISED OF THE POSSIBILITY OF SUCH DAMAGE.
 *
 * *********************************************************************************************** *
 * CARLsim
 * created by: 		(MDR) Micah Richert, (JN) Jayram M. Nageswaran
 * maintained by:	(MA) Mike Avery <averym@uci.edu>, (MB) Michael Beyeler <mbeyeler@uci.edu>,
 *					(KDC) Kristofor Carlson <kdcarlso@uci.edu>
 *					(TSC) Ting-Shuo Chou <tingshuc@uci.edu>
 *
 * CARLsim available from http://socsci.uci.edu/~jkrichma/CARLsim/
 * Ver 2/21/2014
 */

#ifndef _CARLSIM_H_
#define _CARLSIM_H_

#include <stdint.h>		// uint64_t, uint32_t, etc.
#include <string>		// std::string
#include <vector>		// std::vector

#include <callback.h>
#include <carlsim_definitions.h>
#include <carlsim_datastructures.h>

// include the following core functionalities instead of forward-declaring, so that the user only needs to include
// carlsim.h
#include <poisson_rate.h>
#include <spike_monitor.h>
#include <connection_monitor.h>

#include <linear_algebra.h>

#if (WIN32 || WIN64)
#include <Windows.h>
#else
#include <pthread.h>
#endif

// \TODO: complete documentation




class CpuSNN; // forward-declaration of implementation
class GroupMonitorCore;
class ConnectionMonitorCore;
class ConnectionGeneratorCore;
class SpikeGeneratorCore;

/*!
 * \brief CARLsim User Interface
 * This class provides a user interface to the public sections of CARLsimCore source code. Example networks that use
 * this methodology can be found in the examples/ directory. Documentation is available on our website.
 *
 * This class provides a user interface to the public sections of CARLsimCore source code. Example networks that use
 * this methodology can be found in the examples/ directory. Documentation is available on our website.
 * This file is organized into different sections in the following way:
 * \verbatim
 *  ├── Public section
 *  │     ├── Public methods
 *  │     │     ├── Constructor / destructor
 *  │     │     ├── Setting up a simulation
 *  │     │     ├── Running a simulation
 *  │     │     ├── Plotting / logging
 *  │     │     ├── Interacting with a simulation
 *  │     │     ├── Getters / setters
 *  │     │     └── Set defaults
 *  │     └── Public properties
 *  └── Private section
 *        ├── Private methods
 *        └── Private properties
 * \endverbatim
 * Within these sections, methods and properties are ordered alphabetically.
 *
 */
class CARLsim {
public:
	// +++++ PUBLIC METHODS: CONSTRUCTOR / DESTRUCTOR +++++++++++++++++++++++++++++++++++++++++++++++++++++++++++++++ //

	/*!
	 * \brief CARLsim constructor.
	 * Creates a new instance of class CARLsim. All input arguments are optional, but if specified will be constant
	 * throughout the lifetime of the CARLsim object.
	 *
	 * CARLsim allows execution on both generic x86 CPUs and standard off-the-shelf GPUs by specifying the simulation
	 * mode (CPU_MODE and GPU_MODE, respectively). When using the latter in a multi-GPU system, the user can also
	 * specify which CUDA device to use (param ithGPU, 0-indexed).
	 *
	 * The logger mode defines where to print all status, error, and debug messages. Logger mode can either be USER (for
	 * experiment-oriented simulations), DEVELOPER (for developing and debugging code), SHOWTIME (where only warnings
	 * and errors are printed to console), SILENT (e.g., for benchmarking, where no output is generated at all), or
	 * CUSTOM (where the user can specify the file pointers of all log files).
	 * In summary, messages are printed to the following locations, depending on the logger mode:
	 * \verbatim
	 *                 |    USER    | DEVELOPER  |  SHOWTIME  |   SILENT   |  CUSTOM
	 * ----------------|------------|------------|------------|------------|---------
	 * Status msgs     |   stdout   |   stdout   | /dev/null  | /dev/null  |    ?
	 * Errors/warnings |   stderr   |   stderr   |   stderr   | /dev/null  |    ?
	 * Debug msgs      | /dev/null  |   stdout   | /dev/null  | /dev/null  |    ?
	 * All msgs        | debug.log  | debug.log  |  debug.log | debug.log  |    ?
	 * \endverbatim
	 * Location of the debug log file can be set in any mode using CARLsim::setLogDebugFp.
	 * In mode CUSTOM, the other file pointers can be set using CARLsim::setLogsFp.
	 *
	 * \param[in] netName 		network name
	 * \param[in] simMode		either CPU_MODE or GPU_MODE
	 * \param[in] loggerMode    either USER, DEVELOPER, SILENT, or CUSTOM
	 * \param[in] ithGPU 		on which GPU to establish a context (only relevant in GPU_MODE)
	 * \param[in] nConfig 		number of network configurations 									// \TODO: explain
	 * \param[in] randSeed 		random number generator seed
	 */
	CARLsim(const std::string& netName="SNN", simMode_t simMode=CPU_MODE, loggerMode_t loggerMode=USER, int ithGPU=0,
				int randSeed=-1);
	~CARLsim();



	// +++++ PUBLIC METHODS: SETTING UP A SIMULATION ++++++++++++++++++++++++++++++++++++++++++++++++++++++++++++++++ //

	/*!
	 * \brief Connects a presynaptic to a postsynaptic group using fixed/plastic weights and a range of delay values
	 *
	 * This function is a shortcut to create synaptic connections from a pre-synaptic group grpId1 to a post-synaptic
	 * group grpId2 using a pre-defined primitive type (such as "full", "one-to-one", or "random"). Synapse weights
	 * will stay the same throughout the simulation (SYN_FIXED, no plasticity). All synapses will have the same delay.
	 * For more flexibility, see the other connect() calls.
	 *
	 * \STATE CONFIG
	 * \param[in] grpId1     ID of the pre-synaptic group
	 * \param[in] grpId2     ID of the post-synaptic group
	 * \param[in] connType   connection type. "random": random connectivity. "one-to-one": connect the i-th neuron in
	 *                       pre to the i-th neuron in post. "full": connect all neurons in pre to all neurons in post.
	 *                       "full-no-direct": same as "full", but i-th neuron of grpId1 will not be connected to the
	 *                       i-th neuron of grpId2.
	 * \param[in] wt         a struct specifying the range of weight magnitudes (initial value and max value). Weights
	 *                       range from 0 to maxWt, and are initialized with initWt. All weight values should be
	 *                       non-negative (equivalent to weight *magnitudes*), even for inhibitory connections.
	 *                       Examples:
	 *                         RangeWeight(0.1)         => all weights will be 0.1 (wt.min=0.1, wt.max=0.1, wt.init=0.1)
	 *                         RangeWeight(0.0,0.2)     => If pre is excitatory: all weights will be in range [0.0,0.2],
	 *                                                     and wt.init=0.0. If pre is inhibitory: all weights will be in
	 *                                                     range [-0.2,0.0], and wt.init=0.0.
	 *                         RangeWeight(0.0,0.1,0.2) => If pre is excitatory: all weights will be in range [0.0,0.2],
	 *                                                     and wt.init=0.1. If pre is inhibitory: all weights will be in
	 *                                                     range [-0.2,0.0], and wt.init=0.0.
	 * \param[in] connProb   connection probability
	 * \param[in] delay      A struct specifying the range of delay values (ms). Synaptic delays must be greater than or
	 *                       equal to 1 ms.
	 *                       Examples:
	 *                         RangeDelay(2) => all delays will be 2 (delay.min=2, delay.max=2)
	 *                         RangeDelay(1,10) => delays will be in range [1,10]
	 * \param[in] radRF      A struct specifying the radius of the receptive field (RF). A radius can be specified in 3
	 *                       dimensions x, y, and z (following the topographic organization of neurons as specified by
	 *                       Grid3D).
	 *                       Receptive fields will be circular with radius as specified. The 3 dimensions follow the 
	 *                       ones defined by Grid3D.
	 *                       If the radius in one dimension is 0, no connections will be made in this dimension.
	 *                       If the radius in one dimension is -1, then all possible connections will be made in this 
	 *                       dimension (effectively making RF of infinite size).
	 *                       Otherwise, if the radius is a positive real number, the RF radius will be exactly this 
	 *                       number. Call RadiusRF with only one argument to make that radius apply to all 3 dimensions.
	 *                       Examples:
	 *                         * Create a 2D Gaussian RF of radius 10: RadiusRF(10, 10, 0)
	 *                         * Create a 2D heterogeneous Gaussian RF (an ellipse) with semi-axes 10 and 5:
	 *                           RadiusRF(10, 5, 0)
	 *                         * Connect only the third dimension: RadiusRF(0, 0, 1)
	 *                         * Connect all, no matter the RF (default): RadiusRF(-1, -1, -1)
	 *                         * Don't connect anything (silly, not allowed): RadiusRF(0, 0, 0)
	 * \param[in] synWtType  specifies whether the synapse should be of fixed value (SYN_FIXED) or plastic (SYN_PLASTIC)
	 * \param[in] mulSynFast a multiplication factor to be applied to the fast synaptic current (AMPA in the case of
	 *                       excitatory, and GABAa in the case of inhibitory connections). Default: 1.0
	 * \param[in] mulSynSlow a multiplication factor to be applied to the slow synaptic current (NMDA in the case of
	 *                       excitatory, and GABAb in the case of inhibitory connections). Default: 1.0
	 * \returns a unique ID associated with the newly created connection
	 */
	short int connect(int grpId1, int grpId2, const std::string& connType, const RangeWeight& wt, float connProb,
		const RangeDelay& delay=RangeDelay(1), const RadiusRF& radRF=RadiusRF(-1), bool synWtType=SYN_FIXED,
		float mulSynFast=1.0f, float mulSynSlow=1.0f);

	/*!
	 * \brief Shortcut to make connections with custom connectivity profile but omit scaling factors for synaptic
	 * conductances (default is 1.0 for both)
	 * \TODO finish docu
	 * \STATE CONFIG
	 */
	short int connect(int grpId1, int grpId2, ConnectionGenerator* conn, bool synWtType=SYN_FIXED, int maxM=0,
						int maxPreM=0);

	/*!
	 * \brief make connections with custom connectivity profile
	 * \TODO finish docu
	 * \STATE CONFIG
	 */
	short int connect(int grpId1, int grpId2, ConnectionGenerator* conn, float mulSynFast, float mulSynSlow,
						bool synWtType=SYN_FIXED, int maxM=0,int maxPreM=0);


	/*!
	 * \brief creates a group of Izhikevich spiking neurons
	 * \TODO finish doc
	 * \STATE CONFIG
	 */
	int createGroup(const std::string& grpName, int nNeur, int neurType);
	
	/*!
	 * \brief create a group of neurons on a 3D grid
	 *
	 * Neurons of a group can be arranged topographically, so that they virtually lie on a 3D grid. This simplifies
	 * the creation of topographic connections in the network.
	 * Each neuron thus gets assigned a (x,y,z) location on a 3D grid (integer coordinates). Neuron numbers will be
	 * assigned to location in order; where the first dimension specifies the width, the second dimension is height,
	 * and the third dimension is depth. Grid3D(2,2,2) would thus assign neurId 0 to location (0,0,0), neurId 1
	 * to (1,0,0), neurId 3 to (0,1,0), neurId 6 to (2,2,1), and so on.
	 * The third dimension can be thought of as a depth (z-coordinate in 3D), a cortical column (each of which consists
	 * of a 2D arrangement of neurons on a plane), or a channel (such as RGB channels, each of which consists of a 2D
	 * arrangements of neurons coding for (x,y) coordinates of an image). For the user's convenience, the struct thus
	 * provides members Grid3D::depth, Grid3D::column, and Grid3D::channels, which differ only semantically.
	 * \STATE CONFIG
	 * \TODO finish doc
	 */
	int createGroup(const std::string& grpName, const Grid3D& grid, int neurType);

	/*!
	 * \brief  creates a spike generator group
	 * \TODO finish docu
	 * \STATE CONFIG
	 */
	int createSpikeGeneratorGroup(const std::string& grpName, int nNeur, int neurType);
	
	/*!
	 * \brief create a group of spike generators on a 3D grid
	 *
	 * Neurons of a group can be arranged topographically, so that they virtually lie on a 3D grid. This simplifies
	 * the creation of topographic connections in the network.
	 * Each neuron thus gets assigned a (x,y,z) location on a 3D grid (integer coordinates). Neuron numbers will be
	 * assigned to location in order; where the first dimension specifies the width, the second dimension is height,
	 * and the third dimension is depth. Grid3D(2,2,2) would thus assign neurId 0 to location (0,0,0), neurId 1
	 * to (1,0,0), neurId 3 to (0,1,0), neurId 6 to (2,2,1), and so on.
	 * The third dimension can be thought of as a depth (z-coordinate in 3D), a cortical column (each of which consists
	 * of a 2D arrangement of neurons on a plane), or a channel (such as RGB channels, each of which consists of a 2D
	 * arrangements of neurons coding for (x,y) coordinates of an image). For the user's convenience, the struct thus
	 * provides members Grid3D::depth, Grid3D::column, and Grid3D::channels, which differ only semantically.
	 * \STATE CONFIG
	 * \TODO finish doc
	 */
	int createSpikeGeneratorGroup(const std::string& grpName, const Grid3D& grid, int neurType);


	/*!
	 * \brief Sets default values for conduction decay and rise times or disables COBA alltogether
	 *
	 * This function sets the time constants for the decay of AMPA, NMDA, GABA, and GABAb, and the rise times for
	 * NMDA and GABAb. These constants will be applied to all connections in the network. Set isSet to false to run
	 * your simulation in CUBA mode.
	 * Use setDefaultConductanceTimeConstants to set default values for all time constants.
	 * If you call this function without setting your own defaults, then the following defaults will be used:
	 * tdAMPA=5ms, trNMDA=0, tdNMDA=150ms, tdGABAa=6ms, trGABAb=0, tdGABAb=150ms (instantaneous rise time).
	 *
	 * \STATE CONFIG
	 * \param[in] isSet   a flag to inform whether to run simulation in COBA mode (true) or CUBA mode (false)
	 */
	void setConductances(bool isSet);

	/*!
	 * \brief Sets custom values for conduction decay times (instantaneous rise time) or disables COBA alltogether
	 *
	 * This function sets the time constants for the decay of AMPA, NMDA, GABAa, and GABAb. The decay constants will be
	 * applied to all connections in the network. Set isSet to false to run your simulation in CUBA mode.
	 * The NMDA current is voltage dependent (see Izhikevich et al., 2004).
	 * Use setConductances(true) to use default decay values.
	 * Use the other setConductances to enable non-zero rise times for NMDA and GABAb.
	 *
	 * \STATE CONFIG
	 * \param[in] isSet   a flag to inform whether to run simulation in COBA mode (true) or CUBA mode (false)
	 * \param[in] tdAMPA  time constant for AMPA decay (ms)
	 * \param[in] tdNMDA  time constant for NMDA decay (ms)
	 * \param[in] tdGABAa time constant for GABAa decay (ms)
	 * \param[in] tdGABAb time constant for GABAb decay (ms)
	 */
	void setConductances(bool isSet, int tdAMPA, int tdNMDA, int tdGABAa, int tdGABAb);

	/*!
	 * \brief Sets custom values for conduction rise and decay times or disables COBA alltogether
	 *
	 * This function sets the time constants for the rise and decay time of AMPA, NMDA, GABAa, and GABAb. AMPA and GABAa
	 * will always have instantaneous rise time. The rise times of NMDA and GABAb can be set manually. They need to be
	 * strictly smaller than the decay time. Set isSet to false to run your simulation in CUBA mode.
	 * We do not provide non-zero rise times for AMPA and GABAa, because these rise times are typically on the order of
	 * 1 ms, which is equal to the simulation time step.
	 * The NMDA current is voltage dependent (see Izhikevich et al., 2004).
	 * Use setConductances(true) to use default decay values.
	 *
	 * \STATE CONFIG
	 * \param[in] isSet   a flag to inform whether to run simulation in COBA mode (true) or CUBA mode (false)
	 * \param[in] tdAMPA  time constant for AMPA decay (ms)
	 * \param[in] trNMDA  time constant for NMDA rise (ms), must be smaller than tdNMDA
	 * \param[in] tdNMDA  time constant for NMDA decay (ms)
	 * \param[in] tdGABAa time constant for GABAa decay (ms)
	 * \param[in] trGABAb time constant for GABAb rise (ms), must be smaller than tdGABAb
	 * \param[in] tdGABAb time constant for GABAb decay (ms)
	 */
	void setConductances(bool isSet, int tdAMPA, int trNMDA, int tdNMDA, int tdGABAa, int trGABAb, int tdGABAb);

	/*!
	 * \brief Sets custom values for implementation of homeostatic synaptic scaling
	 *
	 * This function allows the user to set homeostasis for a particular neuron group. All the neurons
	 * in this group scale their weights in an attempt to attain a target base firing rate set with the
	 * setHomeoBaseFiringRate function. Each neuron keeps track of their own average firing rate. The
	 * time over which this average is computed should be on the scale of seconds to minutes hours as
	 * opposed to ms if one is to claim it is biologically realistic. The homeoScale sets the scaling
	 * factor applied to the weight change of the synapse due to homeostasis. If you want to make
	 * homeostasis stronger than STDP, you increase this value. Scaling of the synaptic weights is
	 * multiplicative. For more information on this implementation please see:
	 * Carlson, et al. (2013). Proc. of IJCNN 2013.
	 *
	 * Reasonable values to start homeostasis with are:
	 * homeoScale   = 0.1-1.0
	 * avgTimeScale = 5-10 seconds
	 *
	 * Default values are:
	 * homeoScale   = 0.1
	 * avgTimeScale = 10 seconds
	 *
	 * \STATE CONFIG
	 * \param[in] grpId        the group ID of group to which homeostasis is applied
	 * \param[in] isSet        a boolean, setting it to true/false enables/disables homeostasis
	 * \param[in] homeoScale   scaling factor multiplied to weight change due to homeostasis
	 * \param[in] avgTimeScale time in seconds over which average firing rate for neurons in this group is
	 *                         averaged
	 */
	void setHomeostasis(int grpId, bool isSet, float homeoScale, float avgTimeScale);

	 /*!
	 * \brief Sets default values for implementation of homeostatic synaptic scaling
	 *
	 * This function allows the user to set homeostasis with default values for a particular neuron
	 * group. For more information, read the setHomeostasis function description above.
	 *
	 * Default values are:
	 * homeoScale   = 0.1
	 * avgTimeScale = 10 seconds
	 *
	 * \STATE CONFIG
	 * \param[in] grpId        the group ID of group to which homeostasis is applied
	 * \param[in] isSet        a boolean, setting it to true/false enables/disables homeostasis
	 */
	void setHomeostasis(int grpId, bool isSet);

	 /*!
	 * \brief Sets the homeostatic target firing rate (enforced through homeostatic synaptic scaling)
	 *
	 * This function allows the user to set the homeostatic target firing with or without a standard
	 * deviation. All neurons in the group will use homeostatic synaptic scaling to attain the target
	 * firing rate. You can have a standard deviation to the base firing rate or you can disable it
	 * by setting it to 0. It should be noted that the baseFiringSD only sets the base firing rate
	 * to a single value within that standard deviation. It does not vary the value of the base firing
	 * rate from this value or within a particular range. For more information on this implementation
	 * please see: Carlson, et al. (2013). Proc. of IJCNN 2013.
	 *
	 * \STATE CONFIG
	 * \param[in] grpId        the group ID of group for which these settings are applied
	 * \param[in] baseFiring   target firing rate of every neuron in this group
	 * \param[in] baseFiringSD standard deviation of target firing rate of every neuron in this group
	 */
	void setHomeoBaseFiringRate(int grpId, float baseFiring, float baseFiringSD);

	/*!
	 * \brief Sets Izhikevich params a, b, c, and d with as mean +- standard deviation
	 *
	 * \TODO finish docu
	 * \STATE CONFIG
	 */
	void setNeuronParameters(int grpId, float izh_a, float izh_a_sd, float izh_b, float izh_b_sd,
							 float izh_c, float izh_c_sd, float izh_d, float izh_d_sd);

	/*!
	 * \brief Sets Izhikevich params a, b, c, and d of a neuron group.
	 *
	 * \TODO finish docu
	 * \STATE CONFIG
	 */
	void setNeuronParameters(int grpId, float izh_a, float izh_b, float izh_c, float izh_d);

	/*!
	 * \brief Sets baseline concentration and decay time constant of neuromodulators (DP, 5HT, ACh, NE) for a neuron
	 * group.
	 *
	 * \STATE CONFIG
	 * \param groupId the symbolic name of a group
	 * \param baseDP  the baseline concentration of Dopamine
	 * \param tauDP the decay time constant of Dopamine
	 * \param base5HT  the baseline concentration of Serotonin
	 * \param tau5HT the decay time constant of Serotonin
	 * \param baseACh  the baseline concentration of Acetylcholine
	 * \param tauACh the decay time constant of Acetylcholine
	 * \param baseNE  the baseline concentration of Noradrenaline
	 * \param tauNE the decay time constant of Noradrenaline
	 */
	void setNeuromodulator(int grpId, float baseDP, float tauDP, float base5HT, float tau5HT,
							float baseACh, float tauACh, float baseNE, float tauNE);

	/*!
	 * \brief Sets default neuromodulators
	 *
	 * \TODO: this should be implemented via default arguments as members of the class, so that the user can call
	 * setDefaultNeuromodulators()
	 *
	 * \STATE CONFIG
	 */
	void setNeuromodulator(int grpId, float tauDP = 100.0f, float tau5HT = 100.0f,
							float tauACh = 100.0f, float tauNE = 100.0f);

	/*!
	 * \brief Sets default STDP mode and params
	 *
	 * \sa setESTDP
	 */
	void setSTDP(int grpId, bool isSet);

	/*!
	 * \brief Sets STDP params for a group, custom
	 *
	 * \sa setESTDP
	 */
	void setSTDP(int grpId, bool isSet, stdpType_t type, float alphaLTP, float tauLTP, float alphaLTD, float tauLTD);

	/*!
	 * \brief Sets default E-STDP mode and params
	 *
	 * \TODO finish docu
	 * \STATE CONFIG
	 */
	void setESTDP(int grpId, bool isSet);

	/*!
	 * \brief Sets E-STDP params for a group, custom
	 *
	 * \TODO finish docu
	 * \STATE CONFIG
	 */
	void setESTDP(int grupId, bool isSet, stdpType_t type, HebbianCurve curve);

	/*!
	 * \brief Sets E-STDP mode with hebbian curve
	 *
	 * \TODO finish docu
	 * \STATE CONFIG
	 */
	void setESTDP(int grupId, bool isSet, stdpType_t type, HalfHebbianCurve curve);

	/*!
	 * \brief Sets default I-STDP mode and params
	 *
	 * \TODO finish docu
	 * \STATE CONFIG
	 */
	void setISTDP(int grpId, bool isSet);

	/*!
	 * \brief Sets I-STDP mode with constant symmetric curve
	 *
	 * \TODO finish docu
	 * \STATE CONFIG
	 */
	void setISTDP(int grpId, bool isSet, stdpType_t type, AntiHebbianCurve curve);
	
	/*!
	 * \brief Sets I-STDP mode with constant symmetric curve
	 *
	 * \TODO finish docu
	 * \STATE CONFIG
	 */
	void setISTDP(int grpId, bool isSet, stdpType_t type, ConstantSymmetricCurve curve);

	/*!
	 * \brief Sets I-STDP mode with linear symmetric curve
	 *
	 * \TODO finish docu
	 * \STATE CONFIG
	 */
	void setISTDP(int grpId, bool isSet, stdpType_t type, LinearSymmetricCurve curve);

	/*!
	 * \brief Sets STP params U, tau_u, and tau_x of a neuron group (pre-synaptically)
	 *
	 * CARLsim implements the short-term plasticity model of (Tsodyks & Markram, 1998; Mongillo, Barak, & Tsodyks, 2008)
	 * \f{eqnarray}
	 * \frac{du}{dt} & = & \frac{-u}{STP\_tau\_u} + STP\_U  (1-u^-)  \delta(t-t_{spk}) \\
	 * \frac{dx}{dt} & = & \frac{1-x}{STP\_tau\_x} - u^+  x^-  \delta(t-t_{spk}) \\
	 * \frac{dI}{dt} & = & \frac{-I}{\tau_S} + A  u^+  x-  \delta(t-t_{spk}) \f}
	 * where u- means value of variable u right before spike update, and x+ means value of variable x right after
	 * the spike update, and A is the synaptic weight.
	 * The STD effect is modeled by a normalized variable (0<=x<=1), denoting the fraction of resources that remain
	 * available after neurotransmitter depletion.
	 * The STF effect is modeled by a utilization parameter u, representing the fraction of available resources ready for
	 * use (release probability). Following a spike, (i) u increases due to spike-induced calcium influx to the
	 * presynaptic terminal, after which (ii) a fraction u of available resources is consumed to produce the post-synaptic
	 * current. Between spikes, u decays back to zero with time constant STP_tau_u (\tau_F), and x recovers to value one
	 * with time constant STP_tau_x (\tau_D).
	 *
	 * \STATE CONFIG
	 * \param[in] grpId       pre-synaptic group id. STP will apply to all neurons of that group!
	 * \param[in] isSet       a flag whether to enable/disable STP
	 * \param[in] STP_U       increment of u induced by a spike
	 * \param[in] STP_tau_u   decay constant of u (\tau_F)
	 * \param[in] STP_tau_x   decay constant of x (\tau_D)
	 */
	void setSTP(int grpId, bool isSet, float STP_U, float STP_tau_u, float STP_tau_x);

	/*!
	 * \brief Sets STP params U, tau_u, and tau_x of a neuron group (pre-synaptically) using default values
	 *
	 * \TODO finish docu
	 * \STATE CONFIG
	 */
	void setSTP(int grpId, bool isSet);

	/*!
	 * \brief Sets the weight and weight change update parameters
	 *
	 * \STATE CONFIG
	 * \param[in] wtANDwtChangeUpdateInterval the interval between two wt (weight) and wtChange (weight change) update.
	 * \param[in] enableWtChangeDecay enable weight change decay
	 * \param[in] wtChangeDecay the decay ratio of weight change (wtChange)
	 */
	void setWeightAndWeightChangeUpdate(updateInterval_t wtANDwtChangeUpdateInterval, bool enableWtChangeDecay, float wtChangeDecay=0.9f);


	// +++++ PUBLIC METHODS: RUNNING A SIMULATION ++++++++++++++++++++++++++++++++++++++++++++++++++++++++++++++++ //

	/*!
	 * \brief run the simulation for time=(nSec*seconds + nMsec*milliseconds)
	 *
	 * \STATE SETUP, EXECUTION. First call to runNetwork will make CARLsim state switch from SETUP to EXECUTION.
	 * \param[in] nSec 			  number of seconds to run the network
	 * \param[in] nMsec 		  number of milliseconds to run the network
	 * \param[in] printRunSummary enable the printing of a summary at the end of this run
	 * \param[in] copyState 	  enable copying of data from device to host
	 */
	int runNetwork(int nSec, int nMsec=0, bool printRunSummary=true, bool copyState=false);

	/*!
	 * \brief build the network
	 *
	 * \STATE CONFIG. Will make CARLsim state switch from CONFIG to SETUP.
	 * \param[in] removeTempMemory 	remove temp memory after building network
	 */
	void setupNetwork(bool removeTempMemory = true);

	// +++++ PUBLIC METHODS: LOGGING / PLOTTING +++++++++++++++++++++++++++++++++++++++++++++++++++++++++++++++++++++ //

	const FILE* getLogFpInf();	//!< returns file pointer to info log
	const FILE* getLogFpErr();	//!< returns file pointer to error log
	const FILE* getLogFpDeb();	//!< returns file pointer to debug log
	const FILE* getLogFpLog();	//!< returns file pointer to log file

	/*!
	 * \brief Saves important simulation and network infos to file
	 *
	 * \TODO finish docu
	 * \STATE SETUP, EXECUTION
	 */
	void saveSimulation(const std::string& fileName, bool saveSynapseInfo=true);

	/*!
	 * \brief Sets the file pointer of the debug log file
	 *
	 * \param[in] fpLog file pointer to new log file
	 */
	void setLogDebugFp(FILE* fpLog);

	/*!
	 * \brief Sets the file pointers for all log files
	 *
	 * \param[in] fpInf file pointer for status info
	 * \param[in] fpErr file pointer for errors/warnings
	 * \param[in] fpDeb file pointer for debug info
	 * \param[in] fpLog file pointer for debug log file that contains all the above info
	 */
	void setLogsFp(FILE* fpInf, FILE* fpErr=NULL, FILE* fpDeb=NULL, FILE* fpLog=NULL);



	// +++++ PUBLIC METHODS: INTERACTING WITH A SIMULATION ++++++++++++++++++++++++++++++++++++++++++++++++++++++++++ //

	/*!
	 * \brief loads a simulation (and network state) from file
	 *
	 * \TODO finish docu
	 * \STATE CONFIG
	 */
	void loadSimulation(FILE* fid);

	/*!
	 * \brief Reassigns fixed weights to values passed into the function in a single 1D float matrix (weightMatrix)
	 *
	 * The user passes the connection ID (connectID), the weightMatrix, and the matrixSize.
	 * This function only works for fixed synapses and for connections of type CONN_USER_DEFINED. Only the weights are 
	 * changed, not the maxWts, delays, or connected values
	 * \TODO finish docu
	 *
	 * \STATE SETUP
	 */
	void reassignFixedWeights(short int connectId, float weightMatrix[], int matrixSize);

	//! \deprecated Deprecated
	void resetSpikeCntUtil(int grpId=ALL); //!< resets spike count for particular neuron group

	/*!
	 * \brief reset Spike Counter to zero
	 *
	 * Manually resets the spike buffers of a Spike Counter to zero (for a specific group).
	 * Buffers get reset to zero automatically after recordDur. However, you can reset the buffer manually at any
	 * point in time, as long as you call CARLsim::setupNetwork() first.
	 *
	 * \STATE EXECUTION
	 * \param grpId the group for which to reset the spike counts. Set to ALL if you want to reset all Spike Counters.
	 */
	void resetSpikeCounter(int grpId);

	/*!
	 * \brief Sets a connection monitor for a group, custom ConnectionMonitor class
	 *
	 * To retrieve connection status, a connection-monitoring callback mechanism is used. This mechanism allows the user
	 * to monitor connection status between groups. Connection monitors are registered for two groups (i.e., pre- and
	 * post- synaptic groups) and are called automatically by the simulator every second.
	 *
	 * Use setConnectionMonitor(grpIdPre,grpIdPost) to use a ConnectionMonitor with default settings.
	 *
	 * \STATE CONFIG, SETUP
	 * \param[in] grpIdPre 		the pre-synaptic group ID
	 * \param[in] grpIdPost 	the post-synaptic group ID
	 * \param[in] connectionMon an instance of class ConnectionMonitor (see callback.h)
	 */
	ConnectionMonitor* setConnectionMonitor(int grpIdPre, int grpIdPost, const std::string& fname="");

	/*!
	 * \brief Sets the amount of current (mA) to inject into a group
	 *
	 * This method injects current, specified on a per-neuron basis, into the soma of each neuron in the group, at 
	 * each timestep of the simulation. current is a float vector of current amounts (mA), one element per neuron in 
	 * the group.
	 *
	 * To input different currents into a neuron over time, the idea is to run short periods of CARLsim::runNetwork
	 * and subsequently calling CARLsim::setExternalCurrent again with updated current values.
	 *
	 * For example: Inject 5mA for 50 ms, then 0mA for 10 sec
	 * \code
	 * // 5mA for 50 ms, 10 neurons in the group
	 * std::vector<float> current(10, 5.0f);
	 * snn.setExternalCurrent(g0, current);
	 * snn.runNetwork(0,50);
	 *
	 * // 0mA for 10 sec, use convenience function for reset
	 * snn.setExternalCurrent(g0, 0.0f);
	 * snn.runNetwork(10,0);
	 * \endcode
	 *
	 * \STATE SETUP, EXECUTION
	 * \param[in] grpId    the group ID
	 * \param[in] current  a float vector of current amounts (mA), one value per neuron in the group
	 *
	 * \note This method cannot be applied to SpikeGenerator groups.
	 * \note If all neurons in the group should receive the same amount of current, you can use the convenience 
	 * function CARLsim::setExternalCurrent(int grpId, float current).
	 *
	 * \attention Make sure to reset current after use (i.e., for the next call to CARLsim::runNetwork), otherwise
	 * the current will keep getting applied to the group.
	 * \see CARLsim::setExternalCurrent(int grpId, float current)
	 * \see CARLsim::setSpikeRate
	 * \see CARLsim::setSpikeGenerator
	 */
	void setExternalCurrent(int grpId, const std::vector<float>& current);

	/*!
	 * \brief Sets the amount of current (mA) to inject to each neuron in a group
	 *
	 * This methods injects a specific amount of current into the soma of every neuron in the group. current is a float
	 * value in mA. The same current is applied to every neuron in the group.
	 *
	 * For example: inject 4.5 mA into every neuron in the group, for 500 ms
	 * \code
	 * // 4.5 mA for 500 ms
	 * snn.setExternalCurrent(g0, 4.5f);
	 * snn.runNetwork(0,500);
	 *
	 * // don't forget to reset current afterwards if necessary
	 * snn.setExternalCurrent(g0, 0.0f);
	 * snn.runNetwork(10,0); // zero external current
	 * \endcode
	 *
	 * \note This method cannot be applied to SpikeGenerator groups.
	 * \note If each neuron in the group should receive a different amount of current, you can use the method
	 * CARLsim::setExternalCurrent(int grpId, const std::vector<float>& current) instead.
	 *
	 * \attention Make sure to reset current after use (i.e., for the next call to CARLsim::runNetwork), otherwise
	 * the current will keep getting applied to the group.
	 * \see CARLsim::setExternalCurrent(int grpId, const std::vector<float>& current)
	 * \see CARLsim::setSpikeRate
	 * \see CARLsim::setSpikeGenerator
	 */
	void setExternalCurrent(int grpId, float current);

	/*!
	 * \brief Sets a group monitor for a group, custom GroupMonitor class
	 *
	 * \TODO finish docu
	 * \STATE CONFIG, SETUP
	 */
	void setGroupMonitor(int grpId, GroupMonitor* groupMon=NULL);

	/*!
	 * \brief A Spike Counter keeps track of the number of spikes per neuron in a group.
	 *
	 * A Spike Counter keeps track of all spikes per neuron for a certain time period (recordDur).
	 * After that, the spike buffers get reset to zero number of spikes.
	 * Works for excitatory/inhibitory neurons.
	 * The recording time can be set to any x number of ms, so that after x ms the spike counts will be reset
	 * to zero. If x==-1, then the spike counts will never be reset (should only overflow after 97 days of sim).
	 * Also, spike counts can be manually reset at any time by calling snn->resetSpikeCounter(group);
	 * At any time, you can call getSpikeCounter to get the spiking information out.
	 * You can have only one spike counter per group. However, a group can have both a SpikeMonitor and a SpikeCounter.
	 *
	 * \STATE CONFIG, SETUP
	 * \param[in] grpId the group for which you want to enable a SpikeCounter
	 * \param[in] recordDur number of ms for which to record spike numbers. Spike numbers will be reset to zero after
	 * this. Set frameDur to -1 to never reset spike counts. Default: -1.
	 */
	void setSpikeCounter(int grpId, int recordDur=-1);

	/*!
	 * \brief Sets up a spike generator
	 *
	 * \TODO finish docu
	 * \STATE CONFIG
	 */
	void setSpikeGenerator(int grpId, SpikeGenerator* spikeGen);

	/*!
	 * \brief Sets a Spike Monitor for a groups, prints spikes to binary file
	 *
	 * To retrieve outputs, a spike-monitoring callback mechanism is used. This mechanism allows the user to calculate
	 * basic statistics, store spike trains, or perform more complicated output monitoring. Spike monitors are
	 * registered for a group and are called automatically by the simulator every second. Similar to an address event
	 * representation (AER), the spike monitor indicates which neurons spiked by using the neuron ID within a group
	 * (0-indexed) and the time of the spike. Only one spike monitor is allowed per group.
	 *
	 * Every second, the SpikeMonitor will print to console the total and average number of spikes in the group.
	 *
	 * In addition, all spikes will be stored in a binary file (in AER format). This file can be read off-line in Matlab
	 * by using readSpikes.m from /util/scripts. A file name can be specified via variable fname (specified directory
	 * must exist). If no file name is specified, a default one will be created in the results directory:
	 * "results/spk{group name}.dat", where group name is the name assigned to the group at initialization (can be
	 * retrieved via CARLsim::getGroupName).
	 * If no binary file shall be created, set fname equal to the string "NULL".
	 *
	 * The function returns a pointer to a SpikeMonitor object, which can be used to calculate spike statistics (such
	 * group firing rate, number of silent neurons, etc.) or retrieve all spikes from a particular time window. See
	 * /util/spike_monitor/spike_monitor.h for more information on how to interact with the SpikeMonitor object.
	 *
	 * \STATE CONFIG, SETUP
	 * \param[in] grpId 		the group ID
	 * \param[in] fname 		name of the binary file to be created. Leave empty for default name
	 *                      	"results/spk{grpName}.dat". Set to string "NULL" to suppress file creation. Default: ""
	 * \returns   SpikeMonitor*	pointer to a SpikeMonitor object, which can be used to calculate spike statistics
	 *                          (such as group firing rate, number of silent neurons, etc.) or retrieve all spikes in
	 * 							AER format
	 *
	 * \note Only one SpikeMonitor is allowed per group.
	 *
	 * \attention Using SpikeMonitor::startRecording and SpikeMonitor::stopRecording might significantly slow down the
	 * simulation. It is unwise to use this mechanism to record a large number of spikes over a long period of time.
	 */
	SpikeMonitor* setSpikeMonitor(int grpId, const std::string& fname="");

	/*!
	 * \brief Sets a spike rate
	 * \TODO finish docu
	 *
	 * \STATE SETUP, EXECUTION
	 * \param[in] grpId      group ID
	 * \param[in] spikeRate  pointer to PoissonRate object
	 * \param[in] refPeriod  refactory period (ms). Default: 1ms.
	 *
	 * \note This method can only be applied to SpikeGenerator groups.
	 * \note CARLsim::setSpikeRate will *not* take over ownership of PoissonRate. In other words, if you allocate the
	 * PoissonRate object on the heap, you are responsible for correctly deallocating it.
	 * \attention Make sure to reset spike rate after use (i.e., for the next call to CARLsim::runNetwork), otherwise
	 * the rate will keep getting applied to the group.
	 * \see CARLsim::setExternalCurrent
	 * \see CARLsim::setSpikeGenerator
	 */
	void setSpikeRate(int grpId, PoissonRate* spikeRate, int refPeriod=1);

	/*!
	 * \brief Resets either the neuronal firing rate information by setting resetFiringRate = true and/or the
	 * weight values back to their default values by setting resetWeights = true.
	 *
	 * \STATE EXECUTION
	 * \deprecated This function is deprecated.
	 */
	void updateNetwork(bool resetFiringInfo, bool resetWeights);

	/*!
	 * \brief function writes population weights from gIDpre to gIDpost to file fname in binary.
	 *
	 * \TODO finish docu
	 * \STATE SETUP, EXECUTION
	 */
	void writePopWeights(std::string fname, int gIDpre, int gIDpost);



	// +++++ PUBLIC METHODS: GETTERS / SETTERS +++++++++++++++++++++++++++++++++++++++++++++++++++++++++++++++++++++++ //

	/*!
	 * \brief Returns the current CARLsim state
	 *
	 * A CARLsim simulation goes through the following states:
	 * - CONFIG 	configuration state, where the neural network is configured
	 * - SETUP 		setup state, where the neural network is prepared for execution
	 * - EXECUTION 	execution state, where the simulation is executed
	 *
	 * Certain methods can only be called in certain states. Check their documentation to see which method can be called
	 * in which state.
	 *
	 * Certain methods perform state transitions. CARLsim::setupNetwork will change the state from CONFIG to SETUP. The
	 * first call to CARLsim::runNetwork will change the state from SETUP to EXECUTION.
	 * \returns current CARLsim state
	 */
	carlsimState_t getCarlsimState() { return carlsimState_; }

	/*!
	 * \brief gets AMPA vector of a group
	 *
	 * \TODO finish docu
	 * \STATE EXECUTION
	 * \deprecated This function is deprecated. It will be replaced by NeuronMonitor.
	 */
	std::vector<float> getConductanceAMPA(int grpId);

	/*!
	 * \brief gets NMDA vector of a group
	 *
	 * \TODO finish docu
	 * \STATE EXECUTION
	 * \deprecated This function is deprecated. It will be replaced by NeuronMonitor.
	 */
	std::vector<float> getConductanceNMDA(int grpId);

	/*!
	 * \brief gets GABAa vector of a group
	 *
	 * \TODO finish docu
	 * \STATE EXECUTION
	 * \deprecated This function is deprecated. It will be replaced by NeuronMonitor.
	 */
	std::vector<float> getConductanceGABAa(int grpId);

	/*!
	 * \brief gets GABAb vector of a group
	 *
	 * \TODO finish docu
	 * \STATE EXECUTION
	 * \deprecated This function is deprecated. It will be replaced by NeuronMonitor.
	 */
	std::vector<float> getConductanceGABAb(int grpId);

	/*!
	 * \brief gets delays
	 *
	 * \TODO finish docu
	 * \STATE SETUP, EXECUTION
	 */
	uint8_t* getDelays(int gIDpre, int gIDpost, int& Npre, int& Npost, uint8_t* delays=NULL);

	/*!
	 * \brief returns the 3D grid struct of a group
	 *
	 * This function returns the Grid3D struct of a particular neuron group.
	 * Neurons of a group can be arranged topographically, so that they virtually lie on a 3D grid. This simplifies
	 * the creation of topographic connections in the network. The dimensions of the grid can thus be retrieved by
	 * calling Grid3D.width, Grid3D.height, and Grid3D.depth. The total number of neurons is given by Grid3D.N.
	 * See CARLsim::createGroup and Grid3D for more information.
	 * \STATE SETUP, EXECUTION
	 * \param[in] grpId the group ID for which to get the Grid3D struct
	 * \returns the 3D grid struct of a group
	 */
	Grid3D getGroupGrid3D(int grpId);

	/*!
	 * \brief finds the ID of the group with name grpName
	 *
	 * \TODO finish docu
	 * \STATE SETUP, EXECUTION
	 */
	int getGroupId(std::string grpName);

	/*!
	 * \brief gets group name
	 *
	 * \TODO finish docu
	 * \STATE SETUP, EXECUTION
	 */
	std::string getGroupName(int grpId);

	/*!
	 * \brief returns the 3D location a neuron codes for
	 *
	 * This function returns the (x,y,z) location that a neuron with ID neurID (global) codes for.
	 * Note that neurID is global; that is, the first neuron in the group does not necessarily have ID 0.
	 *
	 * The location is determined by the actual neuron ID (the first neuron in the group coding for the origin (0,0,0),
	 * and by the dimensions of the 3D grid the group is allocated on (integer coordinates). Neuron numbers are
	 * assigned to location in order; where the first dimension specifies the width, the second dimension is height,
	 * and the third dimension is depth.
	 *
	 * For more information see CARLsim::createGroup and the Grid3D struct.
 	 * See also CARLsim::getNeuronLocation3D(int grpId, int relNeurId).
	 *
	 * \STATE CONFIG, SETUP, EXE
	 * \param[in] neurId the neuron ID for which the 3D location should be returned
	 * \returns the 3D location a neuron codes for as a Point3D struct
	 */
	Point3D getNeuronLocation3D(int neurId);

	/*!
	 * \brief returns the 3D location a neuron codes for
	 *
	 * This function returns the (x,y,z) location that a neuron with ID  relNeurId (relative to the group) codes for.
	 * Note that neurID is relative to the ID of the first neuron in the group; that is, the first neuron in the group
	 * has relNeurId 0, the second one has relNeurId 1, etc.
	 * In other words: relNeurId = neurId - sim.getGroupStartNeuronId();
	 *
	 * The location is determined by the actual neuron ID (the first neuron in the group coding for the origin (0,0,0),
	 * and by the dimensions of the 3D grid the group is allocated on (integer coordinates). Neuron numbers are
	 * assigned to location in order; where the first dimension specifies the width, the second dimension is height,
	 * and the third dimension is depth.
	 *
	 * For more information see CARLsim::createGroup and the Grid3D struct.
	 * See also CARLsim::getNeuronLocation3D(int neurId).
	 *
	 * \STATE CONFIG, SETUP, EXE
	 * \param[in] neurId the neuron ID for which the 3D location should be returned
	 * \returns the 3D location a neuron codes for as a Point3D struct
	 */
	Point3D getNeuronLocation3D(int grpId, int relNeurId);

	/*!
	 * \brief Returns the number of connections (pairs of pre-post groups) in the network
	 *
	 * This function returns the number of connections (pairs of pre-post groups) in the network. Each pre-post
	 * pair of neuronal groups has its own connection ID, which is returned by a call to CARLsim::connect.
	 * \note This number might change throughout CARLsim state CONFIG, up to calling CARLsim::setupNetwork).
	 * \STATE CONFIG, SETUP, EXECUTION
	 * \returns the number of connections (pairs of pre-post groups) in the network
	 */
	int getNumConnections();

	/*!
	 * \brief returns the number of connections associated with a connection ID
	 *
	 * \TODO finish docu
	 * \STATE SETUP, EXECUTION
	 */
	int getNumSynapticConnections(short int connectionId);

	/*!
	 * \brief returns the number of groups in the network
	 *
	 * \note This number might change throughout CARLsim state CONFIG, up to calling CARLsim::setupNetwork).
	 * \TODO finish docu
	 * \STATE CONFIG, SETUP, EXECUTION
	 */
	int getNumGroups();

	/*!
	 * \brief returns the total number of allocated neurons in the network
	 *
	 * \note This number might change throughout CARLsim state CONFIG, up to calling CARLsim::setupNetwork).
	 * \TODO finish docu
	 * \STATE CONFIG, SETUP, EXECUTION
	 */
	int getNumNeurons();

	/*!
	 * \brief returns the total number of regular (Izhikevich) neurons
	 *
	 * \note This number might change throughout CARLsim state CONFIG, up to calling CARLsim::setupNetwork).
	 * \TODO finish docu
	 * \STATE CONFIG, SETUP, EXECUTION
	 */
	int getNumNeuronsReg();

	/*!
	 * \brief returns the total number of regular (Izhikevich) excitatory neurons
	 *
	 * \note This number might change throughout CARLsim state CONFIG, up to calling CARLsim::setupNetwork).
	 * \TODO finish docu
	 * \STATE CONFIG, SETUP, EXECUTION
	 */
	int getNumNeuronsRegExc();

	/*!
	 * \brief returns the total number of regular (Izhikevich) inhibitory neurons
	 *
	 * \note This number might change throughout CARLsim state CONFIG, up to calling CARLsim::setupNetwork).
	 * \TODO finish docu
	 * \STATE CONFIG, SETUP, EXECUTION
	 */
	int getNumNeuronsRegInh();

	/*!
	 * \brief returns the total number of spike generator neurons
	 *
	 * \note This number might change throughout CARLsim state CONFIG, up to calling CARLsim::setupNetwork).
	 * \TODO finish docu
	 * \STATE CONFIG, SETUP, EXECUTION
	 */
	int getNumNeuronsGen();

	/*!
	 * \brief returns the total number of excitatory spike generator neurons
	 *
	 * \note This number might change throughout CARLsim state CONFIG, up to calling CARLsim::setupNetwork).
	 * \TODO finish docu
	 * \STATE CONFIG, SETUP, EXECUTION
	 */
	int getNumNeuronsGenExc();

	/*!
	 * \brief returns the total number of inhibitory spike generator neurons
	 *
	 * \note This number might change throughout CARLsim state CONFIG, up to calling CARLsim::setupNetwork).
	 * \TODO finish docu
	 * \STATE CONFIG, SETUP, EXECUTION
	 */
	int getNumNeuronsGenInh();

	/*!
	 * \brief returns the total number of allocated pre-synaptic connections in the network
	 *
	 * \TODO finish docu
	 * \STATE CONFIG, SETUP, EXECUTION
	 */
	int getNumPreSynapses();

	/*!
	 * \brief returns the total number of allocated post-synaptic connections in the network
	 *
	 * \TODO finish docu
	 * \STATE CONFIG, SETUP, EXECUTION
	 */
	int getNumPostSynapses();

	/*!
	 * \brief returns the first neuron id of a groupd specified by grpId
	 *
	 * \TODO finish docu
	 * \STATE SETUP, EXECUTION
	 */
	int getGroupStartNeuronId(int grpId);

	/*!
	 * \brief returns the last neuron id of a groupd specified by grpId
	 *
	 * \TODO finish docu
	 * \STATE SETUP, EXECUTION
	 */
	int getGroupEndNeuronId(int grpId);

	/*!
	 * \brief returns the number of neurons of a group specified by grpId
	 *
	 * \TODO finish docu
	 * \STATE CONFIG, SETUP, EXECUTION
	 */
	int getGroupNumNeurons(int grpId);

	/*!
	 * \brief returns the stdp information of a group specified by grpId
	 *
	 * \TODO finish docu
	 * \STATE SETUP, EXECUTION
	 */
	GroupSTDPInfo_t getGroupSTDPInfo(int grpId);

	/*!
	 * \brief returns the neuromodulator information of a group specified by grpId
	 *
	 * \TODO finish docu
	 * \STATE SETUP, EXECUTION
	 */
	GroupNeuromodulatorInfo_t getGroupNeuromodulatorInfo(int grpId);

	/*!
<<<<<<< HEAD
=======
	 * \brief Writes weights from synaptic connections from gIDpre to gIDpost.  Returns a pointer to the weights
	 *
	 * and the size of the 1D array in size.  gIDpre(post) is the group ID for the pre(post)synaptic group,
	 * weights is a pointer to a single dimensional array of floats, size is the size of that array which is
	 * returned to the user.  NOTE: user must free memory from weights to avoid a memory leak.
	 * \TODO why not readPopWeight()?
	 * \TODO finish docu
	 * \STATE SETUP, EXECUTION
	 */
	void getPopWeights(int gIDpre, int gIDpost, float*& weights, int& size);

	/*!
	 * \brief returns the current simulation mode
	 *
	 * This function returns the current simulation mode. Currently supported are CPU_MODE and GPU_MODE.
	 * \STATE CONFIG, SETUP, EXECUTION
	 * \return simulation mode
	 * \since v3.0
	 */
	simMode_t getSimMode();

	/*!
>>>>>>> a63ba514
	 * \brief returns
	 *
	 * \TODO finish docu
	 * \STATE SETUP, EXECUTION
	 */
	uint64_t getSimTime();

	/*!
	 * \brief returns
	 *
	 * \TODO finish docu
	 * \STATE SETUP, EXECUTION
	 */
	uint32_t getSimTimeSec();

	/*!
	 * \brief returns
	 *
	 * \TODO finish docu
	 * \STATE SETUP, EXECUTION
	 */
	uint32_t getSimTimeMsec();

	/*!
	 * \brief returns pointer to 1D array of the number of spikes every neuron in the group has fired
	 *
	 * \deprecated deprecated
	 * \STATE EXECUTION
	 */
	int* getSpikeCntPtr(int grpId);

	/*!
	 * \brief return the number of spikes per neuron for a certain group
	 *
	 * A Spike Counter keeps track of all spikes per neuron for a certain time period (recordDur) at any point in time.
	 *
	 * \STATE EXECUTION
	 * \param[in] grpId	   the group for which you want the spikes (cannot be ALL)
	 * \returns pointer to array of ints. Number of elements in array is the number of neurons in group.
	 * Each entry is the number of spikes for this neuron (int) since the last reset.
	 */
	int* getSpikeCounter(int grpId);

	/*!
	 * \brief returns
	 *
	 * \TODO finish docu
	 * \STATE SETUP, EXECUTION
	 */
	bool isExcitatoryGroup(int grpId);

	/*!
	 * \brief returns
	 *
	 * \TODO finish docu
	 * \STATE SETUP, EXECUTION
	 */
	bool isInhibitoryGroup(int grpId);

	/*!
	 * \brief returns
	 *
	 * \TODO finish docu
	 * \STATE SETUP, EXECUTION
	 */
	bool isPoissonGroup(int grpId);

	/*!
	 * \brief Sets enableGpuSpikeCntPtr to true or false.  True allows getSpikeCntPtr_GPU to copy firing
	 *
	 * state information from GPU kernel to cpuNetPtrs.  Warning: setting this flag to true will slow down
	 * the simulation significantly.
	 * \deprecated deprecated
	 * \STATE EXECUTION
	 */
	void setCopyFiringStateFromGPU(bool enableGPUSpikeCntPtr);


	// +++++ PUBLIC METHODS: SET DEFAULTS +++++++++++++++++++++++++++++++++++++++++++++++++++++++++++++++++++++++++++ //

	/*!
	 * \brief Sets default values for conductance time constants
	 *
	 * \STATE CONFIG
	 * \param[in] tdAMPA   time constant for AMPA decay (ms)
	 * \param[in] trNMDA   time constant for NMDA rise (ms)
	 * \param[in] tdNMDA   time constant for NMDA decay (ms)
	 * \param[in] tdGABAa  time constant for GABAa decay (ms)
	 * \param[in] trGABAb  time constant for GABAb rise (ms)
	 * \param[in] tdGABAb  time constant for GABAb decay (ms)
	 */
	void setDefaultConductanceTimeConstants(int tdAMPA, int trNMDA, int tdNMDA, int tdGABAa, int trGABAb, int tdGABAb);

	/*!
	 * \brief Sets default homeostasis params
	 *
	 * \TODO finish docu
	 * \STATE CONFIG
	 */
	void setDefaultHomeostasisParams(float homeoScale, float avgTimeScale);

	/*!
	 * \brief Sets default options for save file
	 *
	 * \TODO finish docu
	 * \STATE CONFIG
	 */
	void setDefaultSaveOptions(std::string fileName, bool saveSynapseInfo);

	/*!
	* \brief sets default values for STDP params
	*
	* \sa setDefaultESTDPparams
	*/
	void setDefaultSTDPparams(float alphaLTP, float tauLTP, float alphaLTD, float tauLTD);

	/*!
	* \brief sets default values for E-STDP params
	*
	* \TODO finish docu
	* \STATE CONFIG
	*/
	void setDefaultESTDPparams(float alphaLTP, float tauLTP, float alphaLTD, float tauLTD);

	/*!
	* \brief sets default values for I-STDP params
	*
	* \TODO finish docu
	* \STATE CONFIG
	*/
	void setDefaultISTDPparams(float betaLTP, float betaLTD, float lamda, float delta);

	/*!
	 * \brief sets default values for STP params (neurType either EXCITATORY_NEURON or INHIBITORY_NEURON)
	 *
	 * \TODO finish docu
	 * \STATE CONFIG
	 */
	void setDefaultSTPparams(int neurType, float STP_U, float STP_tau_U, float STP_tau_x);


private:
	// +++++ PRIVATE METHODS ++++++++++++++++++++++++++++++++++++++++++++++++++++++++++++++++++++++++++++++++++++++++ //

	void CARLsimInit();					//!< init function, unsafe computations that would usually go in constructor

	bool existsGrpId(int grpId);		//!< checks whether a certain grpId exists in grpIds_

	void handleUserWarnings(); 			//!< print all user warnings, continue only after user input

	void printSimulationSpecs();

	// +++++ PRIVATE STATIC PROPERTIES ++++++++++++++++++++++++++++++++++++++++++++++++++++++++++++++++++++++++++++++ //
	static bool gpuAllocation[MAX_NUM_CUDA_DEVICES];
	static std::string gpuOccupiedBy[MAX_NUM_CUDA_DEVICES];
#if (WIN32 || WIN64)
	static HANDLE gpuAllocationLock;
#else
	static pthread_mutex_t gpuAllocationLock;
#endif
	// +++++ PRIVATE PROPERTIES +++++++++++++++++++++++++++++++++++++++++++++++++++++++++++++++++++++++++++++++++++++ //

	CpuSNN* snn_;					//!< an instance of CARLsim core class
	std::string netName_;			//!< network name
	int nConfig_;					//!< number of configurations
	int randSeed_;					//!< RNG seed
	simMode_t simMode_;				//!< CPU_MODE or GPU_MODE
	loggerMode_t loggerMode_;		//!< logger mode (USER, DEVELOPER, SILENT, CUSTOM)
	int ithGPU_;					//!< on which device to establish a context
	bool enablePrint_;
	bool copyState_;

	unsigned int numConnections_;	//!< keep track of number of allocated connections
	std::vector<std::string> userWarnings_; // !< an accumulated list of user warnings

	std::vector<int> grpIds_;		//!< a list of all created group IDs
	std::vector<ConnectionMonitorCore*> connMon_; //!< a list of all created connection monitors
	std::vector<GroupMonitorCore*> groupMon_; //!< a list of all created group monitors
	std::vector<SpikeGeneratorCore*> spkGen_; //!< a list of all created spike generators
	std::vector<ConnectionGeneratorCore*> connGen_; //!< a list of all created connection generators

	bool hasSetHomeoALL_;			//!< informs that homeostasis have been set for ALL groups (can't add more groups)
	bool hasSetHomeoBaseFiringALL_;	//!< informs that base firing has been set for ALL groups (can't add more groups)
	bool hasSetSTDPALL_; 			//!< informs that STDP have been set for ALL groups (can't add more groups)
	bool hasSetSTPALL_; 			//!< informs that STP have been set for ALL groups (can't add more groups)
	bool hasSetConductances_;		//!< informs that setConductances has been called
	carlsimState_t carlsimState_;	//!< the current state of carlsim

	int def_tdAMPA_;				//!< default value for AMPA decay (ms)
	int def_trNMDA_;				//!< default value for NMDA rise (ms)
	int def_tdNMDA_;				//!< default value for NMDA decay (ms)
	int def_tdGABAa_;				//!< default value for GABAa decay (ms)
	int def_trGABAb_;				//!< default value for GABAb rise (ms)
	int def_tdGABAb_;				//!< default value for GABAb decay (ms)

	// all default values for STDP
	stdpType_t def_STDP_type_;		//!< default mode for STDP
	float def_STDP_alphaLTP_;		//!< default value for LTP amplitude
	float def_STDP_tauLTP_;			//!< default value for LTP decay (ms)
	float def_STDP_alphaLTD_;		//!< default value for LTD amplitude
	float def_STDP_tauLTD_;			//!< default value for LTD decay (ms)
	float def_STDP_betaLTP_;		//!< default value for LTP amplitude
	float def_STDP_betaLTD_;		//!< default value for LTD amplitude
	float def_STDP_lamda_;			//!< default value for interval of LTP
	float def_STDP_delta_;			//!< default value for interval of LTD

	// all default values for STP
	float def_STP_U_exc_;			//!< default value for STP U excitatory
	float def_STP_tau_u_exc_;		//!< default value for STP u decay (\tau_F) excitatory (ms)
	float def_STP_tau_x_exc_;		//!< default value for STP x decay (\tau_D) excitatory (ms)
	float def_STP_U_inh_;			//!< default value for STP U inhibitory
	float def_STP_tau_u_inh_;		//!< default value for STP u decay (\tau_F) inhibitory (ms)
	float def_STP_tau_x_inh_;		//!< default value for STP x decay (\tau_D) inhibitory (ms)

	// all default values for homeostasis
	float def_homeo_scale_;			//!< default homeoScale
	float def_homeo_avgTimeScale_;	//!< default avgTimeScale

	// all default values for save file
	std::string def_save_fileName_;	//!< file name for saving network info
	bool def_save_synapseInfo_;		//!< flag to inform whether to include synapse info in fpSave_
};
#endif<|MERGE_RESOLUTION|>--- conflicted
+++ resolved
@@ -134,7 +134,6 @@
 	 * \param[in] simMode		either CPU_MODE or GPU_MODE
 	 * \param[in] loggerMode    either USER, DEVELOPER, SILENT, or CUSTOM
 	 * \param[in] ithGPU 		on which GPU to establish a context (only relevant in GPU_MODE)
-	 * \param[in] nConfig 		number of network configurations 									// \TODO: explain
 	 * \param[in] randSeed 		random number generator seed
 	 */
 	CARLsim(const std::string& netName="SNN", simMode_t simMode=CPU_MODE, loggerMode_t loggerMode=USER, int ithGPU=0,
@@ -1015,95 +1014,95 @@
 	/*!
 	 * \brief returns the total number of regular (Izhikevich) neurons
 	 *
+	 * \Note This number might change throughout CARLsim state CONFIG, up to calling CARLsim::setupNetwork).
+	 * \TODO finish docu
+	 * \STATE CONFIG, SETUP, EXECUTION
+	 */
+	int getNumNeuronsReg();
+
+	/*!
+	 * \brief returns the total number of regular (Izhikevich) excitatory neurons
+	 *
 	 * \note This number might change throughout CARLsim state CONFIG, up to calling CARLsim::setupNetwork).
 	 * \TODO finish docu
 	 * \STATE CONFIG, SETUP, EXECUTION
 	 */
-	int getNumNeuronsReg();
-
-	/*!
-	 * \brief returns the total number of regular (Izhikevich) excitatory neurons
+	int getNumNeuronsRegExc();
+
+	/*!
+	 * \brief returns the total number of regular (Izhikevich) inhibitory neurons
 	 *
 	 * \note This number might change throughout CARLsim state CONFIG, up to calling CARLsim::setupNetwork).
 	 * \TODO finish docu
 	 * \STATE CONFIG, SETUP, EXECUTION
 	 */
-	int getNumNeuronsRegExc();
-
-	/*!
-	 * \brief returns the total number of regular (Izhikevich) inhibitory neurons
+	int getNumNeuronsRegInh();
+
+	/*!
+	 * \brief returns the total number of spike generator neurons
 	 *
 	 * \note This number might change throughout CARLsim state CONFIG, up to calling CARLsim::setupNetwork).
 	 * \TODO finish docu
 	 * \STATE CONFIG, SETUP, EXECUTION
 	 */
-	int getNumNeuronsRegInh();
-
-	/*!
-	 * \brief returns the total number of spike generator neurons
+	int getNumNeuronsGen();
+
+	/*!
+	 * \brief returns the total number of excitatory spike generator neurons
 	 *
 	 * \note This number might change throughout CARLsim state CONFIG, up to calling CARLsim::setupNetwork).
 	 * \TODO finish docu
 	 * \STATE CONFIG, SETUP, EXECUTION
 	 */
-	int getNumNeuronsGen();
-
-	/*!
-	 * \brief returns the total number of excitatory spike generator neurons
+	int getNumNeuronsGenExc();
+
+	/*!
+	 * \brief returns the total number of inhibitory spike generator neurons
 	 *
 	 * \note This number might change throughout CARLsim state CONFIG, up to calling CARLsim::setupNetwork).
 	 * \TODO finish docu
 	 * \STATE CONFIG, SETUP, EXECUTION
 	 */
-	int getNumNeuronsGenExc();
-
-	/*!
-	 * \brief returns the total number of inhibitory spike generator neurons
-	 *
-	 * \note This number might change throughout CARLsim state CONFIG, up to calling CARLsim::setupNetwork).
+	int getNumNeuronsGenInh();
+
+	/*!
+	 * \brief returns the total number of allocated pre-synaptic connections in the network
+	 *
 	 * \TODO finish docu
 	 * \STATE CONFIG, SETUP, EXECUTION
 	 */
-	int getNumNeuronsGenInh();
-
-	/*!
-	 * \brief returns the total number of allocated pre-synaptic connections in the network
+	int getNumPreSynapses();
+
+	/*!
+	 * \brief returns the total number of allocated post-synaptic connections in the network
 	 *
 	 * \TODO finish docu
 	 * \STATE CONFIG, SETUP, EXECUTION
 	 */
-	int getNumPreSynapses();
-
-	/*!
-	 * \brief returns the total number of allocated post-synaptic connections in the network
+	int getNumPostSynapses();
+
+	/*!
+	 * \brief returns the first neuron id of a groupd specified by grpId
+	 *
+	 * \TODO finish docu
+	 * \STATE SETUP, EXECUTION
+	 */
+	int getGroupStartNeuronId(int grpId);
+
+	/*!
+	 * \brief returns the last neuron id of a groupd specified by grpId
+	 *
+	 * \TODO finish docu
+	 * \STATE SETUP, EXECUTION
+	 */
+	int getGroupEndNeuronId(int grpId);
+
+	/*!
+	 * \brief returns the number of neurons of a group specified by grpId
 	 *
 	 * \TODO finish docu
 	 * \STATE CONFIG, SETUP, EXECUTION
 	 */
-	int getNumPostSynapses();
-
-	/*!
-	 * \brief returns the first neuron id of a groupd specified by grpId
-	 *
-	 * \TODO finish docu
-	 * \STATE SETUP, EXECUTION
-	 */
-	int getGroupStartNeuronId(int grpId);
-
-	/*!
-	 * \brief returns the last neuron id of a groupd specified by grpId
-	 *
-	 * \TODO finish docu
-	 * \STATE SETUP, EXECUTION
-	 */
-	int getGroupEndNeuronId(int grpId);
-
-	/*!
-	 * \brief returns the number of neurons of a group specified by grpId
-	 *
-	 * \TODO finish docu
-	 * \STATE CONFIG, SETUP, EXECUTION
-	 */
 	int getGroupNumNeurons(int grpId);
 
 	/*!
@@ -1121,20 +1120,6 @@
 	 * \STATE SETUP, EXECUTION
 	 */
 	GroupNeuromodulatorInfo_t getGroupNeuromodulatorInfo(int grpId);
-
-	/*!
-<<<<<<< HEAD
-=======
-	 * \brief Writes weights from synaptic connections from gIDpre to gIDpost.  Returns a pointer to the weights
-	 *
-	 * and the size of the 1D array in size.  gIDpre(post) is the group ID for the pre(post)synaptic group,
-	 * weights is a pointer to a single dimensional array of floats, size is the size of that array which is
-	 * returned to the user.  NOTE: user must free memory from weights to avoid a memory leak.
-	 * \TODO why not readPopWeight()?
-	 * \TODO finish docu
-	 * \STATE SETUP, EXECUTION
-	 */
-	void getPopWeights(int gIDpre, int gIDpost, float*& weights, int& size);
 
 	/*!
 	 * \brief returns the current simulation mode
@@ -1147,7 +1132,6 @@
 	simMode_t getSimMode();
 
 	/*!
->>>>>>> a63ba514
 	 * \brief returns
 	 *
 	 * \TODO finish docu
@@ -1312,7 +1296,6 @@
 
 	CpuSNN* snn_;					//!< an instance of CARLsim core class
 	std::string netName_;			//!< network name
-	int nConfig_;					//!< number of configurations
 	int randSeed_;					//!< RNG seed
 	simMode_t simMode_;				//!< CPU_MODE or GPU_MODE
 	loggerMode_t loggerMode_;		//!< logger mode (USER, DEVELOPER, SILENT, CUSTOM)
