/*
 * Copyright (c) 2014 Regents of the University of California. All rights reserved.
 *
 * Redistribution and use in source and binary forms, with or without
 * modification, are permitted provided that the following conditions
 * are met:
 *
 * 1. Redistributions of source code must retain the above copyright
 *    notice, this list of conditions and the following disclaimer.
 *
 * 2. Redistributions in binary form must reproduce the above copyright
 *    notice, this list of conditions and the following disclaimer in the
 *    documentation and/or other materials provided with the distribution.
 *
 * 3. The names of its contributors may not be used to endorse or promote
 *    products derived from this software without specific prior written
 *    permission.
 *
 * THIS SOFTWARE IS PROVIDED BY THE COPYRIGHT HOLDERS AND CONTRIBUTORS
 * "AS IS" AND ANY EXPRESS OR IMPLIED WARRANTIES, INCLUDING, BUT NOT
 * LIMITED TO, THE IMPLIED WARRANTIES OF MERCHANTABILITY AND FITNESS FOR
 * A PARTICULAR PURPOSE ARE DISCLAIMED. IN NO EVENT SHALL THE COPYRIGHT OWNER OR
 * CONTRIBUTORS BE LIABLE FOR ANY DIRECT, INDIRECT, INCIDENTAL, SPECIAL,
 * EXEMPLARY, OR CONSEQUENTIAL DAMAGES (INCLUDING, BUT NOT LIMITED TO,
 * PROCUREMENT OF SUBSTITUTE GOODS OR SERVICES; LOSS OF USE, DATA, OR
 * PROFITS; OR BUSINESS INTERRUPTION) HOWEVER CAUSED AND ON ANY THEORY OF
 * LIABILITY, WHETHER IN CONTRACT, STRICT LIABILITY, OR TORT (INCLUDING
 * NEGLIGENCE OR OTHERWISE) ARISING IN ANY WAY OUT OF THE USE OF THIS
 * SOFTWARE, EVEN IF ADVISED OF THE POSSIBILITY OF SUCH DAMAGE.
 *
 * *********************************************************************************************** *
 * CARLsim
 * created by: 		(MDR) Micah Richert, (JN) Jayram M. Nageswaran
 * maintained by:	(MA) Mike Avery <averym@uci.edu>, (MB) Michael Beyeler <mbeyeler@uci.edu>,
 *					(KDC) Kristofor Carlson <kdcarlso@uci.edu>
 *					(TSC) Ting-Shuo Chou <tingshuc@uci.edu>
 *
 * CARLsim available from http://socsci.uci.edu/~jkrichma/CARLsim/
 * Ver 2/21/2014
 */

#ifndef _CARLSIM_H_
#define _CARLSIM_H_

#include <stdint.h>		// uint64_t, uint32_t, etc.
#include <string>		// std::string
#include <vector>		// std::vector

#include <callback.h>
#include <carlsim_definitions.h>
#include <carlsim_datastructures.h>

// include the following core functionalities instead of forward-declaring, so that the user only needs to include
// carlsim.h
#include <poisson_rate.h>
#include <spike_monitor.h>
#include <connection_monitor.h>

#include <interactive_spikegen.h>
#include <periodic_spikegen.h>
#include <spikegen_from_file.h>
#include <spikegen_from_vector.h>

#include <simple_weight_tuner.h>
#include <input_stimulus.h>

#include <linear_algebra.h>

#if (WIN32 || WIN64)
#include <Windows.h>
#else
#include <pthread.h>
#endif

// \TODO: complete documentation




class CpuSNN; // forward-declaration of implementation
class GroupMonitorCore;
class ConnectionMonitorCore;
class ConnectionGeneratorCore;
class SpikeGeneratorCore;

/*!
 * \brief CARLsim User Interface
 * This class provides a user interface to the public sections of CARLsimCore source code. Example networks that use
 * this methodology can be found in the examples/ directory. Documentation is available on our website.
 *
 * This class provides a user interface to the public sections of CARLsimCore source code. Example networks that use
 * this methodology can be found in the examples/ directory. Documentation is available on our website.
 * This file is organized into different sections in the following way:
 * \verbatim
 *  ├── Public section
 *  │     ├── Public methods
 *  │     │     ├── Constructor / destructor
 *  │     │     ├── Setting up a simulation
 *  │     │     ├── Running a simulation
 *  │     │     ├── Plotting / logging
 *  │     │     ├── Interacting with a simulation
 *  │     │     ├── Getters / setters
 *  │     │     └── Set defaults
 *  │     └── Public properties
 *  └── Private section
 *        ├── Private methods
 *        └── Private properties
 * \endverbatim
 * Within these sections, methods and properties are ordered alphabetically.
 *
 */
class CARLsim {
public:
	// +++++ PUBLIC METHODS: CONSTRUCTOR / DESTRUCTOR +++++++++++++++++++++++++++++++++++++++++++++++++++++++++++++++ //

	/*!
	 * \brief CARLsim constructor.
	 * Creates a new instance of class CARLsim. All input arguments are optional, but if specified will be constant
	 * throughout the lifetime of the CARLsim object.
	 *
	 * CARLsim allows execution on both generic x86 CPUs and standard off-the-shelf GPUs by specifying the simulation
	 * mode (CPU_MODE and GPU_MODE, respectively). When using the latter in a multi-GPU system, the user can also
	 * specify which CUDA device to use (param ithGPU, 0-indexed).
	 *
	 * The logger mode defines where to print all status, error, and debug messages. Logger mode can either be USER (for
	 * experiment-oriented simulations), DEVELOPER (for developing and debugging code), SHOWTIME (where only warnings
	 * and errors are printed to console), SILENT (e.g., for benchmarking, where no output is generated at all), or
	 * CUSTOM (where the user can specify the file pointers of all log files).
	 * In summary, messages are printed to the following locations, depending on the logger mode:
	 * \verbatim
	 *                 |    USER    | DEVELOPER  |  SHOWTIME  |   SILENT   |  CUSTOM
	 * ----------------|------------|------------|------------|------------|---------
	 * Status msgs     |   stdout   |   stdout   | /dev/null  | /dev/null  |    ?
	 * Errors/warnings |   stderr   |   stderr   |   stderr   | /dev/null  |    ?
	 * Debug msgs      | /dev/null  |   stdout   | /dev/null  | /dev/null  |    ?
	 * All msgs        | debug.log  | debug.log  |  debug.log | debug.log  |    ?
	 * \endverbatim
	 * Location of the debug log file can be set in any mode using CARLsim::setLogDebugFp.
	 * In mode CUSTOM, the other file pointers can be set using CARLsim::setLogsFp.
	 *
	 * \param[in] netName 		network name
	 * \param[in] simMode		either CPU_MODE or GPU_MODE
	 * \param[in] loggerMode    either USER, DEVELOPER, SILENT, or CUSTOM
	 * \param[in] ithGPU 		on which GPU to establish a context (only relevant in GPU_MODE)
	 * \param[in] randSeed 		random number generator seed
	 */
	CARLsim(const std::string& netName="SNN", simMode_t simMode=CPU_MODE, loggerMode_t loggerMode=USER, int ithGPU=0,
				int randSeed=-1);
	~CARLsim();



	// +++++ PUBLIC METHODS: SETTING UP A SIMULATION ++++++++++++++++++++++++++++++++++++++++++++++++++++++++++++++++ //

	/*!
	 * \brief Connects a presynaptic to a postsynaptic group using fixed/plastic weights and a range of delay values
	 *
	 * This function is a shortcut to create synaptic connections from a pre-synaptic group grpId1 to a post-synaptic
	 * group grpId2 using a pre-defined primitive type (such as "full", "one-to-one", or "random"). Synapse weights
	 * will stay the same throughout the simulation (SYN_FIXED, no plasticity). All synapses will have the same delay.
	 * For more flexibility, see the other connect() calls.
	 *
	 * \STATE CONFIG
	 * \param[in] grpId1     ID of the pre-synaptic group
	 * \param[in] grpId2     ID of the post-synaptic group
	 * \param[in] connType   connection type. "random": random connectivity. "one-to-one": connect the i-th neuron in
	 *                       pre to the i-th neuron in post. "full": connect all neurons in pre to all neurons in post.
	 *                       "full-no-direct": same as "full", but i-th neuron of grpId1 will not be connected to the
	 *                       i-th neuron of grpId2.
	 * \param[in] wt         a struct specifying the range of weight magnitudes (initial value and max value). Weights
	 *                       range from 0 to maxWt, and are initialized with initWt. All weight values should be
	 *                       non-negative (equivalent to weight *magnitudes*), even for inhibitory connections.
	 *                       Examples:
	 *                         RangeWeight(0.1)         => all weights will be 0.1 (wt.min=0.1, wt.max=0.1, wt.init=0.1)
	 *                         RangeWeight(0.0,0.2)     => If pre is excitatory: all weights will be in range [0.0,0.2],
	 *                                                     and wt.init=0.0. If pre is inhibitory: all weights will be in
	 *                                                     range [-0.2,0.0], and wt.init=0.0.
	 *                         RangeWeight(0.0,0.1,0.2) => If pre is excitatory: all weights will be in range [0.0,0.2],
	 *                                                     and wt.init=0.1. If pre is inhibitory: all weights will be in
	 *                                                     range [-0.2,0.0], and wt.init=0.0.
	 * \param[in] connProb   connection probability
	 * \param[in] delay      A struct specifying the range of delay values (ms). Synaptic delays must be greater than or
	 *                       equal to 1 ms.
	 *                       Examples:
	 *                         RangeDelay(2) => all delays will be 2 (delay.min=2, delay.max=2)
	 *                         RangeDelay(1,10) => delays will be in range [1,10]
	 * \param[in] radRF      A struct specifying the radius of the receptive field (RF). A radius can be specified in 3
	 *                       dimensions x, y, and z (following the topographic organization of neurons as specified by
	 *                       Grid3D).
	 *                       Receptive fields will be circular with radius as specified. The 3 dimensions follow the
	 *                       ones defined by Grid3D.
	 *                       If the radius in one dimension is 0, no connections will be made in this dimension.
	 *                       If the radius in one dimension is -1, then all possible connections will be made in this
	 *                       dimension (effectively making RF of infinite size).
	 *                       Otherwise, if the radius is a positive real number, the RF radius will be exactly this
	 *                       number. Call RadiusRF with only one argument to make that radius apply to all 3 dimensions.
	 *                       Examples:
	 *                         * Create a 2D Gaussian RF of radius 10: RadiusRF(10, 10, 0)
	 *                         * Create a 2D heterogeneous Gaussian RF (an ellipse) with semi-axes 10 and 5:
	 *                           RadiusRF(10, 5, 0)
	 *                         * Connect only the third dimension: RadiusRF(0, 0, 1)
	 *                         * Connect all, no matter the RF (default): RadiusRF(-1, -1, -1)
	 *                         * Don't connect anything (silly, not allowed): RadiusRF(0, 0, 0)
	 * \param[in] synWtType  specifies whether the synapse should be of fixed value (SYN_FIXED) or plastic (SYN_PLASTIC)
	 * \param[in] mulSynFast a multiplication factor to be applied to the fast synaptic current (AMPA in the case of
	 *                       excitatory, and GABAa in the case of inhibitory connections). Default: 1.0
	 * \param[in] mulSynSlow a multiplication factor to be applied to the slow synaptic current (NMDA in the case of
	 *                       excitatory, and GABAb in the case of inhibitory connections). Default: 1.0
	 * \returns a unique ID associated with the newly created connection
	 */
	short int connect(int grpId1, int grpId2, const std::string& connType, const RangeWeight& wt, float connProb,
		const RangeDelay& delay=RangeDelay(1), const RadiusRF& radRF=RadiusRF(-1), bool synWtType=SYN_FIXED,
		float mulSynFast=1.0f, float mulSynSlow=1.0f);

	/*!
	 * \brief Shortcut to make connections with custom connectivity profile but omit scaling factors for synaptic
	 * conductances (default is 1.0 for both)
	 * \TODO finish docu
	 * \STATE CONFIG
	 */
	short int connect(int grpId1, int grpId2, ConnectionGenerator* conn, bool synWtType=SYN_FIXED, int maxM=0,
						int maxPreM=0);

	/*!
	 * \brief make connections with custom connectivity profile
	 * \TODO finish docu
	 * \STATE CONFIG
	 */
	short int connect(int grpId1, int grpId2, ConnectionGenerator* conn, float mulSynFast, float mulSynSlow,
						bool synWtType=SYN_FIXED, int maxM=0,int maxPreM=0);


	/*!
	 * \brief creates a group of Izhikevich spiking neurons
	 * \TODO finish doc
	 * \STATE CONFIG
	 */
	int createGroup(const std::string& grpName, int nNeur, int neurType);

	/*!
	 * \brief create a group of neurons on a 3D grid
	 *
	 * Neurons of a group can be arranged topographically, so that they virtually lie on a 3D grid. This simplifies
	 * the creation of topographic connections in the network.
	 * Each neuron thus gets assigned a (x,y,z) location on a 3D grid (integer coordinates). Neuron numbers will be
	 * assigned to location in order; where the first dimension specifies the width, the second dimension is height,
	 * and the third dimension is depth. Grid3D(2,2,2) would thus assign neurId 0 to location (0,0,0), neurId 1
	 * to (1,0,0), neurId 3 to (0,1,0), neurId 6 to (2,2,1), and so on.
	 * The third dimension can be thought of as a depth (z-coordinate in 3D), a cortical column (each of which consists
	 * of a 2D arrangement of neurons on a plane), or a channel (such as RGB channels, each of which consists of a 2D
	 * arrangements of neurons coding for (x,y) coordinates of an image). For the user's convenience, the struct thus
	 * provides members Grid3D::depth, Grid3D::column, and Grid3D::channels, which differ only semantically.
	 * \STATE CONFIG
	 * \TODO finish doc
	 */
	int createGroup(const std::string& grpName, const Grid3D& grid, int neurType);

	/*!
	 * \brief  creates a spike generator group
	 * \TODO finish docu
	 * \STATE CONFIG
	 */
	int createSpikeGeneratorGroup(const std::string& grpName, int nNeur, int neurType);

	/*!
	 * \brief create a group of spike generators on a 3D grid
	 *
	 * Neurons of a group can be arranged topographically, so that they virtually lie on a 3D grid. This simplifies
	 * the creation of topographic connections in the network.
	 * Each neuron thus gets assigned a (x,y,z) location on a 3D grid (integer coordinates). Neuron numbers will be
	 * assigned to location in order; where the first dimension specifies the width, the second dimension is height,
	 * and the third dimension is depth. Grid3D(2,2,2) would thus assign neurId 0 to location (0,0,0), neurId 1
	 * to (1,0,0), neurId 3 to (0,1,0), neurId 6 to (2,2,1), and so on.
	 * The third dimension can be thought of as a depth (z-coordinate in 3D), a cortical column (each of which consists
	 * of a 2D arrangement of neurons on a plane), or a channel (such as RGB channels, each of which consists of a 2D
	 * arrangements of neurons coding for (x,y) coordinates of an image). For the user's convenience, the struct thus
	 * provides members Grid3D::depth, Grid3D::column, and Grid3D::channels, which differ only semantically.
	 * \STATE CONFIG
	 * \TODO finish doc
	 */
	int createSpikeGeneratorGroup(const std::string& grpName, const Grid3D& grid, int neurType);


	/*!
	 * \brief Sets default values for conduction decay and rise times or disables COBA alltogether
	 *
	 * This function sets the time constants for the decay of AMPA, NMDA, GABA, and GABAb, and the rise times for
	 * NMDA and GABAb. These constants will be applied to all connections in the network. Set isSet to false to run
	 * your simulation in CUBA mode.
	 * Use setDefaultConductanceTimeConstants to set default values for all time constants.
	 * If you call this function without setting your own defaults, then the following defaults will be used:
	 * tdAMPA=5ms, trNMDA=0, tdNMDA=150ms, tdGABAa=6ms, trGABAb=0, tdGABAb=150ms (instantaneous rise time).
	 *
	 * \STATE CONFIG
	 * \param[in] isSet   a flag to inform whether to run simulation in COBA mode (true) or CUBA mode (false)
	 */
	void setConductances(bool isSet);

	/*!
	 * \brief Sets custom values for conduction decay times (instantaneous rise time) or disables COBA alltogether
	 *
	 * This function sets the time constants for the decay of AMPA, NMDA, GABAa, and GABAb. The decay constants will be
	 * applied to all connections in the network. Set isSet to false to run your simulation in CUBA mode.
	 * The NMDA current is voltage dependent (see Izhikevich et al., 2004).
	 * Use setConductances(true) to use default decay values.
	 * Use the other setConductances to enable non-zero rise times for NMDA and GABAb.
	 *
	 * \STATE CONFIG
	 * \param[in] isSet   a flag to inform whether to run simulation in COBA mode (true) or CUBA mode (false)
	 * \param[in] tdAMPA  time constant for AMPA decay (ms)
	 * \param[in] tdNMDA  time constant for NMDA decay (ms)
	 * \param[in] tdGABAa time constant for GABAa decay (ms)
	 * \param[in] tdGABAb time constant for GABAb decay (ms)
	 */
	void setConductances(bool isSet, int tdAMPA, int tdNMDA, int tdGABAa, int tdGABAb);

	/*!
	 * \brief Sets custom values for conduction rise and decay times or disables COBA alltogether
	 *
	 * This function sets the time constants for the rise and decay time of AMPA, NMDA, GABAa, and GABAb. AMPA and GABAa
	 * will always have instantaneous rise time. The rise times of NMDA and GABAb can be set manually. They need to be
	 * strictly smaller than the decay time. Set isSet to false to run your simulation in CUBA mode.
	 * We do not provide non-zero rise times for AMPA and GABAa, because these rise times are typically on the order of
	 * 1 ms, which is equal to the simulation time step.
	 * The NMDA current is voltage dependent (see Izhikevich et al., 2004).
	 * Use setConductances(true) to use default decay values.
	 *
	 * \STATE CONFIG
	 * \param[in] isSet   a flag to inform whether to run simulation in COBA mode (true) or CUBA mode (false)
	 * \param[in] tdAMPA  time constant for AMPA decay (ms)
	 * \param[in] trNMDA  time constant for NMDA rise (ms), must be smaller than tdNMDA
	 * \param[in] tdNMDA  time constant for NMDA decay (ms)
	 * \param[in] tdGABAa time constant for GABAa decay (ms)
	 * \param[in] trGABAb time constant for GABAb rise (ms), must be smaller than tdGABAb
	 * \param[in] tdGABAb time constant for GABAb decay (ms)
	 */
	void setConductances(bool isSet, int tdAMPA, int trNMDA, int tdNMDA, int tdGABAa, int trGABAb, int tdGABAb);

	/*!
	 * \brief Sets custom values for implementation of homeostatic synaptic scaling
	 *
	 * This function allows the user to set homeostasis for a particular neuron group. All the neurons
	 * in this group scale their weights in an attempt to attain a target base firing rate set with the
	 * setHomeoBaseFiringRate function. Each neuron keeps track of their own average firing rate. The
	 * time over which this average is computed should be on the scale of seconds to minutes to hours as
	 * opposed to ms if one is to claim it is biologically realistic. The homeoScale sets the scaling
	 * factor applied to the weight change of the synapse due to homeostasis. If you want to make
	 * homeostasis stronger than STDP, you increase this value. Scaling of the synaptic weights is
	 * multiplicative. For more information on this implementation please see:
	 * Carlson, et al. (2013). Proc. of IJCNN 2013.
	 *
	 * Reasonable values to start homeostasis with are:
	 * homeoScale   = 0.1-1.0
	 * avgTimeScale = 5-10 seconds
	 *
	 * Default values are:
	 * homeoScale   = 0.1
	 * avgTimeScale = 10 seconds
	 *
	 * \STATE CONFIG
	 * \param[in] grpId        the group ID of group to which homeostasis is applied
	 * \param[in] isSet        a boolean, setting it to true/false enables/disables homeostasis
	 * \param[in] homeoScale   scaling factor multiplied to weight change due to homeostasis
	 * \param[in] avgTimeScale time in seconds over which average firing rate for neurons in this group is
	 *                         averaged
	 */
	void setHomeostasis(int grpId, bool isSet, float homeoScale, float avgTimeScale);

	 /*!
	 * \brief Sets default values for implementation of homeostatic synaptic scaling
	 *
	 * This function allows the user to set homeostasis with default values for a particular neuron
	 * group. For more information, read the setHomeostasis function description above.
	 *
	 * Default values are:
	 * homeoScale   = 0.1
	 * avgTimeScale = 10 seconds
	 *
	 * \STATE CONFIG
	 * \param[in] grpId        the group ID of group to which homeostasis is applied
	 * \param[in] isSet        a boolean, setting it to true/false enables/disables homeostasis
	 */
	void setHomeostasis(int grpId, bool isSet);

	 /*!
	 * \brief Sets the homeostatic target firing rate (enforced through homeostatic synaptic scaling)
	 *
	 * This function allows the user to set the homeostatic target firing with or without a standard
	 * deviation. All neurons in the group will use homeostatic synaptic scaling to attain the target
	 * firing rate. You can have a standard deviation to the base firing rate or you can disable it
	 * by setting it to 0. It should be noted that the baseFiringSD only sets the base firing rate
	 * to a single value within that standard deviation. It does not vary the value of the base firing
	 * rate from this value or within a particular range. For more information on this implementation
	 * please see: Carlson, et al. (2013). Proc. of IJCNN 2013.
	 *
	 * \STATE CONFIG
	 * \param[in] grpId        the group ID of group for which these settings are applied
	 * \param[in] baseFiring   target firing rate of every neuron in this group
	 * \param[in] baseFiringSD standard deviation of target firing rate of every neuron in this group
	 */
	void setHomeoBaseFiringRate(int grpId, float baseFiring, float baseFiringSD);

	/*!
	 * \brief Sets Izhikevich params a, b, c, and d with as mean +- standard deviation
	 *
	 * \TODO finish docu
	 * \STATE CONFIG
	 */
	void setNeuronParameters(int grpId, float izh_a, float izh_a_sd, float izh_b, float izh_b_sd,
							 float izh_c, float izh_c_sd, float izh_d, float izh_d_sd);

	/*!
	 * \brief Sets Izhikevich params a, b, c, and d of a neuron group.
	 *
	 * \TODO finish docu
	 * \STATE CONFIG
	 */
	void setNeuronParameters(int grpId, float izh_a, float izh_b, float izh_c, float izh_d);

	/*!
	 * \brief Sets baseline concentration and decay time constant of neuromodulators (DP, 5HT, ACh, NE) for a neuron
	 * group.
	 *
	 * \STATE CONFIG
	 * \param groupId the symbolic name of a group
	 * \param baseDP  the baseline concentration of Dopamine
	 * \param tauDP the decay time constant of Dopamine
	 * \param base5HT  the baseline concentration of Serotonin
	 * \param tau5HT the decay time constant of Serotonin
	 * \param baseACh  the baseline concentration of Acetylcholine
	 * \param tauACh the decay time constant of Acetylcholine
	 * \param baseNE  the baseline concentration of Noradrenaline
	 * \param tauNE the decay time constant of Noradrenaline
	 */
	void setNeuromodulator(int grpId, float baseDP, float tauDP, float base5HT, float tau5HT,
							float baseACh, float tauACh, float baseNE, float tauNE);

	/*!
	 * \brief Sets default neuromodulators
	 *
	 * \TODO: this should be implemented via default arguments as members of the class, so that the user can call
	 * setDefaultNeuromodulators()
	 *
	 * \STATE CONFIG
	 */
	void setNeuromodulator(int grpId, float tauDP = 100.0f, float tau5HT = 100.0f,
							float tauACh = 100.0f, float tauNE = 100.0f);

	/*!
	 * \brief Sets default STDP mode and params
	 *
	 * \sa setESTDP
	 */
	void setSTDP(int grpId, bool isSet);

	/*!
	 * \brief Sets STDP params for a group, custom
	 *
	 * \sa setESTDP
	 */
	void setSTDP(int grpId, bool isSet, stdpType_t type, float alphaLTP, float tauLTP, float alphaLTD, float tauLTD);

	/*!
	 * \brief Sets default E-STDP mode and params
	 *
	 * \TODO finish docu
	 * \STATE CONFIG
	 */
	void setESTDP(int grpId, bool isSet);

	/*!
	 * \brief Sets E-STDP params for a group, custom
	 *
	 * \TODO finish docu
	 * \STATE CONFIG
	 */
	void setESTDP(int grupId, bool isSet, stdpType_t type, HebbianCurve curve);

	/*!
	 * \brief Sets E-STDP mode with hebbian curve
	 *
	 * \TODO finish docu
	 * \STATE CONFIG
	 */
	void setESTDP(int grupId, bool isSet, stdpType_t type, HalfHebbianCurve curve);

	/*!
	 * \brief Sets default I-STDP mode and params
	 *
	 * \TODO finish docu
	 * \STATE CONFIG
	 */
	void setISTDP(int grpId, bool isSet);

	/*!
	 * \brief Sets I-STDP mode with constant symmetric curve
	 *
	 * \TODO finish docu
	 * \STATE CONFIG
	 */
	void setISTDP(int grpId, bool isSet, stdpType_t type, AntiHebbianCurve curve);

	/*!
	 * \brief Sets I-STDP mode with constant symmetric curve
	 *
	 * \TODO finish docu
	 * \STATE CONFIG
	 */
	void setISTDP(int grpId, bool isSet, stdpType_t type, ConstantSymmetricCurve curve);

	/*!
	 * \brief Sets I-STDP mode with linear symmetric curve
	 *
	 * \TODO finish docu
	 * \STATE CONFIG
	 */
	void setISTDP(int grpId, bool isSet, stdpType_t type, LinearSymmetricCurve curve);

	/*!
	 * \brief Sets STP params U, tau_u, and tau_x of a neuron group (pre-synaptically)
	 *
	 * CARLsim implements the short-term plasticity model of (Tsodyks & Markram, 1998; Mongillo, Barak, & Tsodyks, 2008)
	 * \f{eqnarray}
	 * \frac{du}{dt} & = & \frac{-u}{STP\_tau\_u} + STP\_U  (1-u^-)  \delta(t-t_{spk}) \\
	 * \frac{dx}{dt} & = & \frac{1-x}{STP\_tau\_x} - u^+  x^-  \delta(t-t_{spk}) \\
	 * \frac{dI}{dt} & = & \frac{-I}{\tau_S} + A  u^+  x-  \delta(t-t_{spk}) \f}
	 * where u- means value of variable u right before spike update, and x+ means value of variable x right after
	 * the spike update, and A is the synaptic weight.
	 * The STD effect is modeled by a normalized variable (0<=x<=1), denoting the fraction of resources that remain
	 * available after neurotransmitter depletion.
	 * The STF effect is modeled by a utilization parameter u, representing the fraction of available resources ready for
	 * use (release probability). Following a spike, (i) u increases due to spike-induced calcium influx to the
	 * presynaptic terminal, after which (ii) a fraction u of available resources is consumed to produce the post-synaptic
	 * current. Between spikes, u decays back to zero with time constant STP_tau_u (\tau_F), and x recovers to value one
	 * with time constant STP_tau_x (\tau_D).
	 *
	 * \STATE CONFIG
	 * \param[in] grpId       pre-synaptic group id. STP will apply to all neurons of that group!
	 * \param[in] isSet       a flag whether to enable/disable STP
	 * \param[in] STP_U       increment of u induced by a spike
	 * \param[in] STP_tau_u   decay constant of u (\tau_F)
	 * \param[in] STP_tau_x   decay constant of x (\tau_D)
	 */
	void setSTP(int grpId, bool isSet, float STP_U, float STP_tau_u, float STP_tau_x);

	/*!
	 * \brief Sets STP params U, tau_u, and tau_x of a neuron group (pre-synaptically) using default values
	 *
	 * \TODO finish docu
	 * \STATE CONFIG
	 */
	void setSTP(int grpId, bool isSet);

	/*!
	 * \brief Sets the weight and weight change update parameters
	 *
	 * \STATE CONFIG
	 * \param[in] wtANDwtChangeUpdateInterval the interval between two wt (weight) and wtChange (weight change) update.
	 * \param[in] enableWtChangeDecay enable weight change decay
	 * \param[in] wtChangeDecay the decay ratio of weight change (wtChange)
	 */
	void setWeightAndWeightChangeUpdate(updateInterval_t wtANDwtChangeUpdateInterval, bool enableWtChangeDecay, float wtChangeDecay=0.9f);


	// +++++ PUBLIC METHODS: RUNNING A SIMULATION ++++++++++++++++++++++++++++++++++++++++++++++++++++++++++++++++ //

	/*!
	 * \brief run the simulation for time=(nSec*seconds + nMsec*milliseconds)
	 *
	 * \STATE SETUP, EXECUTION. First call to runNetwork will make CARLsim state switch from SETUP to EXECUTION.
	 * \param[in] nSec 			  number of seconds to run the network
	 * \param[in] nMsec 		  number of milliseconds to run the network
	 * \param[in] printRunSummary enable the printing of a summary at the end of this run
	 * \param[in] copyState 	  enable copying of data from device to host
	 */
	int runNetwork(int nSec, int nMsec=0, bool printRunSummary=true, bool copyState=false);

	/*!
	 * \brief build the network
	 *
	 * \STATE CONFIG. Will make CARLsim state switch from CONFIG to SETUP.
	 * \param[in] removeTempMemory 	remove temp memory after building network
	 */
	void setupNetwork(bool removeTempMemory = true);

	// +++++ PUBLIC METHODS: LOGGING / PLOTTING +++++++++++++++++++++++++++++++++++++++++++++++++++++++++++++++++++++ //

	const FILE* getLogFpInf();	//!< returns file pointer to info log
	const FILE* getLogFpErr();	//!< returns file pointer to error log
	const FILE* getLogFpDeb();	//!< returns file pointer to debug log
	const FILE* getLogFpLog();	//!< returns file pointer to log file

	/*!
	 * \brief Saves important simulation and network infos to file
	 *
	 * \TODO finish docu
	 * \STATE SETUP, EXECUTION
	 */
	void saveSimulation(const std::string& fileName, bool saveSynapseInfo=true);

	/*!
	 * \brief Sets the file pointer of the debug log file
	 *
	 * \param[in] fpLog file pointer to new log file
	 */
	void setLogDebugFp(FILE* fpLog);

	/*!
	 * \brief Sets the file pointers for all log files
	 *
	 * \param[in] fpInf file pointer for status info
	 * \param[in] fpErr file pointer for errors/warnings
	 * \param[in] fpDeb file pointer for debug info
	 * \param[in] fpLog file pointer for debug log file that contains all the above info
	 */
	void setLogsFp(FILE* fpInf, FILE* fpErr=NULL, FILE* fpDeb=NULL, FILE* fpLog=NULL);



	// +++++ PUBLIC METHODS: INTERACTING WITH A SIMULATION ++++++++++++++++++++++++++++++++++++++++++++++++++++++++++ //

	/*!
	 * \brief Adds a constant bias to the weight of every synapse in the connection
	 *
	 * This method adds a constant bias to the weight of every synapse in the connection specified by connId. The bias
	 * can be positive or negative.
	 * If a bias is specified that makes any weight+bias lie outside the range [minWt,maxWt] of this connection, the
	 * range will be updated accordingly if the flag updateWeightRange is set to true.
	 * If the flag is set to false, then the specified weight value will be corrected to lie on the boundary (either
	 * minWt or maxWt).
	 *
	 * \STATE EXECUTION
	 * \param[in] connId            the connection ID to manipulate
	 * \param[in] bias              the bias value to add to every synapse
	 * \param[in] updateWeightRange a flag specifying what to do when the specified weight+bias lies outside the range
	 *                              [minWt,maxWt]. Set to true to update the range accordingly. Set to false to adjust
	 *                              the weight to be either minWt or maxWt. Default: false.
	 * 
	 * \note A weight cannot drop below zero, no matter what.
	 * \see CARLsim::setWeight
	 * \see CARLsim::scaleWeights
	 * \since v3.0
	 */
	void biasWeights(short int connId, float bias, bool updateWeightRange=false);

	/*!
	 * \brief loads a simulation (and network state) from file
	 *
	 * \TODO finish docu
	 * \STATE CONFIG
	 */
	void loadSimulation(FILE* fid);

	/*!
	 * \brief reset Spike Counter to zero
	 *
	 * Manually resets the spike buffers of a Spike Counter to zero (for a specific group).
	 * Buffers get reset to zero automatically after recordDur. However, you can reset the buffer manually at any
	 * point in time, as long as you call CARLsim::setupNetwork() first.
	 *
	 * \STATE EXECUTION
	 * \param grpId the group for which to reset the spike counts. Set to ALL if you want to reset all Spike Counters.
	 */
	void resetSpikeCounter(int grpId);

	/*!
	 * \brief Multiplies the weight of every synapse in the connection with a scaling factor
	 *
	 * This method scales the weight of every synapse in the connection specified by connId with a scaling factor.
	 * The scaling factor cannot be negative.
	 * If a scaling factor is specified that makes any weight*scale lie outside the range [minWt,maxWt] of this
	 * connection, the range will be updated accordingly if the flag updateWeightRange is set to true.
	 * If the flag is set to false, then the specified weight value will be corrected to lie on the boundary (either
	 * minWt or maxWt).
	 *
	 * \STATE EXECUTION
	 * \param[in] connId            the connection ID to manipulate
	 * \param[in] scale             the scaling factor to apply to every synapse (cannot be negative)
	 * \param[in] updateWeightRange a flag specifying what to do when the specified weight*scale lies outside the range
	 *                              [minWt,maxWt]. Set to true to update the range accordingly. Set to false to adjust
	 *                              the weight to be either minWt or maxWt. Default: false.
	 * 
	 * \note A weight cannot drop below zero, no matter what.
	 * \see CARLsim::setWeight
	 * \see CARLsim::biasWeights
	 * \since v3.0
	 */
	void scaleWeights(short int connId, float scale, bool updateWeightRange=false);

	/*!
	 * \brief Sets a connection monitor for a group, custom ConnectionMonitor class
	 *
	 * To retrieve connection status, a connection-monitoring callback mechanism is used. This mechanism allows the user
	 * to monitor connection status between groups. Connection monitors are registered for two groups (i.e., pre- and
	 * post- synaptic groups) and are called automatically by the simulator every second.
	 *
	 * Use setConnectionMonitor(grpIdPre,grpIdPost) to use a ConnectionMonitor with default settings.
	 *
	 * \STATE CONFIG, SETUP
	 * \param[in] grpIdPre 		the pre-synaptic group ID
	 * \param[in] grpIdPost 	the post-synaptic group ID
	 * \param[in] connectionMon an instance of class ConnectionMonitor (see callback.h)
	 */
	ConnectionMonitor* setConnectionMonitor(int grpIdPre, int grpIdPost, const std::string& fname="");

	/*!
	 * \brief Sets the amount of current (mA) to inject into a group
	 *
	 * This method injects current, specified on a per-neuron basis, into the soma of each neuron in the group, at
	 * each timestep of the simulation. current is a float vector of current amounts (mA), one element per neuron in
	 * the group.
	 *
	 * To input different currents into a neuron over time, the idea is to run short periods of CARLsim::runNetwork
	 * and subsequently calling CARLsim::setExternalCurrent again with updated current values.
	 *
	 * For example: Inject 5mA for 50 ms, then 0mA for 10 sec
	 * \code
	 * // 5mA for 50 ms, 10 neurons in the group
	 * std::vector<float> current(10, 5.0f);
	 * snn.setExternalCurrent(g0, current);
	 * snn.runNetwork(0,50);
	 *
	 * // 0mA for 10 sec, use convenience function for reset
	 * snn.setExternalCurrent(g0, 0.0f);
	 * snn.runNetwork(10,0);
	 * \endcode
	 *
	 * \STATE SETUP, EXECUTION
	 * \param[in] grpId    the group ID
	 * \param[in] current  a float vector of current amounts (mA), one value per neuron in the group
	 *
	 * \note This method cannot be applied to SpikeGenerator groups.
	 * \note If all neurons in the group should receive the same amount of current, you can use the convenience
	 * function CARLsim::setExternalCurrent(int grpId, float current).
	 *
	 * \attention Make sure to reset current after use (i.e., for the next call to CARLsim::runNetwork), otherwise
	 * the current will keep getting applied to the group.
	 * \see CARLsim::setExternalCurrent(int grpId, float current)
	 * \see CARLsim::setSpikeRate
	 * \see CARLsim::setSpikeGenerator
	 */
	void setExternalCurrent(int grpId, const std::vector<float>& current);

	/*!
	 * \brief Sets the amount of current (mA) to inject to each neuron in a group
	 *
	 * This methods injects a specific amount of current into the soma of every neuron in the group. current is a float
	 * value in mA. The same current is applied to every neuron in the group.
	 *
	 * For example: inject 4.5 mA into every neuron in the group, for 500 ms
	 * \code
	 * // 4.5 mA for 500 ms
	 * snn.setExternalCurrent(g0, 4.5f);
	 * snn.runNetwork(0,500);
	 *
	 * // don't forget to reset current afterwards if necessary
	 * snn.setExternalCurrent(g0, 0.0f);
	 * snn.runNetwork(10,0); // zero external current
	 * \endcode
	 *
	 * \note This method cannot be applied to SpikeGenerator groups.
	 * \note If each neuron in the group should receive a different amount of current, you can use the method
	 * CARLsim::setExternalCurrent(int grpId, const std::vector<float>& current) instead.
	 *
	 * \attention Make sure to reset current after use (i.e., for the next call to CARLsim::runNetwork), otherwise
	 * the current will keep getting applied to the group.
	 * \see CARLsim::setExternalCurrent(int grpId, const std::vector<float>& current)
	 * \see CARLsim::setSpikeRate
	 * \see CARLsim::setSpikeGenerator
	 */
	void setExternalCurrent(int grpId, float current);

	/*!
	 * \brief Sets a group monitor for a group, custom GroupMonitor class
	 *
	 * \TODO finish docu
	 * \STATE CONFIG, SETUP
	 */
	void setGroupMonitor(int grpId, GroupMonitor* groupMon=NULL);

	/*!
	 * \brief A Spike Counter keeps track of the number of spikes per neuron in a group.
	 *
	 * A Spike Counter keeps track of all spikes per neuron for a certain time period (recordDur).
	 * After that, the spike buffers get reset to zero number of spikes.
	 * Works for excitatory/inhibitory neurons.
	 * The recording time can be set to any x number of ms, so that after x ms the spike counts will be reset
	 * to zero. If x==-1, then the spike counts will never be reset (should only overflow after 97 days of sim).
	 * Also, spike counts can be manually reset at any time by calling snn->resetSpikeCounter(group);
	 * At any time, you can call getSpikeCounter to get the spiking information out.
	 * You can have only one spike counter per group. However, a group can have both a SpikeMonitor and a SpikeCounter.
	 *
	 * \STATE CONFIG, SETUP
	 * \param[in] grpId the group for which you want to enable a SpikeCounter
	 * \param[in] recordDur number of ms for which to record spike numbers. Spike numbers will be reset to zero after
	 * this. Set frameDur to -1 to never reset spike counts. Default: -1.
	 */
	void setSpikeCounter(int grpId, int recordDur=-1);

	/*!
	 * \brief Sets up a spike generator
	 *
	 * \TODO finish docu
	 * \STATE CONFIG
	 */
	void setSpikeGenerator(int grpId, SpikeGenerator* spikeGen);

	/*!
	 * \brief Sets a Spike Monitor for a groups, prints spikes to binary file
	 *
	 * To retrieve outputs, a spike-monitoring callback mechanism is used. This mechanism allows the user to calculate
	 * basic statistics, store spike trains, or perform more complicated output monitoring. Spike monitors are
	 * registered for a group and are called automatically by the simulator every second. Similar to an address event
	 * representation (AER), the spike monitor indicates which neurons spiked by using the neuron ID within a group
	 * (0-indexed) and the time of the spike. Only one spike monitor is allowed per group.
	 *
	 * Every second, the SpikeMonitor will print to console the total and average number of spikes in the group.
	 *
	 * In addition, all spikes will be stored in a binary file (in AER format). This file can be read off-line in Matlab
	 * by using readSpikes.m from /util/scripts. A file name can be specified via variable fname (specified directory
	 * must exist). If no file name is specified, a default one will be created in the results directory:
	 * "results/spk{group name}.dat", where group name is the name assigned to the group at initialization (can be
	 * retrieved via CARLsim::getGroupName).
	 * If no binary file shall be created, set fname equal to the string "NULL".
	 *
	 * The function returns a pointer to a SpikeMonitor object, which can be used to calculate spike statistics (such
	 * group firing rate, number of silent neurons, etc.) or retrieve all spikes from a particular time window. See
	 * /util/spike_monitor/spike_monitor.h for more information on how to interact with the SpikeMonitor object.
	 *
	 * \STATE CONFIG, SETUP
	 * \param[in] grpId 		the group ID
	 * \param[in] fname 		name of the binary file to be created. Leave empty for default name
	 *                      	"results/spk{grpName}.dat". Set to string "NULL" to suppress file creation. Default: ""
	 * \returns   SpikeMonitor*	pointer to a SpikeMonitor object, which can be used to calculate spike statistics
	 *                          (such as group firing rate, number of silent neurons, etc.) or retrieve all spikes in
	 * 							AER format
	 *
	 * \note Only one SpikeMonitor is allowed per group.
	 *
	 * \attention Using SpikeMonitor::startRecording and SpikeMonitor::stopRecording might significantly slow down the
	 * simulation. It is unwise to use this mechanism to record a large number of spikes over a long period of time.
	 */
	SpikeMonitor* setSpikeMonitor(int grpId, const std::string& fname="");

	/*!
	 * \brief Sets a spike rate
	 * \TODO finish docu
	 *
	 * \STATE SETUP, EXECUTION
	 * \param[in] grpId      group ID
	 * \param[in] spikeRate  pointer to PoissonRate object
	 * \param[in] refPeriod  refactory period (ms). Default: 1ms.
	 *
	 * \note This method can only be applied to SpikeGenerator groups.
	 * \note CARLsim::setSpikeRate will *not* take over ownership of PoissonRate. In other words, if you allocate the
	 * PoissonRate object on the heap, you are responsible for correctly deallocating it.
	 * \attention Make sure to reset spike rate after use (i.e., for the next call to CARLsim::runNetwork), otherwise
	 * the rate will keep getting applied to the group.
	 * \see CARLsim::setExternalCurrent
	 * \see CARLsim::setSpikeGenerator
	 */
	void setSpikeRate(int grpId, PoissonRate* spikeRate, int refPeriod=1);

	/*!
<<<<<<< HEAD
=======
	 * \brief Sets the weight value of a specific synapse
	 *
	 * This method sets the weight value of the synapse that belongs to connection connId and connects pre-synaptic
	 * neuron neurIdPre to post-synaptic neuron neurIdPost. Neuron IDs should be zero-indexed, so that the first
	 * neuron in the group has ID 0.
	 * If a weight value is specified that lies outside the range [minWt,maxWt] of this connection, the range will be
	 * updated accordingly if the flag updateWeightRange is set to true. If the flag is set to false, then the
	 * specified weight value will be corrected to lie on the boundary (either minWt or maxWt).
	 *
	 * \STATE EXECUTION
	 * \param[in] connId            the connection ID to manipulate
	 * \param[in] neurIdPre         pre-synaptic neuron ID (zero-indexed)
	 * \param[in] neurIdPost        post-synaptic neuron ID (zero-indexed)
	 * \param[in] weight            the weight value to set for this synapse
	 * \param[in] updateWeightRange a flag specifying what to do when the specified weight lies outside the range
	 *                              [minWt,maxWt]. Set to true to update the range accordingly. Set to false to adjust
	 *                              the weight to be either minWt or maxWt. Default: false.
	 * 
	 * \note Neuron IDs should be zero-indexed (first neuron in the group should have ID 0).
	 * \note A weight cannot drop below zero, no matter what.
	 * \attention Make sure this function is called on a synapse that actually exists!
	 * \see CARLsim::biasWeights
	 * \see CARLsim::scaleWeights
	 * \since v3.0
	 */
	void setWeight(short int connId, int neurIdPre, int neurIdPost, float weight, bool updateWeightRange=false);

	/*!
	 * \brief Resets either the neuronal firing rate information by setting resetFiringRate = true and/or the
	 * weight values back to their default values by setting resetWeights = true.
	 *
	 * \STATE EXECUTION
	 * \deprecated This function is deprecated.
	 */
	void updateNetwork(bool resetFiringInfo, bool resetWeights);

	/*!
>>>>>>> 86e40d8f
	 * \brief function writes population weights from gIDpre to gIDpost to file fname in binary.
	 *
	 * \TODO finish docu
	 * \STATE SETUP, EXECUTION
	 */
	void writePopWeights(std::string fname, int gIDpre, int gIDpost);



	// +++++ PUBLIC METHODS: GETTERS / SETTERS +++++++++++++++++++++++++++++++++++++++++++++++++++++++++++++++++++++++ //

	/*!
	 * \brief Returns the current CARLsim state
	 *
	 * A CARLsim simulation goes through the following states:
	 * - CONFIG 	configuration state, where the neural network is configured
	 * - SETUP 		setup state, where the neural network is prepared for execution
	 * - EXECUTION 	execution state, where the simulation is executed
	 *
	 * Certain methods can only be called in certain states. Check their documentation to see which method can be called
	 * in which state.
	 *
	 * Certain methods perform state transitions. CARLsim::setupNetwork will change the state from CONFIG to SETUP. The
	 * first call to CARLsim::runNetwork will change the state from SETUP to EXECUTION.
	 * \returns current CARLsim state
	 */
	carlsimState_t getCARLsimState() { return carlsimState_; }

	/*!
	 * \brief gets AMPA vector of a group
	 *
	 * \TODO finish docu
	 * \STATE EXECUTION
	 * \deprecated This function is deprecated. It will be replaced by NeuronMonitor.
	 */
	std::vector<float> getConductanceAMPA(int grpId);

	/*!
	 * \brief gets NMDA vector of a group
	 *
	 * \TODO finish docu
	 * \STATE EXECUTION
	 * \deprecated This function is deprecated. It will be replaced by NeuronMonitor.
	 */
	std::vector<float> getConductanceNMDA(int grpId);

	/*!
	 * \brief gets GABAa vector of a group
	 *
	 * \TODO finish docu
	 * \STATE EXECUTION
	 * \deprecated This function is deprecated. It will be replaced by NeuronMonitor.
	 */
	std::vector<float> getConductanceGABAa(int grpId);

	/*!
	 * \brief gets GABAb vector of a group
	 *
	 * \TODO finish docu
	 * \STATE EXECUTION
	 * \deprecated This function is deprecated. It will be replaced by NeuronMonitor.
	 */
	std::vector<float> getConductanceGABAb(int grpId);

	/*!
	 * \brief returns the RangeDelay struct for a specific connection ID
	 *
	 * This function returns the RangeDelay struct for a specific connection ID. The RangeDelay struct contains
	 * fields for the minimum and maximum synaptic delay in the connection.
	 *
	 * \STATE CONFIG, SETUP, EXECUTION
	 * \param[in] connId connection ID
	 * \returns RangeDelay struct
	 * \since v3.0
	 */
	RangeDelay getDelayRange(short int connId);

	/*!
	 * \brief gets delays
	 *
	 * \TODO finish docu
	 * \STATE SETUP, EXECUTION
	 */
	uint8_t* getDelays(int gIDpre, int gIDpost, int& Npre, int& Npost, uint8_t* delays=NULL);

	/*!
	 * \brief returns the 3D grid struct of a group
	 *
	 * This function returns the Grid3D struct of a particular neuron group.
	 * Neurons of a group can be arranged topographically, so that they virtually lie on a 3D grid. This simplifies
	 * the creation of topographic connections in the network. The dimensions of the grid can thus be retrieved by
	 * calling Grid3D.width, Grid3D.height, and Grid3D.depth. The total number of neurons is given by Grid3D.N.
	 * See CARLsim::createGroup and Grid3D for more information.
	 * \STATE SETUP, EXECUTION
	 * \param[in] grpId the group ID for which to get the Grid3D struct
	 * \returns the 3D grid struct of a group
	 */
	Grid3D getGroupGrid3D(int grpId);

	/*!
	 * \brief finds the ID of the group with name grpName
	 *
	 * \TODO finish docu
	 * \STATE SETUP, EXECUTION
	 */
	int getGroupId(std::string grpName);

	/*!
	 * \brief gets group name
	 *
	 * \TODO finish docu
	 * \STATE SETUP, EXECUTION
	 */
	std::string getGroupName(int grpId);

	/*!
	 * \brief returns the 3D location a neuron codes for
	 *
	 * This function returns the (x,y,z) location that a neuron with ID neurID (global) codes for.
	 * Note that neurID is global; that is, the first neuron in the group does not necessarily have ID 0.
	 *
	 * The location is determined by the actual neuron ID (the first neuron in the group coding for the origin (0,0,0),
	 * and by the dimensions of the 3D grid the group is allocated on (integer coordinates). Neuron numbers are
	 * assigned to location in order; where the first dimension specifies the width, the second dimension is height,
	 * and the third dimension is depth.
	 *
	 * For more information see CARLsim::createGroup and the Grid3D struct.
 	 * See also CARLsim::getNeuronLocation3D(int grpId, int relNeurId).
	 *
	 * \STATE CONFIG, SETUP, EXE
	 * \param[in] neurId the neuron ID for which the 3D location should be returned
	 * \returns the 3D location a neuron codes for as a Point3D struct
	 */
	Point3D getNeuronLocation3D(int neurId);

	/*!
	 * \brief returns the 3D location a neuron codes for
	 *
	 * This function returns the (x,y,z) location that a neuron with ID  relNeurId (relative to the group) codes for.
	 * Note that neurID is relative to the ID of the first neuron in the group; that is, the first neuron in the group
	 * has relNeurId 0, the second one has relNeurId 1, etc.
	 * In other words: relNeurId = neurId - sim.getGroupStartNeuronId();
	 *
	 * The location is determined by the actual neuron ID (the first neuron in the group coding for the origin (0,0,0),
	 * and by the dimensions of the 3D grid the group is allocated on (integer coordinates). Neuron numbers are
	 * assigned to location in order; where the first dimension specifies the width, the second dimension is height,
	 * and the third dimension is depth.
	 *
	 * For more information see CARLsim::createGroup and the Grid3D struct.
	 * See also CARLsim::getNeuronLocation3D(int neurId).
	 *
	 * \STATE CONFIG, SETUP, EXE
	 * \param[in] neurId the neuron ID for which the 3D location should be returned
	 * \returns the 3D location a neuron codes for as a Point3D struct
	 */
	Point3D getNeuronLocation3D(int grpId, int relNeurId);

	/*!
	 * \brief Returns the number of connections (pairs of pre-post groups) in the network
	 *
	 * This function returns the number of connections (pairs of pre-post groups) in the network. Each pre-post
	 * pair of neuronal groups has its own connection ID, which is returned by a call to CARLsim::connect.
	 * \note This number might change throughout CARLsim state CONFIG, up to calling CARLsim::setupNetwork).
	 * \STATE CONFIG, SETUP, EXECUTION
	 * \returns the number of connections (pairs of pre-post groups) in the network
	 */
	int getNumConnections();

	/*!
	 * \brief returns the number of connections associated with a connection ID
	 *
	 * \TODO finish docu
	 * \STATE SETUP, EXECUTION
	 */
	int getNumSynapticConnections(short int connectionId);

	/*!
	 * \brief returns the number of groups in the network
	 *
	 * \note This number might change throughout CARLsim state CONFIG, up to calling CARLsim::setupNetwork).
	 * \TODO finish docu
	 * \STATE CONFIG, SETUP, EXECUTION
	 */
	int getNumGroups();

	/*!
	 * \brief returns the total number of allocated neurons in the network
	 *
	 * \note This number might change throughout CARLsim state CONFIG, up to calling CARLsim::setupNetwork).
	 * \TODO finish docu
	 * \STATE CONFIG, SETUP, EXECUTION
	 */
	int getNumNeurons();

	/*!
	 * \brief returns the total number of regular (Izhikevich) neurons
	 *
	 * \Note This number might change throughout CARLsim state CONFIG, up to calling CARLsim::setupNetwork).
	 * \TODO finish docu
	 * \STATE CONFIG, SETUP, EXECUTION
	 */
	int getNumNeuronsReg();

	/*!
	 * \brief returns the total number of regular (Izhikevich) excitatory neurons
	 *
	 * \note This number might change throughout CARLsim state CONFIG, up to calling CARLsim::setupNetwork).
	 * \TODO finish docu
	 * \STATE CONFIG, SETUP, EXECUTION
	 */
	int getNumNeuronsRegExc();

	/*!
	 * \brief returns the total number of regular (Izhikevich) inhibitory neurons
	 *
	 * \note This number might change throughout CARLsim state CONFIG, up to calling CARLsim::setupNetwork).
	 * \TODO finish docu
	 * \STATE CONFIG, SETUP, EXECUTION
	 */
	int getNumNeuronsRegInh();

	/*!
	 * \brief returns the total number of spike generator neurons
	 *
	 * \note This number might change throughout CARLsim state CONFIG, up to calling CARLsim::setupNetwork).
	 * \TODO finish docu
	 * \STATE CONFIG, SETUP, EXECUTION
	 */
	int getNumNeuronsGen();

	/*!
	 * \brief returns the total number of excitatory spike generator neurons
	 *
	 * \note This number might change throughout CARLsim state CONFIG, up to calling CARLsim::setupNetwork).
	 * \TODO finish docu
	 * \STATE CONFIG, SETUP, EXECUTION
	 */
	int getNumNeuronsGenExc();

	/*!
	 * \brief returns the total number of inhibitory spike generator neurons
	 *
	 * \note This number might change throughout CARLsim state CONFIG, up to calling CARLsim::setupNetwork).
	 * \TODO finish docu
	 * \STATE CONFIG, SETUP, EXECUTION
	 */
	int getNumNeuronsGenInh();

	/*!
	 * \brief returns the total number of allocated pre-synaptic connections in the network
	 *
	 * \TODO finish docu
	 * \STATE CONFIG, SETUP, EXECUTION
	 */
	int getNumPreSynapses();

	/*!
	 * \brief returns the total number of allocated post-synaptic connections in the network
	 *
	 * \TODO finish docu
	 * \STATE CONFIG, SETUP, EXECUTION
	 */
	int getNumPostSynapses();

	/*!
	 * \brief returns the first neuron id of a groupd specified by grpId
	 *
	 * \TODO finish docu
	 * \STATE SETUP, EXECUTION
	 */
	int getGroupStartNeuronId(int grpId);

	/*!
	 * \brief returns the last neuron id of a groupd specified by grpId
	 *
	 * \TODO finish docu
	 * \STATE SETUP, EXECUTION
	 */
	int getGroupEndNeuronId(int grpId);

	/*!
	 * \brief returns the number of neurons of a group specified by grpId
	 *
	 * \TODO finish docu
	 * \STATE CONFIG, SETUP, EXECUTION
	 */
	int getGroupNumNeurons(int grpId);

	/*!
	 * \brief returns the stdp information of a group specified by grpId
	 *
	 * \TODO finish docu
	 * \STATE SETUP, EXECUTION
	 */
	GroupSTDPInfo_t getGroupSTDPInfo(int grpId);

	/*!
	 * \brief returns the neuromodulator information of a group specified by grpId
	 *
	 * \TODO finish docu
	 * \STATE SETUP, EXECUTION
	 */
	GroupNeuromodulatorInfo_t getGroupNeuromodulatorInfo(int grpId);

	/*!
	 * \brief returns the current simulation mode
	 *
	 * This function returns the current simulation mode. Currently supported are CPU_MODE and GPU_MODE.
	 * \STATE CONFIG, SETUP, EXECUTION
	 * \return simulation mode
	 * \since v3.0
	 */
	simMode_t getSimMode();

	/*!
	 * \brief returns
	 *
	 * \TODO finish docu
	 * \STATE SETUP, EXECUTION
	 */
	uint64_t getSimTime();

	/*!
	 * \brief returns
	 *
	 * \TODO finish docu
	 * \STATE SETUP, EXECUTION
	 */
	uint32_t getSimTimeSec();

	/*!
	 * \brief returns
	 *
	 * \TODO finish docu
	 * \STATE SETUP, EXECUTION
	 */
	uint32_t getSimTimeMsec();

	/*!
<<<<<<< HEAD
=======
	 * \brief returns pointer to previously allocated SpikeMonitor object, NULL else
	 *
	 * This function returns a pointer to a SpikeMonitor object that has previously been created using the method
	 * CARLsim::setSpikeMonitor. If the group does not have a SpikeMonitor, NULL is returned.
	 *
	 * \STATE SETUP, EXECUTION
	 * \param[in] grpId the group ID
	 * \returns pointer to SpikeMonitor object if exists, NULL else
	 * \since v3.0
	 */
	SpikeMonitor* getSpikeMonitor(int grpId);

	/*!
	 * \brief returns pointer to 1D array of the number of spikes every neuron in the group has fired
	 *
	 * \deprecated deprecated
	 * \STATE EXECUTION
	 */
	int* getSpikeCntPtr(int grpId);

	/*!
>>>>>>> 86e40d8f
	 * \brief return the number of spikes per neuron for a certain group
	 *
	 * A Spike Counter keeps track of all spikes per neuron for a certain time period (recordDur) at any point in time.
	 *
	 * \STATE EXECUTION
	 * \param[in] grpId	   the group for which you want the spikes (cannot be ALL)
	 * \returns pointer to array of ints. Number of elements in array is the number of neurons in group.
	 * Each entry is the number of spikes for this neuron (int) since the last reset.
	 */
	int* getSpikeCounter(int grpId);

	/*!
<<<<<<< HEAD
=======
	 * \brief returns pointer to weight array
	 *
	 * \STATE EXECUTION
	 * \TODO: maybe consider renaming getPopWeightChanges
	 * \FIXME fix this
	 * \deprecated deprecated
	 */
	float* getWeightChanges(int gIDpre, int gIDpost, int& Npre, int& Npost, float* weightChanges=NULL);

	/*!
	 * \brief returns the RangeWeight struct for a specific connection ID
	 *
	 * This function returns the RangeWeight struct for a specific connection ID. The RangeWeight struct contains
	 * fields for the minimum, initial, and maximum weight in the connection.
	 *
	 * \STATE CONFIG, SETUP, EXECUTION
	 * \param[in] connId connection ID
	 * \returns RangeWeight struct
	 * \since v3.0
	 */
	RangeWeight getWeightRange(short int connId);

	/*!
>>>>>>> 86e40d8f
	 * \brief returns
	 *
	 * \TODO finish docu
	 * \STATE SETUP, EXECUTION
	 */
	bool isExcitatoryGroup(int grpId);

	/*!
	 * \brief returns
	 *
	 * \TODO finish docu
	 * \STATE SETUP, EXECUTION
	 */
	bool isInhibitoryGroup(int grpId);

	/*!
	 * \brief returns
	 *
	 * \TODO finish docu
	 * \STATE SETUP, EXECUTION
	 */
	bool isPoissonGroup(int grpId);

	// +++++ PUBLIC METHODS: SET DEFAULTS +++++++++++++++++++++++++++++++++++++++++++++++++++++++++++++++++++++++++++ //

	/*!
	 * \brief Sets default values for conductance time constants
	 *
	 * \STATE CONFIG
	 * \param[in] tdAMPA   time constant for AMPA decay (ms)
	 * \param[in] trNMDA   time constant for NMDA rise (ms)
	 * \param[in] tdNMDA   time constant for NMDA decay (ms)
	 * \param[in] tdGABAa  time constant for GABAa decay (ms)
	 * \param[in] trGABAb  time constant for GABAb rise (ms)
	 * \param[in] tdGABAb  time constant for GABAb decay (ms)
	 */
	void setDefaultConductanceTimeConstants(int tdAMPA, int trNMDA, int tdNMDA, int tdGABAa, int trGABAb, int tdGABAb);

	/*!
	 * \brief Sets default homeostasis params
	 *
	 * \TODO finish docu
	 * \STATE CONFIG
	 */
	void setDefaultHomeostasisParams(float homeoScale, float avgTimeScale);

	/*!
	 * \brief Sets default options for save file
	 *
	 * \TODO finish docu
	 * \STATE CONFIG
	 */
	void setDefaultSaveOptions(std::string fileName, bool saveSynapseInfo);

	/*!
	* \brief sets default values for STDP params
	*
	* \sa setDefaultESTDPparams
	*/
	void setDefaultSTDPparams(float alphaLTP, float tauLTP, float alphaLTD, float tauLTD);

	/*!
	* \brief sets default values for E-STDP params
	*
	* \TODO finish docu
	* \STATE CONFIG
	*/
	void setDefaultESTDPparams(float alphaLTP, float tauLTP, float alphaLTD, float tauLTD);

	/*!
	* \brief sets default values for I-STDP params
	*
	* \TODO finish docu
	* \STATE CONFIG
	*/
	void setDefaultISTDPparams(float betaLTP, float betaLTD, float lamda, float delta);

	/*!
	 * \brief sets default values for STP params (neurType either EXCITATORY_NEURON or INHIBITORY_NEURON)
	 *
	 * \TODO finish docu
	 * \STATE CONFIG
	 */
	void setDefaultSTPparams(int neurType, float STP_U, float STP_tau_U, float STP_tau_x);


private:
	// +++++ PRIVATE METHODS ++++++++++++++++++++++++++++++++++++++++++++++++++++++++++++++++++++++++++++++++++++++++ //

	void CARLsimInit();					//!< init function, unsafe computations that would usually go in constructor

	bool existsGrpId(int grpId);		//!< checks whether a certain grpId exists in grpIds_

	void handleUserWarnings(); 			//!< print all user warnings, continue only after user input

	void printSimulationSpecs();

	// +++++ PRIVATE STATIC PROPERTIES ++++++++++++++++++++++++++++++++++++++++++++++++++++++++++++++++++++++++++++++ //
	static bool gpuAllocation[MAX_NUM_CUDA_DEVICES];
	static std::string gpuOccupiedBy[MAX_NUM_CUDA_DEVICES];
#if (WIN32 || WIN64)
	static HANDLE gpuAllocationLock;
#else
	static pthread_mutex_t gpuAllocationLock;
#endif
	// +++++ PRIVATE PROPERTIES +++++++++++++++++++++++++++++++++++++++++++++++++++++++++++++++++++++++++++++++++++++ //

	CpuSNN* snn_;					//!< an instance of CARLsim core class
	std::string netName_;			//!< network name
	int randSeed_;					//!< RNG seed
	simMode_t simMode_;				//!< CPU_MODE or GPU_MODE
	loggerMode_t loggerMode_;		//!< logger mode (USER, DEVELOPER, SILENT, CUSTOM)
	int ithGPU_;					//!< on which device to establish a context
	bool enablePrint_;
	bool copyState_;

	unsigned int numConnections_;	//!< keep track of number of allocated connections
	std::vector<std::string> userWarnings_; // !< an accumulated list of user warnings

	std::vector<int> grpIds_;		//!< a list of all created group IDs
	std::vector<ConnectionMonitorCore*> connMon_; //!< a list of all created connection monitors
	std::vector<GroupMonitorCore*> groupMon_; //!< a list of all created group monitors
	std::vector<SpikeGeneratorCore*> spkGen_; //!< a list of all created spike generators
	std::vector<ConnectionGeneratorCore*> connGen_; //!< a list of all created connection generators

	bool hasSetHomeoALL_;			//!< informs that homeostasis have been set for ALL groups (can't add more groups)
	bool hasSetHomeoBaseFiringALL_;	//!< informs that base firing has been set for ALL groups (can't add more groups)
	bool hasSetSTDPALL_; 			//!< informs that STDP have been set for ALL groups (can't add more groups)
	bool hasSetSTPALL_; 			//!< informs that STP have been set for ALL groups (can't add more groups)
	bool hasSetConductances_;		//!< informs that setConductances has been called
	carlsimState_t carlsimState_;	//!< the current state of carlsim

	int def_tdAMPA_;				//!< default value for AMPA decay (ms)
	int def_trNMDA_;				//!< default value for NMDA rise (ms)
	int def_tdNMDA_;				//!< default value for NMDA decay (ms)
	int def_tdGABAa_;				//!< default value for GABAa decay (ms)
	int def_trGABAb_;				//!< default value for GABAb rise (ms)
	int def_tdGABAb_;				//!< default value for GABAb decay (ms)

	// all default values for STDP
	stdpType_t def_STDP_type_;		//!< default mode for STDP
	float def_STDP_alphaLTP_;		//!< default value for LTP amplitude
	float def_STDP_tauLTP_;			//!< default value for LTP decay (ms)
	float def_STDP_alphaLTD_;		//!< default value for LTD amplitude
	float def_STDP_tauLTD_;			//!< default value for LTD decay (ms)
	float def_STDP_betaLTP_;		//!< default value for LTP amplitude
	float def_STDP_betaLTD_;		//!< default value for LTD amplitude
	float def_STDP_lamda_;			//!< default value for interval of LTP
	float def_STDP_delta_;			//!< default value for interval of LTD

	// all default values for STP
	float def_STP_U_exc_;			//!< default value for STP U excitatory
	float def_STP_tau_u_exc_;		//!< default value for STP u decay (\tau_F) excitatory (ms)
	float def_STP_tau_x_exc_;		//!< default value for STP x decay (\tau_D) excitatory (ms)
	float def_STP_U_inh_;			//!< default value for STP U inhibitory
	float def_STP_tau_u_inh_;		//!< default value for STP u decay (\tau_F) inhibitory (ms)
	float def_STP_tau_x_inh_;		//!< default value for STP x decay (\tau_D) inhibitory (ms)

	// all default values for homeostasis
	float def_homeo_scale_;			//!< default homeoScale
	float def_homeo_avgTimeScale_;	//!< default avgTimeScale

	// all default values for save file
	std::string def_save_fileName_;	//!< file name for saving network info
	bool def_save_synapseInfo_;		//!< flag to inform whether to include synapse info in fpSave_
};
#endif<|MERGE_RESOLUTION|>--- conflicted
+++ resolved
@@ -862,8 +862,6 @@
 	void setSpikeRate(int grpId, PoissonRate* spikeRate, int refPeriod=1);
 
 	/*!
-<<<<<<< HEAD
-=======
 	 * \brief Sets the weight value of a specific synapse
 	 *
 	 * This method sets the weight value of the synapse that belongs to connection connId and connects pre-synaptic
@@ -892,16 +890,6 @@
 	void setWeight(short int connId, int neurIdPre, int neurIdPost, float weight, bool updateWeightRange=false);
 
 	/*!
-	 * \brief Resets either the neuronal firing rate information by setting resetFiringRate = true and/or the
-	 * weight values back to their default values by setting resetWeights = true.
-	 *
-	 * \STATE EXECUTION
-	 * \deprecated This function is deprecated.
-	 */
-	void updateNetwork(bool resetFiringInfo, bool resetWeights);
-
-	/*!
->>>>>>> 86e40d8f
 	 * \brief function writes population weights from gIDpre to gIDpost to file fname in binary.
 	 *
 	 * \TODO finish docu
@@ -1099,7 +1087,7 @@
 	/*!
 	 * \brief returns the total number of regular (Izhikevich) neurons
 	 *
-	 * \Note This number might change throughout CARLsim state CONFIG, up to calling CARLsim::setupNetwork).
+	 * \note This number might change throughout CARLsim state CONFIG, up to calling CARLsim::setupNetwork).
 	 * \TODO finish docu
 	 * \STATE CONFIG, SETUP, EXECUTION
 	 */
@@ -1241,30 +1229,6 @@
 	uint32_t getSimTimeMsec();
 
 	/*!
-<<<<<<< HEAD
-=======
-	 * \brief returns pointer to previously allocated SpikeMonitor object, NULL else
-	 *
-	 * This function returns a pointer to a SpikeMonitor object that has previously been created using the method
-	 * CARLsim::setSpikeMonitor. If the group does not have a SpikeMonitor, NULL is returned.
-	 *
-	 * \STATE SETUP, EXECUTION
-	 * \param[in] grpId the group ID
-	 * \returns pointer to SpikeMonitor object if exists, NULL else
-	 * \since v3.0
-	 */
-	SpikeMonitor* getSpikeMonitor(int grpId);
-
-	/*!
-	 * \brief returns pointer to 1D array of the number of spikes every neuron in the group has fired
-	 *
-	 * \deprecated deprecated
-	 * \STATE EXECUTION
-	 */
-	int* getSpikeCntPtr(int grpId);
-
-	/*!
->>>>>>> 86e40d8f
 	 * \brief return the number of spikes per neuron for a certain group
 	 *
 	 * A Spike Counter keeps track of all spikes per neuron for a certain time period (recordDur) at any point in time.
@@ -1277,16 +1241,17 @@
 	int* getSpikeCounter(int grpId);
 
 	/*!
-<<<<<<< HEAD
-=======
-	 * \brief returns pointer to weight array
-	 *
-	 * \STATE EXECUTION
-	 * \TODO: maybe consider renaming getPopWeightChanges
-	 * \FIXME fix this
-	 * \deprecated deprecated
-	 */
-	float* getWeightChanges(int gIDpre, int gIDpost, int& Npre, int& Npost, float* weightChanges=NULL);
+	 * \brief returns pointer to previously allocated SpikeMonitor object, NULL else
+	 *
+	 * This function returns a pointer to a SpikeMonitor object that has previously been created using the method
+	 * CARLsim::setSpikeMonitor. If the group does not have a SpikeMonitor, NULL is returned.
+	 *
+	 * \STATE SETUP, EXECUTION
+	 * \param[in] grpId the group ID
+	 * \returns pointer to SpikeMonitor object if exists, NULL else
+	 * \since v3.0
+	 */
+	SpikeMonitor* getSpikeMonitor(int grpId);
 
 	/*!
 	 * \brief returns the RangeWeight struct for a specific connection ID
@@ -1302,7 +1267,6 @@
 	RangeWeight getWeightRange(short int connId);
 
 	/*!
->>>>>>> 86e40d8f
 	 * \brief returns
 	 *
 	 * \TODO finish docu
