--- conflicted
+++ resolved
@@ -5407,7 +5407,6 @@
 		}
 
 
-<<<<<<< HEAD
 		// read group name
 		char name[100];
 		result = fread(name, sizeof(char), 100, loadSimFID);
@@ -5423,7 +5422,6 @@
 		KERNEL_ERROR("loadSimulation: Error while reading group info");
 		exitSimulation(-1);
 	}
-=======
 	//		// read weight
 	//		result = fread(&weight, sizeof(float), 1, loadSimFID);
 	//		readErr |= (result!=1);
@@ -5447,7 +5445,6 @@
 	//				(IS_INHIBITORY_TYPE(groupConfigs[0][gIDpre].Type)?"inhibitory":"excitatory"));
 	//			exitSimulation(-1);
 	//		}
->>>>>>> 9c9788b3
 
 	// ------- read synapse information ----------------
 	int net_count = 0;
@@ -5591,95 +5588,6 @@
 	fseek(loadSimFID,file_position,SEEK_SET);
 
 	return 0;
-
-
-
-	// for (int i = 0; i < numN; i++) {
-	// 	int nrSynapses = 0;
-
-	// 	// read number of synapses
-	// 	result = fread(&nrSynapses, sizeof(int), 1, loadSimFID);
-	// 	readErr |= (result!=1);
-
-	// 	for (int j=0; j<nrSynapses; j++) {
-	// 		int nIDpre;
-	// 		int nIDpost;
-	// 		float weight, maxWeight;
-	// 		uint8_t delay;
-	// 		uint8_t plastic;
-	// 		short int connId;
-
-	// 		// read nIDpre
-	// 		result = fread(&nIDpre, sizeof(int), 1, loadSimFID);
-	// 		readErr |= (result!=1);
-	// 		if (nIDpre != i) {
-	// 			KERNEL_ERROR("loadSimulation: nIDpre in file (%u) and simulation (%u) don't match.", nIDpre, i);
-	// 			exitSimulation(-1);
-	// 		}
-
-	// 		// read nIDpost
-	// 		result = fread(&nIDpost, sizeof(int), 1, loadSimFID);
-	// 		readErr |= (result!=1);
-	// 		if (nIDpost >= numN) {
-	// 			KERNEL_ERROR("loadSimulation: nIDpre in file (%u) is larger than in simulation (%u).", nIDpost, numN);
-	// 			exitSimulation(-1);
-	// 		}
-
-	// 		// read weight
-	// 		result = fread(&weight, sizeof(float), 1, loadSimFID);
-	// 		readErr |= (result!=1);
-
-	// 		short int gIDpre = managerRuntimeData.grpIds[nIDpre];
-	// 		if (IS_INHIBITORY_TYPE(groupConfigs[0][gIDpre].Type) && (weight>0)
-	// 				|| !IS_INHIBITORY_TYPE(groupConfigs[0][gIDpre].Type) && (weight<0)) {
-	// 			KERNEL_ERROR("loadSimulation: Sign of weight value (%s) does not match neuron type (%s)",
-	// 				((weight>=0.0f)?"plus":"minus"), 
-	// 				(IS_INHIBITORY_TYPE(groupConfigs[0][gIDpre].Type)?"inhibitory":"excitatory"));
-	// 			exitSimulation(-1);
-	// 		}
-
-	// 		// read max weight
-	// 		result = fread(&maxWeight, sizeof(float), 1, loadSimFID);
-	// 		readErr |= (result!=1);
-	// 		if (IS_INHIBITORY_TYPE(groupConfigs[0][gIDpre].Type) && (maxWeight>=0)
-	// 				|| !IS_INHIBITORY_TYPE(groupConfigs[0][gIDpre].Type) && (maxWeight<=0)) {
-	// 			KERNEL_ERROR("loadSimulation: Sign of maxWeight value (%s) does not match neuron type (%s)",
-	// 				((maxWeight>=0.0f)?"plus":"minus"), 
-	// 				(IS_INHIBITORY_TYPE(groupConfigs[0][gIDpre].Type)?"inhibitory":"excitatory"));
-	// 			exitSimulation(-1);
-	// 		}
-
-	// 		// read delay
-	// 		result = fread(&delay, sizeof(uint8_t), 1, loadSimFID);
-	// 		readErr |= (result!=1);
-	// 		if (delay > MAX_SYN_DELAY) {
-	// 			KERNEL_ERROR("loadSimulation: delay in file (%d) is larger than MAX_SYN_DELAY (%d)",
-	// 				(int)delay, (int)MAX_SYN_DELAY);
-	// 			exitSimulation(-1);
-	// 		}
-
-	// 		assert(!isnan(weight));
-	// 		// read plastic/fixed
-	// 		result = fread(&plastic, sizeof(uint8_t), 1, loadSimFID);
-	// 		readErr |= (result!=1);
-
-	// 		// read connection ID
-	// 		result = fread(&connId, sizeof(short int), 1, loadSimFID);
-	// 		readErr |= (result!=1);
-
-	// 		if ((plastic && onlyPlastic) || (!plastic && !onlyPlastic)) {
-	// 			int gIDpost = managerRuntimeData.grpIds[nIDpost];
-	// 			int connProp = SET_FIXED_PLASTIC(plastic?SYN_PLASTIC:SYN_FIXED);
-
-	// 			//setConnection(gIDpre, gIDpost, nIDpre, nIDpost, weight, maxWeight, delay, connProp, connId);
-	// 			groupInfo[gIDpre].sumPostConn++;
-	// 			groupInfo[gIDpost].sumPreConn++;
-
-	// 			if (delay > groupConfigs[0][gIDpre].MaxDelay)
-	// 				groupConfigs[0][gIDpre].MaxDelay = delay;
-	// 		}
-	// 	}
-	// }
 }
 
 void SNN::generateRuntimeSNN() {
