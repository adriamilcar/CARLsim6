--- conflicted
+++ resolved
@@ -207,7 +207,7 @@
 /////////////////////////////////////////////////////////////////////////////////
 // Device Kernel Function:  Intialization of the GPU side of the simulator    ///
 // KERNEL: This kernel is called after initialization of various parameters   ///
-// so that we can reset all required parameters.							  ///
+// so that we can reset all required parameters.                              ///
 /////////////////////////////////////////////////////////////////////////////////
 __global__ void kernel_init ()
 {
@@ -335,8 +335,8 @@
 //////////////////////////////////////////////////
 
 /////////////////////////////////////////////////////////////////////////////////
-// Device local function:      	Update the STP Variables					  ///
-// update the STPU and STPX variable after firing							  ///
+// Device local function:      	Update the STP Variables                      ///
+// update the STPU and STPX variable after firing                             ///
 /////////////////////////////////////////////////////////////////////////////////
 
 // update the spike-dependent part of du/dt and dx/dt
@@ -1548,78 +1548,10 @@
 			}
 		}
 
-		__syncthreads();		
+		__syncthreads();
 
 		kPos = kPos + (gridDim.x*numSwarps);
 	}
-<<<<<<< HEAD
-=======
-
-	MEASURE_GPU(4, computedNeurons);
-
-	if(ENABLE_MORE_CHECK) {
-	   if (sh_blkErrCode) {
-		     retErrCode = sh_blkErrCode;
-		     return;
-	   }
-	}
-}
-
-float errVal[MAX_NUM_BLOCKS][20];
-/**********************************************************************************************/
-// helper functions..
-// check what is the errors...that has happened during
-// the previous iteration. This part is useful in debug or test mode
-// the simulator kernel sets appropriate errors  and returns some important values in the 
-// array "retErrVal".
-/**********************************************************************************************/
-int CpuSNN::checkErrors(std::string calledKernel, int numBlocks)
-{
-	int errCode = NO_KERNEL_ERRORS;
-	#if(!ENABLE_MORE_CHECK)
-	return errCode;
-	#else
-	void* devPtr;
-	int errCnt  = 0;
-
-	cudaThreadSynchronize();
-	cudaGetSymbolAddress(&devPtr, retErrCode);
-	CUDA_CHECK_ERRORS( cudaMemcpy(&errCode, devPtr, sizeof(int), cudaMemcpyDeviceToHost));
-
-	cudaGetSymbolAddress(&devPtr, generatedErrors);
-	CUDA_CHECK_ERRORS( cudaMemcpy(&errCnt, devPtr, sizeof(int), cudaMemcpyDeviceToHost));
-
-	if (errCode != NO_KERNEL_ERRORS) {
-
-		KERNEL_ERROR("(Error in Kernel <<< %s >>> , RETURN ERROR CODE = %x, total Errors = %d", calledKernel.c_str(), errCode, errCnt);
-
-		cudaGetSymbolAddress(&devPtr, CUDA_CONVERT_SYMBOL(retErrVal));
-		CUDA_CHECK_ERRORS( cudaMemcpy(&errVal, devPtr, sizeof(errVal), cudaMemcpyDeviceToHost));
-
-		for(int j=0; j < errCnt; j++) {
-			if (1) /*errVal[j][0]==0xdead) */ {
-				KERNEL_ERROR("Block: %d, Err code = %x, Total err val is %f", j, (int)errVal[j][0]	, errVal[j][1]);
-				for(int i=2; i < (errVal[j][1]); i++) {
-					KERNEL_ERROR("ErrVal[%d][%d] = %f", j, i, errVal[j][i]);
-					getchar();
-				}
-			}
-		}
-
-		errCode = NO_KERNEL_ERRORS;
-		cudaGetSymbolAddress(&devPtr, retErrCode);
-		CUDA_CHECK_ERRORS( cudaMemcpy(devPtr, &errCode, sizeof(int), cudaMemcpyHostToDevice));
-
-		cudaGetSymbolAddress(&devPtr, generatedErrors);
-		CUDA_CHECK_ERRORS( cudaMemcpy(devPtr, &errCnt, sizeof(int), cudaMemcpyHostToDevice));
-
-	}
-
-	fflush(fpErr_);
-	fflush(fpOut_);
-	return errCode;
-#endif
->>>>>>> e0b7258c
 }
 
 void CpuSNN::copyPostConnectionInfo(network_ptr_t* dest, int allocateMem) {
@@ -2162,11 +2094,7 @@
 			cumPos_syn 	= dest->cumulativePre[id];
 		}
 
-		// \FIXME occasionally, the next assert fails... thread-safe?
-		if (cumPos_syn>=preSynCnt)
-			fprintf(stderr,"cumPos_syn=%d, preSynCnt=%d\n",cumPos_syn,preSynCnt);
 		assert (cumPos_syn < preSynCnt);
-
 		assert (length_wt <= preSynCnt);
 
 	    //MDR FIXME, allocateMem option is VERY wrong
