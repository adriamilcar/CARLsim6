/* * Copyright (c) 2014 Regents of the University of California. All rights reserved.
 *
 * Redistribution and use in source and binary forms, with or without
 * modification, are permitted provided that the following conditions
 * are met:
 *
 * 1. Redistributions of source code must retain the above copyright
 *    notice, this list of conditions and the following disclaimer.
 *
 * 2. Redistributions in binary form must reproduce the above copyright
 *    notice, this list of conditions and the following disclaimer in the
 *    documentation and/or other materials provided with the distribution.
 *
 * 3. The names of its contributors may not be used to endorse or promote
 *    products derived from this software without specific prior written
 *    permission.
 *
 * THIS SOFTWARE IS PROVIDED BY THE COPYRIGHT HOLDERS AND CONTRIBUTORS
 * "AS IS" AND ANY EXPRESS OR IMPLIED WARRANTIES, INCLUDING, BUT NOT
 * LIMITED TO, THE IMPLIED WARRANTIES OF MERCHANTABILITY AND FITNESS FOR
 * A PARTICULAR PURPOSE ARE DISCLAIMED. IN NO EVENT SHALL THE COPYRIGHT OWNER OR
 * CONTRIBUTORS BE LIABLE FOR ANY DIRECT, INDIRECT, INCIDENTAL, SPECIAL,
 * EXEMPLARY, OR CONSEQUENTIAL DAMAGES (INCLUDING, BUT NOT LIMITED TO,
 * PROCUREMENT OF SUBSTITUTE GOODS OR SERVICES; LOSS OF USE, DATA, OR
 * PROFITS; OR BUSINESS INTERRUPTION) HOWEVER CAUSED AND ON ANY THEORY OF
 * LIABILITY, WHETHER IN CONTRACT, STRICT LIABILITY, OR TORT (INCLUDING
 * NEGLIGENCE OR OTHERWISE) ARISING IN ANY WAY OUT OF THE USE OF THIS
 * SOFTWARE, EVEN IF ADVISED OF THE POSSIBILITY OF SUCH DAMAGE.
 *
 * *********************************************************************************************** *
 * CARLsim
 * created by: 		(MDR) Micah Richert, (JN) Jayram M. Nageswaran
 * maintained by:	(MA) Mike Avery <averym@uci.edu>, (MB) Michael Beyeler <mbeyeler@uci.edu>,
 *					(KDC) Kristofor Carlson <kdcarlso@uci.edu>
 *
 * CARLsim available from http://socsci.uci.edu/~jkrichma/CARLsim/
 * Ver 2/21/2014
 */

#include <snn.h>
#include <sstream>

#include <connection_monitor.h>
#include <connection_monitor_core.h>
#include <spike_monitor.h>
#include <spike_monitor_core.h>
#include <group_monitor.h>
#include <group_monitor_core.h>

// \FIXME what are the following for? why were they all the way at the bottom of this file?

#define COMPACTION_ALIGNMENT_PRE  16
#define COMPACTION_ALIGNMENT_POST 0

#define SETPOST_INFO(name, nid, sid, val) name[cumulativePost[nid]+sid]=val;

#define SETPRE_INFO(name, nid, sid, val)  name[cumulativePre[nid]+sid]=val;



/// **************************************************************************************************************** ///
/// CONSTRUCTOR / DESTRUCTOR
/// **************************************************************************************************************** ///


// TODO: consider moving unsafe computations out of constructor
CpuSNN::CpuSNN(const std::string& name, simMode_t simMode, loggerMode_t loggerMode, int ithGPU, int randSeed)
					: networkName_(name), simMode_(simMode), loggerMode_(loggerMode), ithGPU_(ithGPU),
					  randSeed_(CpuSNN::setRandSeed(randSeed)) // all of these are const
{
	// move all unsafe operations out of constructor
	CpuSNNinit();
}

// destructor
CpuSNN::~CpuSNN() {
	if (!simulatorDeleted)
		deleteObjects();
}



/// ************************************************************************************************************ ///
/// PUBLIC METHODS: SETTING UP A SIMULATION
/// ************************************************************************************************************ ///

// make from each neuron in grpId1 to 'numPostSynapses' neurons in grpId2
short int CpuSNN::connect(int grpId1, int grpId2, const std::string& _type, float initWt, float maxWt, float prob,
						uint8_t minDelay, uint8_t maxDelay, float radX, float radY, float radZ,
						float _mulSynFast, float _mulSynSlow, bool synWtType) {
						//const std::string& wtType
	int retId=-1;
	assert(grpId1 < numGrp);
	assert(grpId2 < numGrp);
	assert(minDelay <= maxDelay);
	assert(!isPoissonGroup(grpId2));

    //* \deprecated Do these ramp thingies still work?
//    bool useRandWts = (wtType.find("random") != std::string::npos);
//    bool useRampDownWts = (wtType.find("ramp-down") != std::string::npos);
//    bool useRampUpWts = (wtType.find("ramp-up") != std::string::npos);
//    uint32_t connProp = SET_INITWTS_RANDOM(useRandWts)
//      | SET_CONN_PRESENT(1)
//      | SET_FIXED_PLASTIC(synWtType)
//      | SET_INITWTS_RAMPUP(useRampUpWts)
//      | SET_INITWTS_RAMPDOWN(useRampDownWts);
	uint32_t connProp = SET_CONN_PRESENT(1) | SET_FIXED_PLASTIC(synWtType);

	Grid3D szPre = getGroupGrid3D(grpId1);
	Grid3D szPost = getGroupGrid3D(grpId2);

	grpConnectInfo_t* newInfo = (grpConnectInfo_t*) calloc(1, sizeof(grpConnectInfo_t));
	newInfo->grpSrc   		  = grpId1;
	newInfo->grpDest  		  = grpId2;
	newInfo->initWt	  		  = initWt;
	newInfo->maxWt	  		  = maxWt;
	newInfo->maxDelay 		  = maxDelay;
	newInfo->minDelay 		  = minDelay;
//		newInfo->radX             = (radX<0) ? MAX(szPre.x,szPost.x) : radX; // <0 means full connectivity, so the
//		newInfo->radY             = (radY<0) ? MAX(szPre.y,szPost.y) : radY; // effective group size is Grid3D.x. Grab
//		newInfo->radZ             = (radZ<0) ? MAX(szPre.z,szPost.z) : radZ; // the larger of pre / post to connect all
	newInfo->radX             = radX;
	newInfo->radY             = radY;
	newInfo->radZ             = radZ;
	newInfo->mulSynFast       = _mulSynFast;
	newInfo->mulSynSlow       = _mulSynSlow;
	newInfo->connProp         = connProp;
	newInfo->p                = prob;
	newInfo->type             = CONN_UNKNOWN;
	newInfo->numPostSynapses  = 1;
	newInfo->ConnectionMonitorId = -1;

	newInfo->next 				= connectBegin; //linked list of connection..
	connectBegin 				= newInfo;

	if ( _type.find("random") != std::string::npos) {
		newInfo->type 	= CONN_RANDOM;
		newInfo->numPostSynapses	= MIN(grp_Info[grpId2].SizeN,((int) (prob*grp_Info[grpId2].SizeN +6.5*sqrt(prob*(1-prob)*grp_Info[grpId2].SizeN)+0.5))); // estimate the maximum number of connections we need.  This uses a binomial distribution at 6.5 stds.
		newInfo->numPreSynapses   = MIN(grp_Info[grpId1].SizeN,((int) (prob*grp_Info[grpId1].SizeN +6.5*sqrt(prob*(1-prob)*grp_Info[grpId1].SizeN)+0.5))); // estimate the maximum number of connections we need.  This uses a binomial distribution at 6.5 stds.
	}
	//so you're setting the size to be prob*Number of synapses in group info + some standard deviation ...
	else if ( _type.find("full-no-direct") != std::string::npos) {
		newInfo->type 	= CONN_FULL_NO_DIRECT;
		newInfo->numPostSynapses	= grp_Info[grpId2].SizeN-1;
		newInfo->numPreSynapses	= grp_Info[grpId1].SizeN-1;
	}
	else if ( _type.find("full") != std::string::npos) {
		newInfo->type 	= CONN_FULL;

		newInfo->numPostSynapses	= grp_Info[grpId2].SizeN;
		newInfo->numPreSynapses   = grp_Info[grpId1].SizeN;
	}
	else if ( _type.find("one-to-one") != std::string::npos) {
		newInfo->type 	= CONN_ONE_TO_ONE;
		newInfo->numPostSynapses	= 1;
		newInfo->numPreSynapses	= 1;
	} else if ( _type.find("gaussian") != std::string::npos) {
		newInfo->type   = CONN_GAUSSIAN;
		// the following will soon go away, just assume the worst case for now
		newInfo->numPostSynapses	= grp_Info[grpId2].SizeN;
		newInfo->numPreSynapses   = grp_Info[grpId1].SizeN;
	} else {
		KERNEL_ERROR("Invalid connection type (should be 'random', 'full', 'one-to-one', 'full-no-direct', or 'gaussian')");
		exitSimulation(-1);
	}

	if (newInfo->numPostSynapses > MAX_nPostSynapses) {
		KERNEL_ERROR("ConnID %d exceeded the maximum number of output synapses (%d), has %d.",
			newInfo->connId,
			MAX_nPostSynapses, newInfo->numPostSynapses);
		assert(newInfo->numPostSynapses <= MAX_nPostSynapses);
	}

	if (newInfo->numPreSynapses > MAX_nPreSynapses) {
		KERNEL_ERROR("ConnID %d exceeded the maximum number of input synapses (%d), has %d.",
			newInfo->connId,
			MAX_nPreSynapses, newInfo->numPreSynapses);
		assert(newInfo->numPreSynapses <= MAX_nPreSynapses);
	}

	// update the pre and post size...
	// Subtlety: each group has numPost/PreSynapses from multiple connections.
	// The newInfo->numPost/PreSynapses are just for this specific connection.
	// We are adding the synapses counted in this specific connection to the totals for both groups.
	grp_Info[grpId1].numPostSynapses 	+= newInfo->numPostSynapses;
	grp_Info[grpId2].numPreSynapses 	+= newInfo->numPreSynapses;

	KERNEL_DEBUG("grp_Info[%d, %s].numPostSynapses = %d, grp_Info[%d, %s].numPreSynapses = %d",
					grpId1,grp_Info2[grpId1].Name.c_str(),grp_Info[grpId1].numPostSynapses,grpId2,
					grp_Info2[grpId2].Name.c_str(),grp_Info[grpId2].numPreSynapses);

	newInfo->connId	= numConnections++;
	assert(numConnections <= MAX_nConnections);	// make sure we don't overflow connId

	retId = newInfo->connId;

	KERNEL_DEBUG("CONNECT SETUP: connId=%d, mulFast=%f, mulSlow=%f",newInfo->connId,newInfo->mulSynFast,
						newInfo->mulSynSlow);
	assert(retId != -1);
	return retId;
}

// make custom connections from grpId1 to grpId2
short int CpuSNN::connect(int grpId1, int grpId2, ConnectionGeneratorCore* conn, float _mulSynFast, float _mulSynSlow,
						bool synWtType, int maxM, int maxPreM) {
	int retId=-1;

	assert(grpId1 < numGrp);
	assert(grpId2 < numGrp);

	if (maxM == 0)
		maxM = grp_Info[grpId2].SizeN;

	if (maxPreM == 0)
		maxPreM = grp_Info[grpId1].SizeN;

	if (maxM > MAX_nPostSynapses) {
		KERNEL_ERROR("Connection from %s (%d) to %s (%d) exceeded the maximum number of output synapses (%d), "
							"has %d.", grp_Info2[grpId1].Name.c_str(),grpId1,grp_Info2[grpId2].Name.c_str(),
							grpId2,	MAX_nPostSynapses,maxM);
		assert(maxM <= MAX_nPostSynapses);
	}

	if (maxPreM > MAX_nPreSynapses) {
		KERNEL_ERROR("Connection from %s (%d) to %s (%d) exceeded the maximum number of input synapses (%d), "
							"has %d.\n", grp_Info2[grpId1].Name.c_str(), grpId1,grp_Info2[grpId2].Name.c_str(),
							grpId2, MAX_nPreSynapses,maxPreM);
		assert(maxPreM <= MAX_nPreSynapses);
	}

	grpConnectInfo_t* newInfo = (grpConnectInfo_t*) calloc(1, sizeof(grpConnectInfo_t));

	newInfo->grpSrc   = grpId1;
	newInfo->grpDest  = grpId2;
	newInfo->initWt	  = 1;
	newInfo->maxWt	  = 1;
	newInfo->maxDelay = MAX_SynapticDelay;
	newInfo->minDelay = 1;
	newInfo->mulSynFast = _mulSynFast;
	newInfo->mulSynSlow = _mulSynSlow;
	newInfo->connProp = SET_CONN_PRESENT(1) | SET_FIXED_PLASTIC(synWtType);
	newInfo->type	  = CONN_USER_DEFINED;
	newInfo->numPostSynapses	  	  = maxM;
	newInfo->numPreSynapses	  = maxPreM;
	newInfo->conn	= conn;
	newInfo->ConnectionMonitorId = -1;

	newInfo->next	= connectBegin;  // build a linked list
	connectBegin      = newInfo;

	// update the pre and post size...
	grp_Info[grpId1].numPostSynapses    += newInfo->numPostSynapses;
	grp_Info[grpId2].numPreSynapses += newInfo->numPreSynapses;

	KERNEL_DEBUG("grp_Info[%d, %s].numPostSynapses = %d, grp_Info[%d, %s].numPreSynapses = %d",
					grpId1,grp_Info2[grpId1].Name.c_str(),grp_Info[grpId1].numPostSynapses,grpId2,
					grp_Info2[grpId2].Name.c_str(),grp_Info[grpId2].numPreSynapses);

	newInfo->connId	= numConnections++;
	assert(numConnections <= MAX_nConnections);	// make sure we don't overflow connId

	retId = newInfo->connId;
	assert(retId != -1);
	return retId;
}


// create group of Izhikevich neurons
// use int for nNeur to avoid arithmetic underflow
int CpuSNN::createGroup(const std::string& grpName, const Grid3D& grid, int neurType) {
	assert(grid.x*grid.y*grid.z>0);
	assert(neurType>=0);
	assert(numGrp < MAX_GRP_PER_SNN);

	if ( (!(neurType&TARGET_AMPA) && !(neurType&TARGET_NMDA) &&
		  !(neurType&TARGET_GABAa) && !(neurType&TARGET_GABAb)) || (neurType&POISSON_NEURON)) {
		KERNEL_ERROR("Invalid type using createGroup... Cannot create poisson generators here.");
		exitSimulation(1);
	}

	// We don't store the Grid3D struct in grp_Info so we don't have to deal with allocating structs on the GPU
	grp_Info[numGrp].SizeN  			= grid.x * grid.y * grid.z; // number of neurons in the group
	grp_Info[numGrp].SizeX              = grid.x; // number of neurons in first dim of Grid3D
	grp_Info[numGrp].SizeY              = grid.y; // number of neurons in second dim of Grid3D
	grp_Info[numGrp].SizeZ              = grid.z; // number of neurons in third dim of Grid3D

	grp_Info[numGrp].Type   			= neurType;
	grp_Info[numGrp].WithSTP			= false;
	grp_Info[numGrp].WithSTDP			= false;
	grp_Info[numGrp].WithESTDPtype      = UNKNOWN_STDP;
	grp_Info[numGrp].WithISTDPtype		= UNKNOWN_STDP;
	grp_Info[numGrp].WithHomeostasis	= false;

	if ( (neurType&TARGET_GABAa) || (neurType&TARGET_GABAb)) {
		grp_Info[numGrp].MaxFiringRate 	= INHIBITORY_NEURON_MAX_FIRING_RATE;
	} else {
		grp_Info[numGrp].MaxFiringRate 	= EXCITATORY_NEURON_MAX_FIRING_RATE;
	}

	grp_Info2[numGrp].Name  			= grpName;
	grp_Info[numGrp].isSpikeGenerator	= false;
	grp_Info[numGrp].MaxDelay			= 1;

	grp_Info2[numGrp].Izh_a 			= -1; // \FIXME ???

	// init homeostasis params even though not used
	grp_Info2[numGrp].baseFiring        = 10.0f;
	grp_Info2[numGrp].baseFiringSD      = 0.0f;

	grp_Info2[numGrp].Name              = grpName;
	finishedPoissonGroup				= true;

	// update number of neuron counters
	if ( (neurType&TARGET_GABAa) || (neurType&TARGET_GABAb))
		numNInhReg += grid.N; // regular inhibitory neuron
	else
		numNExcReg += grid.N; // regular excitatory neuron
	numNReg += grid.N;
	numN += grid.N;

	numGrp++;
	return (numGrp-1);
}

// create spike generator group
// use int for nNeur to avoid arithmetic underflow
int CpuSNN::createSpikeGeneratorGroup(const std::string& grpName, const Grid3D& grid, int neurType) {
	assert(grid.x*grid.y*grid.z>0);
	assert(neurType>=0);
	grp_Info[numGrp].SizeN   		= grid.x * grid.y * grid.z; // number of neurons in the group
	grp_Info[numGrp].SizeX          = grid.x; // number of neurons in first dim of Grid3D
	grp_Info[numGrp].SizeY          = grid.y; // number of neurons in second dim of Grid3D
	grp_Info[numGrp].SizeZ          = grid.z; // number of neurons in third dim of Grid3D
	grp_Info[numGrp].Type    		= neurType | POISSON_NEURON;
	grp_Info[numGrp].WithSTP		= false;
	grp_Info[numGrp].WithSTDP		= false;
	grp_Info[numGrp].WithESTDPtype  = UNKNOWN_STDP;
	grp_Info[numGrp].WithISTDPtype	= UNKNOWN_STDP;
	grp_Info[numGrp].WithHomeostasis	= false;
	grp_Info[numGrp].isSpikeGenerator	= true;		// these belong to the spike generator class...
	grp_Info2[numGrp].Name    		= grpName;
	grp_Info[numGrp].MaxFiringRate 	= POISSON_MAX_FIRING_RATE;

	grp_Info2[numGrp].Name          = grpName;

	if ( (neurType&TARGET_GABAa) || (neurType&TARGET_GABAb))
		numNInhPois += grid.N; // inh poisson group
	else
		numNExcPois += grid.N; // exc poisson group
	numNPois += grid.N;
	numN += grid.N;

	numGrp++;
	numSpikeGenGrps++;

	return (numGrp-1);
}

// set conductance values for a simulation (custom values or disable conductances alltogether)
void CpuSNN::setConductances(bool isSet, int tdAMPA, int trNMDA, int tdNMDA, int tdGABAa,
int trGABAb, int tdGABAb) {
	if (isSet) {
		assert(tdAMPA>0); assert(tdNMDA>0); assert(tdGABAa>0); assert(tdGABAb>0);
		assert(trNMDA>=0); assert(trGABAb>=0); // 0 to disable rise times
		assert(trNMDA!=tdNMDA); assert(trGABAb!=tdGABAb); // singularity
	}

	// set conductances globally for all connections
	sim_with_conductances  |= isSet;
	dAMPA  = 1.0-1.0/tdAMPA;
	dNMDA  = 1.0-1.0/tdNMDA;
	dGABAa = 1.0-1.0/tdGABAa;
	dGABAb = 1.0-1.0/tdGABAb;

	if (trNMDA>0) {
		// use rise time for NMDA
		sim_with_NMDA_rise = true;
		rNMDA = 1.0-1.0/trNMDA;

		// compute max conductance under this model to scale it back to 1
		// otherwise the peak conductance will not be equal to the weight
		double tmax = (-tdNMDA*trNMDA*log(1.0*trNMDA/tdNMDA))/(tdNMDA-trNMDA); // t at which cond will be max
		sNMDA = 1.0/(exp(-tmax/tdNMDA)-exp(-tmax/trNMDA)); // scaling factor, 1 over max amplitude
		assert(!isinf(tmax) && !isnan(tmax) && tmax>=0);
		assert(!isinf(sNMDA) && !isnan(sNMDA) && sNMDA>0);
	}

	if (trGABAb>0) {
		// use rise time for GABAb
		sim_with_GABAb_rise = true;
		rGABAb = 1.0-1.0/trGABAb;

		// compute max conductance under this model to scale it back to 1
		// otherwise the peak conductance will not be equal to the weight
		double tmax = (-tdGABAb*trGABAb*log(1.0*trGABAb/tdGABAb))/(tdGABAb-trGABAb); // t at which cond will be max
		sGABAb = 1.0/(exp(-tmax/tdGABAb)-exp(-tmax/trGABAb)); // scaling factor, 1 over max amplitude
		assert(!isinf(tmax) && !isnan(tmax)); assert(!isinf(sGABAb) && !isnan(sGABAb) && sGABAb>0);
	}

	if (sim_with_conductances) {
		KERNEL_INFO("Running COBA mode:");
		KERNEL_INFO("  - AMPA decay time            = %5d ms", tdAMPA);
		KERNEL_INFO("  - NMDA rise time %s  = %5d ms", sim_with_NMDA_rise?"          ":"(disabled)", trNMDA);
		KERNEL_INFO("  - GABAa decay time           = %5d ms", tdGABAa);
		KERNEL_INFO("  - GABAb rise time %s = %5d ms", sim_with_GABAb_rise?"          ":"(disabled)",trGABAb);
		KERNEL_INFO("  - GABAb decay time           = %5d ms", tdGABAb);
	} else {
		KERNEL_INFO("Running CUBA mode (all synaptic conductances disabled)");
	}
}

// set homeostasis for group
void CpuSNN::setHomeostasis(int grpId, bool isSet, float homeoScale, float avgTimeScale) {
	if (grpId == ALL) { // shortcut for all groups
		for(int grpId1=0; grpId1<numGrp; grpId1++) {
			setHomeostasis(grpId1, isSet, homeoScale, avgTimeScale);
		}
	} else {
		// set conductances for a given group
		sim_with_homeostasis 			   |= isSet;
		grp_Info[grpId].WithHomeostasis    = isSet;
		grp_Info[grpId].homeostasisScale   = homeoScale;
		grp_Info[grpId].avgTimeScale       = avgTimeScale;
		grp_Info[grpId].avgTimeScaleInv    = 1.0f/avgTimeScale;
		grp_Info[grpId].avgTimeScale_decay = (avgTimeScale*1000.0f-1.0f)/(avgTimeScale*1000.0f);
		grp_Info[grpId].newUpdates 		= true; // \FIXME: what's this?

		KERNEL_INFO("Homeostasis parameters %s for %d (%s):\thomeoScale: %f, avgTimeScale: %f",
					isSet?"enabled":"disabled",grpId,grp_Info2[grpId].Name.c_str(),homeoScale,avgTimeScale);
	}
}

// set a homeostatic target firing rate (enforced through homeostatic synaptic scaling)
void CpuSNN::setHomeoBaseFiringRate(int grpId, float baseFiring, float baseFiringSD) {
	if (grpId == ALL) { // shortcut for all groups
		for(int grpId1=0; grpId1<numGrp; grpId1++) {
			setHomeoBaseFiringRate(grpId1, baseFiring, baseFiringSD);
		}
	} else {
		// set conductances for a given group
		assert(grp_Info[grpId].WithHomeostasis);

		grp_Info2[grpId].baseFiring 	= baseFiring;
		grp_Info2[grpId].baseFiringSD 	= baseFiringSD;
		grp_Info[grpId].newUpdates 	= true; //TODO: I have to see how this is handled.  -- KDC

		KERNEL_INFO("Homeostatic base firing rate set for %d (%s):\tbaseFiring: %3.3f, baseFiringStd: %3.3f",
							grpId,grp_Info2[grpId].Name.c_str(),baseFiring,baseFiringSD);
	}
}


// set Izhikevich parameters for group
void CpuSNN::setNeuronParameters(int grpId, float izh_a, float izh_a_sd, float izh_b, float izh_b_sd,
								float izh_c, float izh_c_sd, float izh_d, float izh_d_sd)
{
	assert(grpId>=-1); assert(izh_a>0); assert(izh_a_sd>=0); assert(izh_b>0); assert(izh_b_sd>=0); assert(izh_c_sd>=0);
	assert(izh_d>0); assert(izh_d_sd>=0);

	if (grpId == ALL) { // shortcut for all groups
		for(int grpId1=0; grpId1<numGrp; grpId1++) {
			setNeuronParameters(grpId1, izh_a, izh_a_sd, izh_b, izh_b_sd, izh_c, izh_c_sd, izh_d, izh_d_sd);
		}
	} else {
		grp_Info2[grpId].Izh_a	  	=   izh_a;
		grp_Info2[grpId].Izh_a_sd  =   izh_a_sd;
		grp_Info2[grpId].Izh_b	  	=   izh_b;
		grp_Info2[grpId].Izh_b_sd  =   izh_b_sd;
		grp_Info2[grpId].Izh_c		=   izh_c;
		grp_Info2[grpId].Izh_c_sd	=   izh_c_sd;
		grp_Info2[grpId].Izh_d		=   izh_d;
		grp_Info2[grpId].Izh_d_sd	=   izh_d_sd;
	}
}

void CpuSNN::setNeuromodulator(int grpId, float baseDP, float tauDP, float base5HT, float tau5HT, float baseACh,
	float tauACh, float baseNE, float tauNE) {

	grp_Info[grpId].baseDP	= baseDP;
	grp_Info[grpId].decayDP = 1.0 - (1.0 / tauDP);
	grp_Info[grpId].base5HT = base5HT;
	grp_Info[grpId].decay5HT = 1.0 - (1.0 / tau5HT);
	grp_Info[grpId].baseACh = baseACh;
	grp_Info[grpId].decayACh = 1.0 - (1.0 / tauACh);
	grp_Info[grpId].baseNE	= baseNE;
	grp_Info[grpId].decayNE = 1.0 - (1.0 / tauNE);
}

// set ESTDP params
void CpuSNN::setESTDP(int grpId, bool isSet, stdpType_t type, stdpCurve_t curve, float alphaPlus, float tauPlus, float alphaMinus, float tauMinus, float gamma) {
	assert(grpId>=-1);
	if (isSet) {
		assert(type!=UNKNOWN_STDP);
		assert(tauPlus>0.0f); assert(tauMinus>0.0f); assert(gamma>=0.0f);
	}

	if (grpId == ALL) { // shortcut for all groups
		for(int grpId1=0; grpId1<numGrp; grpId1++) {
			setESTDP(grpId1, isSet, type, curve, alphaPlus, tauPlus, alphaMinus, tauMinus, gamma);
		}
	} else {
		// set STDP for a given group
		// set params for STDP curve
		grp_Info[grpId].ALPHA_PLUS_EXC 		= alphaPlus;
		grp_Info[grpId].ALPHA_MINUS_EXC 	= alphaMinus;
		grp_Info[grpId].TAU_PLUS_INV_EXC 	= 1.0f/tauPlus;
		grp_Info[grpId].TAU_MINUS_INV_EXC	= 1.0f/tauMinus;
		grp_Info[grpId].GAMMA				= gamma;
		grp_Info[grpId].KAPPA				= (1 + exp(-gamma/tauPlus))/(1 - exp(-gamma/tauPlus));
		grp_Info[grpId].OMEGA				= alphaPlus * (1 - grp_Info[grpId].KAPPA);
		// set flags for STDP function
		grp_Info[grpId].WithESTDPtype	= type;
		grp_Info[grpId].WithESTDPcurve = curve;
		grp_Info[grpId].WithESTDP		= isSet;
		grp_Info[grpId].WithSTDP		|= grp_Info[grpId].WithESTDP;
		sim_with_stdp					|= grp_Info[grpId].WithSTDP;

		KERNEL_INFO("E-STDP %s for %s(%d)", isSet?"enabled":"disabled", grp_Info2[grpId].Name.c_str(), grpId);
	}
}

// set ISTDP params
void CpuSNN::setISTDP(int grpId, bool isSet, stdpType_t type, stdpCurve_t curve, float ab1, float ab2, float tau1, float tau2) {
	assert(grpId>=-1);
	if (isSet) {
		assert(type!=UNKNOWN_STDP);
		assert(tau1>0); assert(tau2>0);
	}

	if (grpId==ALL) { // shortcut for all groups
		for(int grpId1=0; grpId1 < numGrp; grpId1++) {
			setISTDP(grpId1, isSet, type, curve, ab1, ab2, tau1, tau2);
		}
	} else {
		// set STDP for a given group
		// set params for STDP curve
		if (curve == EXP_CURVE) {
			grp_Info[grpId].ALPHA_PLUS_INB = ab1;
			grp_Info[grpId].ALPHA_MINUS_INB = ab2;
			grp_Info[grpId].TAU_PLUS_INV_INB = 1.0f / tau1;
			grp_Info[grpId].TAU_MINUS_INV_INB = 1.0f / tau2;
			grp_Info[grpId].BETA_LTP 		= 0.0f;
			grp_Info[grpId].BETA_LTD 		= 0.0f;
			grp_Info[grpId].LAMBDA			= 1.0f;
			grp_Info[grpId].DELTA			= 1.0f;
		} else {
			grp_Info[grpId].ALPHA_PLUS_INB = 0.0f;
			grp_Info[grpId].ALPHA_MINUS_INB = 0.0f;
			grp_Info[grpId].TAU_PLUS_INV_INB = 1.0f;
			grp_Info[grpId].TAU_MINUS_INV_INB = 1.0f;
			grp_Info[grpId].BETA_LTP 		= ab1;
			grp_Info[grpId].BETA_LTD 		= ab2;
			grp_Info[grpId].LAMBDA			= tau1;
			grp_Info[grpId].DELTA			= tau2;
		}
		// set flags for STDP function
		//FIXME: separate STDPType to ESTDPType and ISTDPType
		grp_Info[grpId].WithISTDPtype	= type;
		grp_Info[grpId].WithISTDPcurve = curve;
		grp_Info[grpId].WithISTDP		= isSet;
		grp_Info[grpId].WithSTDP		|= grp_Info[grpId].WithISTDP;
		sim_with_stdp					|= grp_Info[grpId].WithSTDP;

		KERNEL_INFO("I-STDP %s for %s(%d)", isSet?"enabled":"disabled", grp_Info2[grpId].Name.c_str(), grpId);
	}
}

// set STP params
void CpuSNN::setSTP(int grpId, bool isSet, float STP_U, float STP_tau_u, float STP_tau_x) {
	assert(grpId>=-1);
	if (isSet) {
		assert(STP_U>0 && STP_U<=1); assert(STP_tau_u>0); assert(STP_tau_x>0);
	}

	if (grpId == ALL) { // shortcut for all groups
		for(int grpId1=0; grpId1<numGrp; grpId1++) {
			setSTP(grpId1, isSet, STP_U, STP_tau_u, STP_tau_x);
		}
	} else {
		// set STDP for a given group
		sim_with_stp 				   |= isSet;
		grp_Info[grpId].WithSTP 		= isSet;
		grp_Info[grpId].STP_A 			= (STP_U>0.0f) ? 1.0/STP_U : 1.0f; // scaling factor
		grp_Info[grpId].STP_U 			= STP_U;
		grp_Info[grpId].STP_tau_u_inv	= 1.0f/STP_tau_u; // facilitatory
		grp_Info[grpId].STP_tau_x_inv	= 1.0f/STP_tau_x; // depressive
		grp_Info[grpId].newUpdates = true;

		KERNEL_INFO("STP %s for %d (%s):\tA: %1.4f, U: %1.4f, tau_u: %4.0f, tau_x: %4.0f", isSet?"enabled":"disabled",
					grpId, grp_Info2[grpId].Name.c_str(), grp_Info[grpId].STP_A, STP_U, STP_tau_u, STP_tau_x);
	}
}

void CpuSNN::setWeightAndWeightChangeUpdate(updateInterval_t wtANDwtChangeUpdateInterval, bool enableWtChangeDecay, float wtChangeDecay) {
	assert(wtChangeDecay > 0.0f && wtChangeDecay < 1.0f);

	switch (wtANDwtChangeUpdateInterval) {
		case INTERVAL_10MS:
			wtANDwtChangeUpdateInterval_ = 10;
			break;
		case INTERVAL_100MS:
			wtANDwtChangeUpdateInterval_ = 100;
			break;
		case INTERVAL_1000MS:
		default:
			wtANDwtChangeUpdateInterval_ = 1000;
			break;
	}

	if (enableWtChangeDecay) {
		// set up stdp factor according to update interval
		switch (wtANDwtChangeUpdateInterval) {
		case INTERVAL_10MS:
			stdpScaleFactor_ = 0.005f;
			break;
		case INTERVAL_100MS:
			stdpScaleFactor_ = 0.05f;
			break;
		case INTERVAL_1000MS:
		default:
			stdpScaleFactor_ = 0.5f;
			break;
		}
		// set up weight decay
		wtChangeDecay_ = wtChangeDecay;
	} else {
		stdpScaleFactor_ = 1.0f;
		wtChangeDecay_ = 0.0f;
	}

	KERNEL_INFO("Update weight and weight change every %d ms", wtANDwtChangeUpdateInterval_);
	KERNEL_INFO("Weight Change Decay is %s", enableWtChangeDecay? "enabled" : "disable");
	KERNEL_INFO("STDP scale factor = %1.3f, wtChangeDecay = %1.3f", stdpScaleFactor_, wtChangeDecay_);
}


/// ************************************************************************************************************ ///
/// PUBLIC METHODS: RUNNING A SIMULATION
/// ************************************************************************************************************ ///

int CpuSNN::runNetwork(int _nsec, int _nmsec, bool printRunSummary, bool copyState) {
	assert(_nmsec >= 0 && _nmsec < 1000);
	assert(_nsec  >= 0);
	int runDurationMs = _nsec*1000 + _nmsec;
	KERNEL_DEBUG("runNetwork: runDur=%dms, printRunSummary=%s, copyState=%s", runDurationMs, printRunSummary?"y":"n",
		copyState?"y":"n");

	// setupNetwork() must have already been called
	assert(doneReorganization);

	// don't bother printing if logger mode is SILENT
	printRunSummary = (loggerMode_==SILENT) ? false : printRunSummary;

	// first-time run: inform the user the simulation is running now
	if (simTime==0 && printRunSummary) {
		KERNEL_INFO("");
		if (simMode_==GPU_MODE) {
			KERNEL_INFO("******************** Running GPU Simulation on GPU %d ***************************",
			ithGPU_);
		} else {
			KERNEL_INFO("********************      Running CPU Simulation      ***************************");
		}
		KERNEL_INFO("");
	}

	// reset all spike counters
	if (simMode_==GPU_MODE)
		resetSpikeCnt_GPU(0,numGrp);
	else
		resetSpikeCnt(ALL);

	// store current start time for future reference
	simTimeRunStart = simTime;
	simTimeRunStop  = simTime+runDurationMs;
	assert(simTimeRunStop>=simTimeRunStart); // check for arithmetic underflow

	// ConnectionMonitor is a special case: we might want the first snapshot at t=0 in the binary
	// but updateTime() is false for simTime==0.
	// And we cannot put this code in ConnectionMonitorCore::init, because then the user would have no
	// way to call ConnectionMonitor::setUpdateTimeIntervalSec before...
	if (simTime==0 && numConnectionMonitor) {
		updateConnectionMonitor();
	}

	// set the Poisson generation time slice to be at the run duration up to PROPOGATED_BUFFER_SIZE ms.
	// \TODO: should it be PROPAGATED_BUFFER_SIZE-1 or PROPAGATED_BUFFER_SIZE ?
	setGrpTimeSlice(ALL, MAX(1,MIN(runDurationMs,PROPAGATED_BUFFER_SIZE-1)));

	CUDA_RESET_TIMER(timer);
	CUDA_START_TIMER(timer);

	// if nsec=0, simTimeMs=10, we need to run the simulator for 10 timeStep;
	// if nsec=1, simTimeMs=10, we need to run the simulator for 1*1000+10, time Step;
	for(int i=0; i<runDurationMs; i++) {
		if(simMode_ == CPU_MODE)
			doSnnSim();
		else
			doGPUSim();

		// update weight every updateInterval ms if plastic synapses present
		if (!sim_with_fixedwts && wtANDwtChangeUpdateInterval_ == ++wtANDwtChangeUpdateIntervalCnt_) {
			wtANDwtChangeUpdateIntervalCnt_ = 0; // reset counter
			if (!sim_in_testing) {
				// keep this if statement separate from the above, so that the counter is updated correctly
				if (simMode_ == CPU_MODE) {
					updateWeights();
				} else{
					updateWeights_GPU();
				}
			}
		}

		// Note: updateTime() advance simTime, simTimeMs, and simTimeSec accordingly
		if (updateTime()) {
			// finished one sec of simulation...
			if (numSpikeMonitor) {
				updateSpikeMonitor();
			}
			if (numGroupMonitor) {
				updateGroupMonitor();
			}
			if (numConnectionMonitor) {
				updateConnectionMonitor();
			}

			if(simMode_ == CPU_MODE)
				updateFiringTable();
			else
				updateFiringTable_GPU();
		}

		if(simMode_ == GPU_MODE){
			copyFiringStateFromGPU();
		}
	}

	// in GPU mode, copy info from device to host
	if (simMode_==GPU_MODE) {
		if(copyState) {
			copyNeuronState(&cpuNetPtrs, &cpu_gpuNetPtrs, cudaMemcpyDeviceToHost, false, ALL);

			if (sim_with_stp) {
				copySTPState(&cpuNetPtrs, &cpu_gpuNetPtrs, cudaMemcpyDeviceToHost, false);
			}
		}
	}

	// user can opt to display some runNetwork summary
	if (printRunSummary) {

		// if there are Monitors available and it's time to show the log, print status for each group
		if (numSpikeMonitor) {
			printStatusSpikeMonitor(ALL);
		}
		if (numConnectionMonitor) {
			printStatusConnectionMonitor(ALL);
		}
		if (numGroupMonitor) {
			printStatusGroupMonitor(ALL);
		}

		// record time of run summary print
		simTimeLastRunSummary = simTime;
	}

	// call updateSpike(Group)Monitor again to fetch all the left-over spikes and group status (neuromodulator)
	updateSpikeMonitor();
	updateGroupMonitor();

	// keep track of simulation time...
	CUDA_STOP_TIMER(timer);
	lastExecutionTime = CUDA_GET_TIMER_VALUE(timer);
	cumExecutionTime += lastExecutionTime;
	return 0;
}



/// ************************************************************************************************************ ///
/// PUBLIC METHODS: INTERACTING WITH A SIMULATION
/// ************************************************************************************************************ ///

// adds a bias to every weight in the connection
void CpuSNN::biasWeights(short int connId, float bias, bool updateWeightRange) {
	assert(connId>=0 && connId<numConnections);

	grpConnectInfo_t* connInfo = getConnectInfo(connId);

	// iterate over all postsynaptic neurons
	for (int i=grp_Info[connInfo->grpDest].StartN; i<=grp_Info[connInfo->grpDest].EndN; i++) {
		unsigned int cumIdx = cumulativePre[i];

		// iterate over all presynaptic neurons
		unsigned int pos_ij = cumIdx;
		for (int j=0; j<Npre[i]; pos_ij++, j++) {
			if (cumConnIdPre[pos_ij]==connId) {
				// apply bias to weight
				float weight = wt[pos_ij] + bias;

				// inform user of acton taken if weight is out of bounds
//				bool needToPrintDebug = (weight+bias>connInfo->maxWt || weight+bias<connInfo->minWt);
				bool needToPrintDebug = (weight>connInfo->maxWt || weight<0.0f);

				if (updateWeightRange) {
					// if this flag is set, we need to update minWt,maxWt accordingly
					// will be saving new maxSynWt and copying to GPU below
//					connInfo->minWt = fmin(connInfo->minWt, weight);
					connInfo->maxWt = fmax(connInfo->maxWt, weight);
					if (needToPrintDebug) {
						KERNEL_DEBUG("biasWeights(%d,%f,%s): updated weight ranges to [%f,%f]", connId, bias,
							(updateWeightRange?"true":"false"), 0.0f, connInfo->maxWt);
					}
				} else {
					// constrain weight to boundary values
					// compared to above, we swap minWt/maxWt logic
					weight = fmin(weight, connInfo->maxWt);
//					weight = fmax(weight, connInfo->minWt);
					weight = fmax(weight, 0.0f);
					if (needToPrintDebug) {
						KERNEL_DEBUG("biasWeights(%d,%f,%s): constrained weight %f to [%f,%f]", connId, bias,
							(updateWeightRange?"true":"false"), weight, 0.0f, connInfo->maxWt);
					}
				}

				// update datastructures
				wt[pos_ij] = weight;
				maxSynWt[pos_ij] = connInfo->maxWt; // it's easier to just update, even if it hasn't changed
			}
		}

		// update GPU datastructures in batches, grouped by post-neuron
		if (simMode_==GPU_MODE) {
			CUDA_CHECK_ERRORS( cudaMemcpy(&(cpu_gpuNetPtrs.wt[cumIdx]), &(wt[cumIdx]), sizeof(float)*Npre[i],
				cudaMemcpyHostToDevice) );

			if (cpu_gpuNetPtrs.maxSynWt!=NULL) {
				// only copy maxSynWt if datastructure actually exists on the GPU
				// (that logic should be done elsewhere though)
				CUDA_CHECK_ERRORS( cudaMemcpy(&(cpu_gpuNetPtrs.maxSynWt[cumIdx]), &(maxSynWt[cumIdx]),
					sizeof(float)*Npre[i], cudaMemcpyHostToDevice) );
			}
		}
	}
}

// deallocates dynamical structures and exits
void CpuSNN::exitSimulation(int val) {
	deleteObjects();
	exit(val);
}

// reads network state from file
void CpuSNN::loadSimulation(FILE* fid) {
	loadSimFID = fid;
}

// reset spike counter to zero
void CpuSNN::resetSpikeCounter(int grpId) {
	if (!sim_with_spikecounters)
		return;

	assert(grpId>=-1); assert(grpId<numGrp);

	if (grpId == ALL) { // shortcut for all groups
		for(int grpId1=0; grpId1<numGrp; grpId1 ++) {
			resetSpikeCounter(grpId1);
		}
	} else {
		// only update if SpikeMonRT is set for this group
		if (!grp_Info[grpId].withSpikeCounter)
			return;

		grp_Info[grpId].spkCntRecordDurHelper = 0;

		if (simMode_==GPU_MODE) {
			resetSpikeCounter_GPU(grpId);
		}
		else {
			int bufPos = grp_Info[grpId].spkCntBufPos; // retrieve buf pos
			memset(spkCntBuf[bufPos],0,grp_Info[grpId].SizeN*sizeof(int)); // set all to 0
		}
	}
}

// multiplies every weight with a scaling factor
void CpuSNN::scaleWeights(short int connId, float scale, bool updateWeightRange) {
	assert(connId>=0 && connId<numConnections);
	assert(scale>=0.0f);

	grpConnectInfo_t* connInfo = getConnectInfo(connId);

	// iterate over all postsynaptic neurons
	for (int i=grp_Info[connInfo->grpDest].StartN; i<=grp_Info[connInfo->grpDest].EndN; i++) {
		unsigned int cumIdx = cumulativePre[i];

		// iterate over all presynaptic neurons
		unsigned int pos_ij = cumIdx;
		for (int j=0; j<Npre[i]; pos_ij++, j++) {
			if (cumConnIdPre[pos_ij]==connId) {
				// apply bias to weight
				float weight = wt[pos_ij]*scale;

				// inform user of acton taken if weight is out of bounds
//				bool needToPrintDebug = (weight>connInfo->maxWt || weight<connInfo->minWt);
				bool needToPrintDebug = (weight>connInfo->maxWt || weight<0.0f);

				if (updateWeightRange) {
					// if this flag is set, we need to update minWt,maxWt accordingly
					// will be saving new maxSynWt and copying to GPU below
//					connInfo->minWt = fmin(connInfo->minWt, weight);
					connInfo->maxWt = fmax(connInfo->maxWt, weight);
					if (needToPrintDebug) {
						KERNEL_DEBUG("scaleWeights(%d,%f,%s): updated weight ranges to [%f,%f]", connId, scale,
							(updateWeightRange?"true":"false"), 0.0f, connInfo->maxWt);
					}
				} else {
					// constrain weight to boundary values
					// compared to above, we swap minWt/maxWt logic
					weight = fmin(weight, connInfo->maxWt);
//					weight = fmax(weight, connInfo->minWt);
					weight = fmax(weight, 0.0f);
					if (needToPrintDebug) {
						KERNEL_DEBUG("scaleWeights(%d,%f,%s): constrained weight %f to [%f,%f]", connId, scale,
							(updateWeightRange?"true":"false"), weight, 0.0f, connInfo->maxWt);
					}
				}

				// update datastructures
				wt[pos_ij] = weight;
				maxSynWt[pos_ij] = connInfo->maxWt; // it's easier to just update, even if it hasn't changed
			}
		}

		// update GPU datastructures in batches, grouped by post-neuron
		if (simMode_==GPU_MODE) {
			CUDA_CHECK_ERRORS( cudaMemcpy(&(cpu_gpuNetPtrs.wt[cumIdx]), &(wt[cumIdx]), sizeof(float)*Npre[i],
				cudaMemcpyHostToDevice) );

			if (cpu_gpuNetPtrs.maxSynWt!=NULL) {
				// only copy maxSynWt if datastructure actually exists on the GPU
				// (that logic should be done elsewhere though)
				CUDA_CHECK_ERRORS( cudaMemcpy(&(cpu_gpuNetPtrs.maxSynWt[cumIdx]), &(maxSynWt[cumIdx]),
					sizeof(float)*Npre[i], cudaMemcpyHostToDevice));
			}
		}
	}
}

GroupMonitor* CpuSNN::setGroupMonitor(int grpId, FILE* fid) {
	// check whether group already has a GroupMonitor
	if (grp_Info[grpId].GroupMonitorId >= 0) {
		KERNEL_ERROR("setGroupMonitor has already been called on Group %d (%s).",
			grpId, grp_Info2[grpId].Name.c_str());
		exitSimulation(1);
	}

	// create new GroupMonitorCore object in any case and initialize analysis components
	// grpMonObj destructor (see below) will deallocate it
	GroupMonitorCore* grpMonCoreObj = new GroupMonitorCore(this, numGroupMonitor, grpId);
	groupMonCoreList[numGroupMonitor] = grpMonCoreObj;

	// assign group status file ID if we selected to write to a file, else it's NULL
	// if file pointer exists, it has already been fopened
	// this will also write the header section of the group status file
	// grpMonCoreObj destructor will fclose it
	grpMonCoreObj->setGroupFileId(fid);

	// create a new GroupMonitor object for the user-interface
	// CpuSNN::deleteObjects will deallocate it
	GroupMonitor* grpMonObj = new GroupMonitor(grpMonCoreObj);
	groupMonList[numGroupMonitor] = grpMonObj;

	// also inform the group that it is being monitored...
	grp_Info[grpId].GroupMonitorId = numGroupMonitor;

    // not eating much memory anymore, got rid of all buffers
	cpuSnnSz.monitorInfoSize += sizeof(GroupMonitor*);
	cpuSnnSz.monitorInfoSize += sizeof(GroupMonitorCore*);

	numGroupMonitor++;
	KERNEL_INFO("GroupMonitor set for group %d (%s)",grpId,grp_Info2[grpId].Name.c_str());

	return grpMonObj;
}

ConnectionMonitor* CpuSNN::setConnectionMonitor(int grpIdPre, int grpIdPost, FILE* fid) {
	// find connection based on pre-post pair
	short int connId = getConnectId(grpIdPre,grpIdPost);
	if (connId<0) {
		KERNEL_ERROR("No connection found from group %d(%s) to group %d(%s)", grpIdPre, getGroupName(grpIdPre).c_str(),
			grpIdPost, getGroupName(grpIdPost).c_str());
		exitSimulation(1);
	}

	// check whether connection already has a connection monitor
	grpConnectInfo_t* connInfo = getConnectInfo(connId);
	if (connInfo->ConnectionMonitorId >= 0) {
		KERNEL_ERROR("setConnectionMonitor has already been called on Connection %d (MonitorId=%d)", connId, connInfo->ConnectionMonitorId);
		exitSimulation(1);
	}

	// inform the connection that it is being monitored...
	// this needs to be called before new ConnectionMonitorCore
	connInfo->ConnectionMonitorId = numConnectionMonitor;

	// create new ConnectionMonitorCore object in any case and initialize
	// connMonObj destructor (see below) will deallocate it
	ConnectionMonitorCore* connMonCoreObj = new ConnectionMonitorCore(this, numConnectionMonitor, connId,
		grpIdPre, grpIdPost);
	connMonCoreList[numConnectionMonitor] = connMonCoreObj;

	// assign conn file ID if we selected to write to a file, else it's NULL
	// if file pointer exists, it has already been fopened
	// this will also write the header section of the conn file
	// connMonCoreObj destructor will fclose it
	connMonCoreObj->setConnectFileId(fid);

	// create a new ConnectionMonitor object for the user-interface
	// CpuSNN::deleteObjects will deallocate it
	ConnectionMonitor* connMonObj = new ConnectionMonitor(connMonCoreObj);
	connMonList[numConnectionMonitor] = connMonObj;

	// now init core object (depends on several datastructures allocated above)
	connMonCoreObj->init();

    // not eating much memory anymore, got rid of all buffers
	cpuSnnSz.monitorInfoSize += sizeof(ConnectionMonitor*);
	cpuSnnSz.monitorInfoSize += sizeof(ConnectionMonitorCore*);

	numConnectionMonitor++;
	KERNEL_INFO("ConnectionMonitor %d set for Connection %d: %d(%s) => %d(%s)", connInfo->ConnectionMonitorId, connId, grpIdPre, getGroupName(grpIdPre).c_str(),
		grpIdPost, getGroupName(grpIdPost).c_str());

	return connMonObj;
}

void CpuSNN::setExternalCurrent(int grpId, const std::vector<float>& current) {
	assert(grpId>=0); assert(grpId<numGrp);
	assert(!isPoissonGroup(grpId));
	assert(current.size() == getGroupNumNeurons(grpId));

	// // update flag for faster handling at run-time
	// if (count_if(current.begin(), current.end(), isGreaterThanZero)) {
	// 	grp_Info[grpId].WithCurrentInjection = true;
	// } else {
	// 	grp_Info[grpId].WithCurrentInjection = false;
	// }

	// store external current in array
	for (int i=grp_Info[grpId].StartN, j=0; i<=grp_Info[grpId].EndN; i++, j++) {
		extCurrent[i] = current[j];
	}

	// copy to GPU if necessary
	// don't allocate; allocation done in buildNetwork
	if (simMode_==GPU_MODE) {
		copyExternalCurrent(&cpu_gpuNetPtrs, &cpuNetPtrs, false, grpId);
	}
}

// sets up a spike generator
void CpuSNN::setSpikeGenerator(int grpId, SpikeGeneratorCore* spikeGen) {
	assert(!doneReorganization); // must be called before setupNetwork to work on GPU
	assert(spikeGen);
	assert (grp_Info[grpId].isSpikeGenerator);
	grp_Info[grpId].spikeGen = spikeGen;
}

// A Spike Counter keeps track of the number of spikes per neuron in a group.
void CpuSNN::setSpikeCounter(int grpId, int recordDur) {
	assert(grpId>=0); assert(grpId<numGrp);

	sim_with_spikecounters = true; // inform simulation
	grp_Info[grpId].withSpikeCounter = true; // inform the group
	grp_Info[grpId].spkCntRecordDur = (recordDur>0)?recordDur:-1; // set record duration, after which spike buf will be reset
	grp_Info[grpId].spkCntRecordDurHelper = 0; // counter to help make fast modulo
	grp_Info[grpId].spkCntBufPos = numSpkCnt; // inform group which pos it has in spike buf
	spkCntBuf[numSpkCnt] = new int[grp_Info[grpId].SizeN]; // create spike buf
	memset(spkCntBuf[numSpkCnt],0,(grp_Info[grpId].SizeN)*sizeof(int)); // set all to 0

	numSpkCnt++;

	KERNEL_INFO("SpikeCounter set for Group %d (%s): %d ms recording window", grpId, grp_Info2[grpId].Name.c_str(),
		recordDur);
}

// record spike information, return a SpikeInfo object
SpikeMonitor* CpuSNN::setSpikeMonitor(int grpId, FILE* fid) {
	// check whether group already has a SpikeMonitor
	if (grp_Info[grpId].SpikeMonitorId >= 0) {
		// in this case, return the current object and update fid
		SpikeMonitor* spkMonObj = getSpikeMonitor(grpId);

		// update spike file ID
		SpikeMonitorCore* spkMonCoreObj = getSpikeMonitorCore(grpId);
		spkMonCoreObj->setSpikeFileId(fid);

		KERNEL_INFO("SpikeMonitor updated for group %d (%s)",grpId,grp_Info2[grpId].Name.c_str());
		return spkMonObj;
	} else {
		// create new SpikeMonitorCore object in any case and initialize analysis components
		// spkMonObj destructor (see below) will deallocate it
		SpikeMonitorCore* spkMonCoreObj = new SpikeMonitorCore(this, numSpikeMonitor, grpId);
		spikeMonCoreList[numSpikeMonitor] = spkMonCoreObj;

		// assign spike file ID if we selected to write to a file, else it's NULL
		// if file pointer exists, it has already been fopened
		// this will also write the header section of the spike file
		// spkMonCoreObj destructor will fclose it
		spkMonCoreObj->setSpikeFileId(fid);

		// create a new SpikeMonitor object for the user-interface
		// CpuSNN::deleteObjects will deallocate it
		SpikeMonitor* spkMonObj = new SpikeMonitor(spkMonCoreObj);
		spikeMonList[numSpikeMonitor] = spkMonObj;

		// also inform the grp that it is being monitored...
		grp_Info[grpId].SpikeMonitorId	= numSpikeMonitor;

    	// not eating much memory anymore, got rid of all buffers
		cpuSnnSz.monitorInfoSize += sizeof(SpikeMonitor*);
		cpuSnnSz.monitorInfoSize += sizeof(SpikeMonitorCore*);

		numSpikeMonitor++;
		KERNEL_INFO("SpikeMonitor set for group %d (%s)",grpId,grp_Info2[grpId].Name.c_str());

		return spkMonObj;
	}
}

// assigns spike rate to group
void CpuSNN::setSpikeRate(int grpId, PoissonRate* ratePtr, int refPeriod) {
	assert(grpId>=0 && grpId<numGrp);
	assert(ratePtr);
	assert(grp_Info[grpId].isSpikeGenerator);
	assert(ratePtr->getNumNeurons()==grp_Info[grpId].SizeN);
	assert(refPeriod>=1);

	grp_Info[grpId].RatePtr = ratePtr;
	grp_Info[grpId].RefractPeriod   = refPeriod;
	spikeRateUpdated = true;
}

// sets the weight value of a specific synapse
void CpuSNN::setWeight(short int connId, int neurIdPre, int neurIdPost, float weight, bool updateWeightRange) {
	assert(connId>=0 && connId<getNumConnections());
	assert(weight>=0.0f);

	grpConnectInfo_t* connInfo = getConnectInfo(connId);
	assert(neurIdPre>=0  && neurIdPre<getGroupNumNeurons(connInfo->grpSrc));
	assert(neurIdPost>=0 && neurIdPost<getGroupNumNeurons(connInfo->grpDest));

	float maxWt = fabs(connInfo->maxWt);
	float minWt = 0.0f;

	// inform user of acton taken if weight is out of bounds
	bool needToPrintDebug = (weight>maxWt || weight<minWt);

	if (updateWeightRange) {
		// if this flag is set, we need to update minWt,maxWt accordingly
		// will be saving new maxSynWt and copying to GPU below
//		connInfo->minWt = fmin(connInfo->minWt, weight);
		maxWt = fmax(maxWt, weight);
		if (needToPrintDebug) {
			KERNEL_DEBUG("setWeight(%d,%d,%d,%f,%s): updated weight ranges to [%f,%f]", connId, neurIdPre, neurIdPost,
				weight, (updateWeightRange?"true":"false"), minWt, maxWt);
		}
	} else {
		// constrain weight to boundary values
		// compared to above, we swap minWt/maxWt logic
		weight = fmin(weight, maxWt);
		weight = fmax(weight, minWt);
		if (needToPrintDebug) {
			KERNEL_DEBUG("setWeight(%d,%d,%d,%f,%s): constrained weight %f to [%f,%f]", connId, neurIdPre, neurIdPost,
				weight, (updateWeightRange?"true":"false"), weight, minWt, maxWt);
		}
	}

	// find real ID of pre- and post-neuron
	int neurIdPreReal = grp_Info[connInfo->grpSrc].StartN+neurIdPre;
	int neurIdPostReal = grp_Info[connInfo->grpDest].StartN+neurIdPost;

	// iterate over all presynaptic synapses until right one is found
	bool synapseFound = false;
	int pos_ij = cumulativePre[neurIdPostReal];
	for (int j=0; j<Npre[neurIdPostReal]; pos_ij++, j++) {
		post_info_t* preId = &preSynapticIds[pos_ij];
		int pre_nid = GET_CONN_NEURON_ID((*preId));
		if (GET_CONN_NEURON_ID((*preId))==neurIdPreReal) {
			assert(cumConnIdPre[pos_ij]==connId); // make sure we've got the right connection ID

			wt[pos_ij] = isExcitatoryGroup(connInfo->grpSrc) ? weight : -1.0*weight;
			maxSynWt[pos_ij] = isExcitatoryGroup(connInfo->grpSrc) ? maxWt : -1.0*maxWt;

			if (simMode_==GPU_MODE) {
				// need to update datastructures on GPU
				CUDA_CHECK_ERRORS( cudaMemcpy(&(cpu_gpuNetPtrs.wt[pos_ij]), &(wt[pos_ij]), sizeof(float), cudaMemcpyHostToDevice));
				if (cpu_gpuNetPtrs.maxSynWt!=NULL) {
					// only copy maxSynWt if datastructure actually exists on the GPU
					// (that logic should be done elsewhere though)
					CUDA_CHECK_ERRORS( cudaMemcpy(&(cpu_gpuNetPtrs.maxSynWt[pos_ij]), &(maxSynWt[pos_ij]), sizeof(float), cudaMemcpyHostToDevice));
				}
			}

			// synapse found and updated: we're done!
			synapseFound = true;
			break;
		}
	}

	if (!synapseFound) {
		KERNEL_WARN("setWeight(%d,%d,%d,%f,%s): Synapse does not exist, not updated.", connId, neurIdPre, neurIdPost,
			weight, (updateWeightRange?"true":"false"));
	}
}


// writes network state to file
// handling of file pointer should be handled externally: as far as this function is concerned, it is simply
// trying to write to file
void CpuSNN::saveSimulation(FILE* fid, bool saveSynapseInfo) {
	int tmpInt;
	float tmpFloat;

	// +++++ WRITE HEADER SECTION +++++++++++++++++++++++++++++++++++++++++++++++++++++++++++++++++++++++++++++++++++ //

	// write file signature
	tmpInt = 294338571; // some int used to identify saveSimulation files
	if (!fwrite(&tmpInt,sizeof(int),1,fid)) KERNEL_ERROR("saveSimulation fwrite error");

	// write version number
	tmpFloat = 0.2f;
	if (!fwrite(&tmpFloat,sizeof(int),1,fid)) KERNEL_ERROR("saveSimulation fwrite error");

	// write simulation time so far (in seconds)
	tmpFloat = ((float)simTimeSec) + ((float)simTimeMs)/1000.0f;
	if (!fwrite(&tmpFloat,sizeof(float),1,fid)) KERNEL_ERROR("saveSimulation fwrite error");

	// write execution time so far (in seconds)
	if(simMode_ == GPU_MODE) {
		stopGPUTiming();
		tmpFloat = gpuExecutionTime/1000.0f;
	} else {
		stopCPUTiming();
		tmpFloat = cpuExecutionTime/1000.0f;
	}
	if (!fwrite(&tmpFloat,sizeof(float),1,fid)) KERNEL_ERROR("saveSimulation fwrite error");

	// TODO: add more params of interest

	// write network info
	if (!fwrite(&numN,sizeof(int),1,fid)) KERNEL_ERROR("saveSimulation fwrite error");
	if (!fwrite(&preSynCnt,sizeof(int),1,fid)) KERNEL_ERROR("saveSimulation fwrite error");
	if (!fwrite(&postSynCnt,sizeof(int),1,fid)) KERNEL_ERROR("saveSimulation fwrite error");
	if (!fwrite(&numGrp,sizeof(int),1,fid)) KERNEL_ERROR("saveSimulation fwrite error");

	// write group info
	char name[100];
	for (int g=0;g<numGrp;g++) {
		if (!fwrite(&grp_Info[g].StartN,sizeof(int),1,fid)) KERNEL_ERROR("saveSimulation fwrite error");
		if (!fwrite(&grp_Info[g].EndN,sizeof(int),1,fid)) KERNEL_ERROR("saveSimulation fwrite error");

		if (!fwrite(&grp_Info[g].SizeX,sizeof(int),1,fid)) KERNEL_ERROR("saveSimulation fwrite error");
		if (!fwrite(&grp_Info[g].SizeY,sizeof(int),1,fid)) KERNEL_ERROR("saveSimulation fwrite error");
		if (!fwrite(&grp_Info[g].SizeZ,sizeof(int),1,fid)) KERNEL_ERROR("saveSimulation fwrite error");

		strncpy(name,grp_Info2[g].Name.c_str(),100);
		if (!fwrite(name,1,100,fid)) KERNEL_ERROR("saveSimulation fwrite error");
	}

	// +++++ Fetch WEIGHT DATA (GPU Mode only) ++++++++++++++++++++++++++++++++++++++++++++++++++++++++++++++++++++++ //
	if (simMode_ == GPU_MODE)
		copyWeightState(&cpuNetPtrs, &cpu_gpuNetPtrs, cudaMemcpyDeviceToHost, false);
	// +++++ WRITE SYNAPSE INFO +++++++++++++++++++++++++++++++++++++++++++++++++++++++++++++++++++++++++++++++++++++ //

	// \FIXME: replace with faster version
	if (saveSynapseInfo) {
		for (unsigned int i=0;i<numN;i++) {
			unsigned int offset = cumulativePost[i];

			unsigned int count = 0;
			for (int t=0;t<maxDelay_;t++) {
				delay_info_t dPar = postDelayInfo[i*(maxDelay_+1)+t];

				for(int idx_d=dPar.delay_index_start; idx_d<(dPar.delay_index_start+dPar.delay_length); idx_d++)
					count++;
			}

			if (!fwrite(&count,sizeof(int),1,fid)) KERNEL_ERROR("saveSimulation fwrite error");

			for (int t=0;t<maxDelay_;t++) {
				delay_info_t dPar = postDelayInfo[i*(maxDelay_+1)+t];

				for(int idx_d=dPar.delay_index_start; idx_d<(dPar.delay_index_start+dPar.delay_length); idx_d++) {
					// get synaptic info...
					post_info_t post_info = postSynapticIds[offset + idx_d];

					// get neuron id
					//int p_i = (post_info&POST_SYN_NEURON_MASK);
					unsigned int p_i = GET_CONN_NEURON_ID(post_info);
					assert(p_i<numN);

					// get syn id
					unsigned int s_i = GET_CONN_SYN_ID(post_info);
					//>>POST_SYN_NEURON_BITS)&POST_SYN_CONN_MASK;
					assert(s_i<(Npre[p_i]));

					// get the cumulative position for quick access...
					unsigned int pos_i = cumulativePre[p_i] + s_i;

					uint8_t delay = t+1;
					uint8_t plastic = s_i < Npre_plastic[p_i]; // plastic or fixed.

					if (!fwrite(&i,sizeof(int),1,fid)) KERNEL_ERROR("saveSimulation fwrite error");
					if (!fwrite(&p_i,sizeof(int),1,fid)) KERNEL_ERROR("saveSimulation fwrite error");
					if (!fwrite(&(wt[pos_i]),sizeof(float),1,fid)) KERNEL_ERROR("saveSimulation fwrite error");
					if (!fwrite(&(maxSynWt[pos_i]),sizeof(float),1,fid)) KERNEL_ERROR("saveSimulation fwrite error");
					if (!fwrite(&delay,sizeof(uint8_t),1,fid)) KERNEL_ERROR("saveSimulation fwrite error");
					if (!fwrite(&plastic,sizeof(uint8_t),1,fid)) KERNEL_ERROR("saveSimulation fwrite error");
					if (!fwrite(&(cumConnIdPre[pos_i]),sizeof(short int),1,fid)) KERNEL_ERROR("saveSimulation fwrite error");
				}
			}
		}
	}
}

// writes population weights from gIDpre to gIDpost to file fname in binary
void CpuSNN::writePopWeights(std::string fname, int grpIdPre, int grpIdPost) {
	assert(grpIdPre>=0); assert(grpIdPost>=0);

	float* weights;
	int matrixSize;
	FILE* fid;
	int numPre, numPost;
	fid = fopen(fname.c_str(), "wb");
	assert(fid != NULL);

	if(!doneReorganization){
		KERNEL_ERROR("Simulation has not been run yet, cannot output weights.");
		exitSimulation(1);
	}

	post_info_t* preId;
	int pre_nid, pos_ij;

	//population sizes
	numPre = grp_Info[grpIdPre].SizeN;
	numPost = grp_Info[grpIdPost].SizeN;

	//first iteration gets the number of synaptic weights to place in our
	//weight matrix.
	matrixSize=0;
	//iterate over all neurons in the post group
	for (int i=grp_Info[grpIdPost].StartN; i<=grp_Info[grpIdPost].EndN; i++) {
		// for every post-neuron, find all pre
		pos_ij = cumulativePre[i]; // i-th neuron, j=0th synapse
		//iterate over all presynaptic synapses
		for(int j=0; j<Npre[i]; pos_ij++,j++) {
			preId = &preSynapticIds[pos_ij];
			pre_nid = GET_CONN_NEURON_ID((*preId)); // neuron id of pre
			if (pre_nid<grp_Info[grpIdPre].StartN || pre_nid>grp_Info[grpIdPre].EndN)
				continue; // connection does not belong to group grpIdPre
			matrixSize++;
		}
	}

	//now we have the correct size
	weights = new float[matrixSize];
	//second iteration assigns the weights
	int curr = 0; // iterator for return array
	//iterate over all neurons in the post group
	for (int i=grp_Info[grpIdPost].StartN; i<=grp_Info[grpIdPost].EndN; i++) {
		// for every post-neuron, find all pre
		pos_ij = cumulativePre[i]; // i-th neuron, j=0th synapse
		//do the GPU copy here.  Copy the current weights from GPU to CPU.
		if(simMode_==GPU_MODE){
			copyWeightsGPU(i,grpIdPre);
		}
		//iterate over all presynaptic synapses
		for(int j=0; j<Npre[i]; pos_ij++,j++) {
			preId = &preSynapticIds[pos_ij];
			pre_nid = GET_CONN_NEURON_ID((*preId)); // neuron id of pre
			if (pre_nid<grp_Info[grpIdPre].StartN || pre_nid>grp_Info[grpIdPre].EndN)
				continue; // connection does not belong to group grpIdPre
			weights[curr] = wt[pos_ij];
			curr++;
		}
	}

	fwrite(weights,sizeof(float),matrixSize,fid);
	fclose(fid);
	//Let my memory FREE!!!
	delete [] weights;
}


/// ************************************************************************************************************ ///
/// PUBLIC METHODS: PLOTTING / LOGGING
/// ************************************************************************************************************ ///

// set new file pointer for all files
// fp==NULL is code for don't change it
// can be called in all logger modes; however, the analogous interface function can only be called in CUSTOM
void CpuSNN::setLogsFp(FILE* fpInf, FILE* fpErr, FILE* fpDeb, FILE* fpLog) {
	if (fpInf!=NULL) {
		if (fpInf_!=NULL && fpInf_!=stdout && fpInf_!=stderr)
			fclose(fpInf_);
		fpInf_ = fpInf;
	}

	if (fpErr!=NULL) {
		if (fpErr_ != NULL && fpErr_!=stdout && fpErr_!=stderr)
			fclose(fpErr_);
		fpErr_ = fpErr;
	}

	if (fpDeb!=NULL) {
		if (fpDeb_!=NULL && fpDeb_!=stdout && fpDeb_!=stderr)
			fclose(fpDeb_);
		fpDeb_ = fpDeb;
	}

	if (fpLog!=NULL) {
		if (fpLog_!=NULL && fpLog_!=stdout && fpLog_!=stderr)
			fclose(fpLog_);
		fpLog_ = fpLog;
	}
}


/// **************************************************************************************************************** ///
/// GETTERS / SETTERS
/// **************************************************************************************************************** ///

// loop over linked list entries to find a connection with the right pre-post pair, O(N)
short int CpuSNN::getConnectId(int grpIdPre, int grpIdPost) {
	grpConnectInfo_t* connInfo = connectBegin;

	short int connId = -1;
	while (connInfo) {
		// check whether pre and post match
		if (connInfo->grpSrc == grpIdPre && connInfo->grpDest == grpIdPost) {
			connId = connInfo->connId;
			break;
		}

		// otherwise, keep looking
		connInfo = connInfo->next;
	}

	return connId;
}

//! used for parameter tuning functionality
grpConnectInfo_t* CpuSNN::getConnectInfo(short int connectId) {
	grpConnectInfo_t* nextConn = connectBegin;
	CHECK_CONNECTION_ID(connectId, numConnections);

	// clear all existing connection info...
	while (nextConn) {
		if (nextConn->connId == connectId) {
			nextConn->newUpdates = true;		// \FIXME: this is a Jay hack
			return nextConn;
		}
		nextConn = nextConn->next;
	}

	KERNEL_DEBUG("Total Connections = %d", numConnections);
	KERNEL_DEBUG("ConnectId (%d) cannot be recognized", connectId);
	return NULL;
}

std::vector<float> CpuSNN::getConductanceAMPA(int grpId) {
	assert(isSimulationWithCOBA());

	// need to copy data from GPU first
	if (getSimMode()==GPU_MODE) {
		copyConductanceAMPA(&cpuNetPtrs, &cpu_gpuNetPtrs, cudaMemcpyDeviceToHost, false, grpId);
	}

	std::vector<float> gAMPAvec;
	for (int i=grp_Info[grpId].StartN; i<=grp_Info[grpId].EndN; i++) {
		gAMPAvec.push_back(gAMPA[i]);
	}
	return gAMPAvec;
}

std::vector<float> CpuSNN::getConductanceNMDA(int grpId) {
	assert(isSimulationWithCOBA());

	// need to copy data from GPU first
	if (getSimMode()==GPU_MODE)
		copyConductanceNMDA(&cpuNetPtrs, &cpu_gpuNetPtrs, cudaMemcpyDeviceToHost, false, grpId);

	std::vector<float> gNMDAvec;
	if (isSimulationWithNMDARise()) {
		// need to construct conductance from rise and decay parts
		for (int i=grp_Info[grpId].StartN; i<=grp_Info[grpId].EndN; i++) {
			gNMDAvec.push_back(gNMDA_d[i]-gNMDA_r[i]);
		}
	} else {
		for (int i=grp_Info[grpId].StartN; i<=grp_Info[grpId].EndN; i++) {
			gNMDAvec.push_back(gNMDA[i]);
		}
	}
	return gNMDAvec;
}

std::vector<float> CpuSNN::getConductanceGABAa(int grpId) {
	assert(isSimulationWithCOBA());

	// need to copy data from GPU first
	if (getSimMode()==GPU_MODE) {
		copyConductanceGABAa(&cpuNetPtrs, &cpu_gpuNetPtrs, cudaMemcpyDeviceToHost, false, grpId);
	}

	std::vector<float> gGABAaVec;
	for (int i=grp_Info[grpId].StartN; i<=grp_Info[grpId].EndN; i++) {
		gGABAaVec.push_back(gGABAa[i]);
	}
	return gGABAaVec;
}

std::vector<float> CpuSNN::getConductanceGABAb(int grpId) {
	assert(isSimulationWithCOBA());

	// need to copy data from GPU first
	if (getSimMode()==GPU_MODE)
		copyConductanceGABAb(&cpuNetPtrs, &cpu_gpuNetPtrs, cudaMemcpyDeviceToHost, false, grpId);

	std::vector<float> gGABAbVec;
	if (isSimulationWithGABAbRise()) {
		// need to construct conductance from rise and decay parts
		for (int i=grp_Info[grpId].StartN; i<=grp_Info[grpId].EndN; i++) {
			gGABAbVec.push_back(gGABAb_d[i]-gGABAb_r[i]);
		}
	} else {
		for (int i=grp_Info[grpId].StartN; i<=grp_Info[grpId].EndN; i++) {
			gGABAbVec.push_back(gGABAb[i]);
		}
	}
	return gGABAbVec;
}

// returns RangeDelay struct of a connection
RangeDelay CpuSNN::getDelayRange(short int connId) {
	assert(connId>=0 && connId<numConnections);
	grpConnectInfo_t* connInfo = getConnectInfo(connId);
	return RangeDelay(connInfo->minDelay, connInfo->maxDelay);
}


// this is a user function
// \FIXME: fix this
uint8_t* CpuSNN::getDelays(int gIDpre, int gIDpost, int& Npre, int& Npost, uint8_t* delays) {
	Npre = grp_Info[gIDpre].SizeN;
	Npost = grp_Info[gIDpost].SizeN;

	if (delays == NULL) delays = new uint8_t[Npre*Npost];
	memset(delays,0,Npre*Npost);

	for (int i=grp_Info[gIDpre].StartN;i<grp_Info[gIDpre].EndN;i++) {
		unsigned int offset = cumulativePost[i];

		for (int t=0;t<maxDelay_;t++) {
			delay_info_t dPar = postDelayInfo[i*(maxDelay_+1)+t];

			for(int idx_d=dPar.delay_index_start; idx_d<(dPar.delay_index_start+dPar.delay_length); idx_d++) {
				// get synaptic info...
				post_info_t post_info = postSynapticIds[offset + idx_d];

				// get neuron id
				//int p_i = (post_info&POST_SYN_NEURON_MASK);
				int p_i = GET_CONN_NEURON_ID(post_info);
				assert(p_i<numN);

				if (p_i >= grp_Info[gIDpost].StartN && p_i <= grp_Info[gIDpost].EndN) {
					// get syn id
					int s_i = GET_CONN_SYN_ID(post_info);

					// get the cumulative position for quick access...
					unsigned int pos_i = cumulativePre[p_i] + s_i;

					delays[i+Npre*(p_i-grp_Info[gIDpost].StartN)] = t+1;
				}
			}
		}
	}
	return delays;
}

Grid3D CpuSNN::getGroupGrid3D(int grpId) {
	assert(grpId>=0 && grpId<numGrp);
	return Grid3D(grp_Info[grpId].SizeX, grp_Info[grpId].SizeY, grp_Info[grpId].SizeZ);
}

// find ID of group with name grpName
int CpuSNN::getGroupId(std::string grpName) {
	for (int grpId=0; grpId<numGrp; grpId++) {
		if (grp_Info2[grpId].Name.compare(grpName)==0)
			return grpId;
	}

	// group not found
	return -1;
}

group_info_t CpuSNN::getGroupInfo(int grpId) {
	assert(grpId>=-1 && grpId<numGrp);
	return grp_Info[grpId];
}

std::string CpuSNN::getGroupName(int grpId) {
	assert(grpId>=-1 && grpId<numGrp);

	if (grpId==ALL)
		return "ALL";

	return grp_Info2[grpId].Name;
}

GroupSTDPInfo_t CpuSNN::getGroupSTDPInfo(int grpId) {
	GroupSTDPInfo_t gInfo;

	gInfo.WithSTDP = grp_Info[grpId].WithSTDP;
	gInfo.WithESTDP = grp_Info[grpId].WithESTDP;
	gInfo.WithISTDP = grp_Info[grpId].WithISTDP;
	gInfo.WithESTDPtype = grp_Info[grpId].WithESTDPtype;
	gInfo.WithISTDPtype = grp_Info[grpId].WithISTDPtype;
	gInfo.WithESTDPcurve = grp_Info[grpId].WithESTDPcurve;
	gInfo.WithISTDPcurve = grp_Info[grpId].WithISTDPcurve;
	gInfo.ALPHA_MINUS_EXC = grp_Info[grpId].ALPHA_MINUS_EXC;
	gInfo.ALPHA_PLUS_EXC = grp_Info[grpId].ALPHA_PLUS_EXC;
	gInfo.TAU_MINUS_INV_EXC = grp_Info[grpId].TAU_MINUS_INV_EXC;
	gInfo.TAU_PLUS_INV_EXC = grp_Info[grpId].TAU_PLUS_INV_EXC;
	gInfo.ALPHA_MINUS_INB = grp_Info[grpId].ALPHA_MINUS_INB;
	gInfo.ALPHA_PLUS_INB = grp_Info[grpId].ALPHA_PLUS_INB;
	gInfo.TAU_MINUS_INV_INB = grp_Info[grpId].TAU_MINUS_INV_INB;
	gInfo.TAU_PLUS_INV_INB = grp_Info[grpId].TAU_PLUS_INV_INB;
	gInfo.GAMMA = grp_Info[grpId].GAMMA;
	gInfo.BETA_LTP = grp_Info[grpId].BETA_LTP;
	gInfo.BETA_LTD = grp_Info[grpId].BETA_LTD;
	gInfo.LAMBDA = grp_Info[grpId].LAMBDA;
	gInfo.DELTA = grp_Info[grpId].DELTA;

	return gInfo;
}

GroupNeuromodulatorInfo_t CpuSNN::getGroupNeuromodulatorInfo(int grpId) {
	GroupNeuromodulatorInfo_t gInfo;

	gInfo.baseDP = grp_Info[grpId].baseDP;
	gInfo.base5HT = grp_Info[grpId].base5HT;
	gInfo.baseACh = grp_Info[grpId].baseACh;
	gInfo.baseNE = grp_Info[grpId].baseNE;
	gInfo.decayDP = grp_Info[grpId].decayDP;
	gInfo.decay5HT = grp_Info[grpId].decay5HT;
	gInfo.decayACh = grp_Info[grpId].decayACh;
	gInfo.decayNE = grp_Info[grpId].decayNE;

	return gInfo;
}

Point3D CpuSNN::getNeuronLocation3D(int neurId) {
	assert(neurId>=0 && neurId<numN);
	int grpId = grpIds[neurId];
	assert(neurId>=grp_Info[grpId].StartN && neurId<=grp_Info[grpId].EndN);

	// adjust neurId for neuron ID of first neuron in the group
	neurId -= grp_Info[grpId].StartN;

	return getNeuronLocation3D(grpId, neurId);
}

Point3D CpuSNN::getNeuronLocation3D(int grpId, int relNeurId) {
	assert(grpId>=0 && grpId<numGrp);
	assert(relNeurId>=0 && relNeurId<getGroupNumNeurons(grpId));

	// coordinates are in x e[-SizeX/2,SizeX/2], y e[-SizeY/2,SizeY/2], z e[-SizeZ/2,SizeZ/2]
	// instead of x e[0,SizeX], etc.
	int intX = relNeurId % grp_Info[grpId].SizeX;
	int intY = (relNeurId/grp_Info[grpId].SizeX)%grp_Info[grpId].SizeY;
	int intZ = relNeurId/(grp_Info[grpId].SizeX*grp_Info[grpId].SizeY);

	// so subtract SizeX/2, etc. to get coordinates center around origin
	double coordX = 1.0*intX - (grp_Info[grpId].SizeX-1)/2.0;
	double coordY = 1.0*intY - (grp_Info[grpId].SizeY-1)/2.0;
	double coordZ = 1.0*intZ - (grp_Info[grpId].SizeZ-1)/2.0;
	return Point3D(coordX, coordY, coordZ);
}

// returns the number of synaptic connections associated with this connection.
int CpuSNN::getNumSynapticConnections(short int connectionId) {
  grpConnectInfo_t* connInfo;
  grpConnectInfo_t* connIterator = connectBegin;
  while(connIterator){
    if(connIterator->connId == connectionId){
      //found the corresponding connection
      return connIterator->numberOfConnections;
    }
    //move to the next grpConnectInfo_t
    connIterator=connIterator->next;
  }
  //we didn't find the connection.
  KERNEL_ERROR("Connection ID was not found.  Quitting.");
  exitSimulation(1);
}

// return spike buffer, which contains #spikes per neuron in the group
int* CpuSNN::getSpikeCounter(int grpId) {
	assert(grpId>=0); assert(grpId<numGrp);

	if (!grp_Info[grpId].withSpikeCounter)
		return NULL;

	// determine whether spike counts are currently stored on CPU or GPU side
	bool retrieveSpikesFromGPU = simMode_==GPU_MODE;
	if (grp_Info[grpId].isSpikeGenerator) {
		// this flag should be set if group was created via CARLsim::createSpikeGeneratorGroup
		// could be SpikeGen callback or PoissonRate
		if (grp_Info[grpId].RatePtr != NULL) {
			// group is Poisson group
			// even though mean rates might be on either CPU or GPU (RatePtr->isOnGPU()), in GPU mode the
			// actual random numbers will always be generated on the GPU
//			retrieveSpikesFromGPU = simMode_==GPU_MODE;
		} else {
			// group is generator with callback, CPU only
			retrieveSpikesFromGPU = false;
		}
	}

	// retrieve spikes from either CPU or GPU
	if (retrieveSpikesFromGPU) {
		return getSpikeCounter_GPU(grpId);
	} else {
		int bufPos = grp_Info[grpId].spkCntBufPos; // retrieve buf pos
		return spkCntBuf[bufPos]; // return pointer to buffer
	}
}

// returns pointer to existing SpikeMonitor object, NULL else
SpikeMonitor* CpuSNN::getSpikeMonitor(int grpId) {
	assert(grpId>=0 && grpId<getNumGroups());
	if (grp_Info[grpId].SpikeMonitorId>=0) {
		return spikeMonList[(grp_Info[grpId].SpikeMonitorId)];
	} else {
		return NULL;
	}
}

SpikeMonitorCore* CpuSNN::getSpikeMonitorCore(int grpId) {
	assert(grpId>=0 && grpId<getNumGroups());
	if (grp_Info[grpId].SpikeMonitorId>=0) {
		return spikeMonCoreList[(grp_Info[grpId].SpikeMonitorId)];
	} else {
		return NULL;
	}
}

// returns RangeWeight struct of a connection
RangeWeight CpuSNN::getWeightRange(short int connId) {
	assert(connId>=0 && connId<numConnections);
	grpConnectInfo_t* connInfo = getConnectInfo(connId);
	return RangeWeight(0.0f, connInfo->initWt, connInfo->maxWt);
}


/// **************************************************************************************************************** ///
/// PRIVATE METHODS
/// **************************************************************************************************************** ///

// all unsafe operations of CpuSNN constructor
void CpuSNN::CpuSNNinit() {
	assert(ithGPU_>=0);

	// set logger mode (defines where to print all status, error, and debug messages)
	switch (loggerMode_) {
	case USER:
		fpInf_ = stdout;
		fpErr_ = stderr;
		#if defined(WIN32) || defined(WIN64)
			fpDeb_ = fopen("nul","w");
		#else
			fpDeb_ = fopen("/dev/null","w");
		#endif
		break;
	case DEVELOPER:
		fpInf_ = stdout;
		fpErr_ = stderr;
		fpDeb_ = stdout;
		break;
	case SHOWTIME:
		#if defined(WIN32) || defined(WIN64)
			fpInf_ = fopen("nul","w");
		#else
			fpInf_ = fopen("/dev/null","w");
		#endif
		fpErr_ = stderr;
		#if defined(WIN32) || defined(WIN64)
			fpDeb_ = fopen("nul","w");
		#else
			fpDeb_ = fopen("/dev/null","w");
		#endif
		break;
	case SILENT:
	case CUSTOM:
		#if defined(WIN32) || defined(WIN64)
			fpInf_ = fopen("nul","w");
			fpErr_ = fopen("nul","w");
			fpDeb_ = fopen("nul","w");
		#else
			fpInf_ = fopen("/dev/null","w");
			fpErr_ = fopen("/dev/null","w");
			fpDeb_ = fopen("/dev/null","w");
		#endif
	break;
	default:
		fpErr_ = stderr; // need to open file stream first
		KERNEL_ERROR("Unknown logger mode");
		exit(1);
	}
	#if defined(WIN32) || defined(WIN64)
		fpLog_= fopen("results\\carlsim.log","w");
	#else
		fpLog_ = fopen("results/carlsim.log","w");
	#endif

	#ifdef __REGRESSION_TESTING__
	#if defined(WIN32) || defined(WIN64)
		fpInf_ = fopen("nul","w");
		fpErr_ = fopen("nul","w");
		fpDeb_ = fopen("nul","w");
	#else
		fpInf_ = fopen("/dev/null","w");
		fpErr_ = fopen("/dev/null","w");
		fpDeb_ = fopen("/dev/null","w");
	#endif
	#endif

	KERNEL_INFO("*********************************************************************************");
	KERNEL_INFO("********************      Welcome to CARLsim %d.%d      ***************************",
				MAJOR_VERSION,MINOR_VERSION);
	KERNEL_INFO("*********************************************************************************\n");

	KERNEL_INFO("***************************** Configuring Network ********************************");
	KERNEL_INFO("Starting CARLsim simulation \"%s\" in %s mode",networkName_.c_str(),
		loggerMode_string[loggerMode_]);
	KERNEL_INFO("Random number seed: %d",randSeed_);

	time_t rawtime;
	struct tm * timeinfo;
	time(&rawtime);
	timeinfo = localtime(&rawtime);
	KERNEL_DEBUG("Current local time and date: %s", asctime(timeinfo));

	// init random seed
	srand48(randSeed_);
	//getRand.seed(randSeed_*2);
	//getRandClosed.seed(randSeed_*3);

	finishedPoissonGroup  = false;
	connectBegin = NULL;

	simTimeRunStart     = 0;    simTimeRunStop      = 0;
	simTimeLastRunSummary = 0;
	simTimeMs	 		= 0;    simTimeSec          = 0;    simTime = 0;
	spikeCountAll1secHost	= 0;    secD1fireCntHost    = 0;    secD2fireCntHost  = 0;
	spikeCountAllHost 		= 0;    spikeCountD2Host    = 0;    spikeCountD1Host = 0;
	nPoissonSpikes 		= 0;

	numGrp   = 0;
	numConnections = 0;
	numSpikeGenGrps  = 0;
	NgenFunc = 0;
	simulatorDeleted = false;

	allocatedN      = 0;
	allocatedPre    = 0;
	allocatedPost   = 0;
	doneReorganization = false;
	memoryOptimized	   = false;

	cumExecutionTime = 0.0;
	cpuExecutionTime = 0.0;
	gpuExecutionTime = 0.0;

	spikeRateUpdated = false;
	numSpikeMonitor = 0;
	numGroupMonitor = 0;
	numConnectionMonitor = 0;
	numSpkCnt = 0;

	sim_with_fixedwts = true; // default is true, will be set to false if there are any plastic synapses
	sim_with_conductances = false; // default is false
	sim_with_stdp = false;
	sim_with_modulated_stdp = false;
	sim_with_homeostasis = false;
	sim_with_stp = false;
	sim_in_testing = false;

	maxSpikesD2 = maxSpikesD1 = 0;
	loadSimFID = NULL;

	numN = 0;
	numNPois = 0;
	numNExcPois = 0;
	numNInhPois = 0;
	numNReg = 0;
	numNExcReg = 0;
	numNInhReg = 0;

	numPostSynapses_ = 0;
	numPreSynapses_ = 0;
	maxDelay_ = 0;

	// conductance info struct for simulation
	sim_with_NMDA_rise = false;
	sim_with_GABAb_rise = false;
	dAMPA  = 1.0-1.0/5.0;		// some default decay and rise times
	rNMDA  = 1.0-1.0/10.0;
	dNMDA  = 1.0-1.0/150.0;
	sNMDA  = 1.0;
	dGABAa = 1.0-1.0/6.0;
	rGABAb = 1.0-1.0/100.0;
	dGABAb = 1.0-1.0/150.0;
	sGABAb = 1.0;

	// each CpuSNN object hold its own random number object
	gpuPoissonRand = NULL;

	// reset all pointers, don't deallocate (false)
	resetPointers(false);

	memset(&cpuSnnSz, 0, sizeof(cpuSnnSz));

	showGrpFiringInfo = true;

	// initialize propogated spike buffers.....
	pbuf = new PropagatedSpikeBuffer(0, PROPAGATED_BUFFER_SIZE);

	memset(&cpu_gpuNetPtrs, 0, sizeof(network_ptr_t));
	memset(&net_Info, 0, sizeof(network_info_t));
	cpu_gpuNetPtrs.allocated = false;

	memset(&cpuNetPtrs, 0, sizeof(network_ptr_t));
	cpuNetPtrs.allocated = false;

	for (int i=0; i < MAX_GRP_PER_SNN; i++) {
		grp_Info[i].Type = UNKNOWN_NEURON;
		grp_Info[i].MaxFiringRate = UNKNOWN_NEURON_MAX_FIRING_RATE;
		grp_Info[i].SpikeMonitorId = -1;
		grp_Info[i].GroupMonitorId = -1;
//		grp_Info[i].ConnectionMonitorId = -1;
		grp_Info[i].FiringCount1sec=0;
		grp_Info[i].numPostSynapses 		= 0;	// default value
		grp_Info[i].numPreSynapses 	= 0;	// default value
		grp_Info[i].WithSTP = false;
		grp_Info[i].WithSTDP = false;
		grp_Info[i].WithESTDP = false;
		grp_Info[i].WithISTDP = false;
		grp_Info[i].WithESTDPtype = UNKNOWN_STDP;
		grp_Info[i].WithISTDPtype = UNKNOWN_STDP;
		grp_Info[i].WithESTDPcurve = UNKNOWN_CURVE;
		grp_Info[i].WithISTDPcurve = UNKNOWN_CURVE;
		grp_Info[i].FixedInputWts = true; // Default is true. This value changed to false
		// if any incoming  connections are plastic
		grp_Info[i].isSpikeGenerator = false;
		grp_Info[i].RatePtr = NULL;

		grp_Info[i].homeoId = -1;
		grp_Info[i].avgTimeScale  = 10000.0;

		grp_Info[i].baseDP = 1.0f;
		grp_Info[i].base5HT = 1.0f;
		grp_Info[i].baseACh = 1.0f;
		grp_Info[i].baseNE = 1.0f;
		grp_Info[i].decayDP = 1 - (1.0f / 100);
		grp_Info[i].decay5HT = 1 - (1.0f / 100);
		grp_Info[i].decayACh = 1 - (1.0f / 100);
		grp_Info[i].decayNE = 1 - (1.0f / 100);

		grp_Info[i].spikeGen = NULL;

		grp_Info[i].withSpikeCounter = false;
		grp_Info[i].spkCntRecordDur = -1;
		grp_Info[i].spkCntRecordDurHelper = 0;
		grp_Info[i].spkCntBufPos = -1;

		grp_Info[i].StartN       = -1;
		grp_Info[i].EndN       	 = -1;

		grp_Info[i].CurrTimeSlice = 0;
		grp_Info[i].NewTimeSlice = 0;
		grp_Info[i].SliceUpdateTime = 0;

		grp_Info2[i].numPostConn = 0;
		grp_Info2[i].numPreConn  = 0;
		grp_Info2[i].maxPostConn = 0;
		grp_Info2[i].maxPreConn  = 0;
		grp_Info2[i].sumPostConn = 0;
		grp_Info2[i].sumPreConn  = 0;

	}

	CUDA_CREATE_TIMER(timer);
	CUDA_RESET_TIMER(timer);

	// default weight update parameter
	wtANDwtChangeUpdateInterval_ = 1000; // update weights every 1000 ms (default)
	wtANDwtChangeUpdateIntervalCnt_ = 0; // helper var to implement fast modulo
	stdpScaleFactor_ = 1.0f;
	wtChangeDecay_ = 0.0f;

	if (simMode_ == GPU_MODE)
		configGPUDevice();
}

//! update (initialize) numN, numPostSynapses, numPreSynapses, maxDelay_, postSynCnt, preSynCnt
//! allocate space for voltage, recovery, Izh_a, Izh_b, Izh_c, Izh_d, current, gAMPA, gNMDA, gGABAa, gGABAb
//! lastSpikeTime, curSpike, nSpikeCnt, intrinsicWeight, stpu, stpx, Npre, Npre_plastic, Npost, cumulativePost, cumulativePre
//! postSynapticIds, tmp_SynapticDely, postDelayInfo, wt, maxSynWt, preSynapticIds, timeTableD2, timeTableD1
void CpuSNN::buildNetworkInit() {
	// \FIXME: need to figure out STP buffer for delays > 1
	if (sim_with_stp && maxDelay_>1) {
		KERNEL_ERROR("STP with delays > 1 ms is currently not supported.");
		exitSimulation(1);
	}

	voltage	   = new float[numNReg];
	recovery   = new float[numNReg];
	Izh_a	   = new float[numNReg];
	Izh_b      = new float[numNReg];
	Izh_c	   = new float[numNReg];
	Izh_d	   = new float[numNReg];
	current	   = new float[numNReg];
	extCurrent = new float[numNReg];
	memset(extCurrent, 0, sizeof(extCurrent[0])*numNReg);

	cpuSnnSz.neuronInfoSize += (sizeof(float)*numNReg*8);

	if (sim_with_conductances) {
		gAMPA  = new float[numNReg];
		gGABAa = new float[numNReg];
		cpuSnnSz.neuronInfoSize += sizeof(float)*numNReg*2;

		if (sim_with_NMDA_rise) {
			// If NMDA rise time is enabled, we'll have to compute NMDA conductance in two steps (using an exponential
			// for the rise time and one for the decay time)
			gNMDA_r = new float[numNReg];
			gNMDA_d = new float[numNReg];
			cpuSnnSz.neuronInfoSize += sizeof(float)*numNReg*2;
		} else {
			gNMDA = new float[numNReg];
			cpuSnnSz.neuronInfoSize += sizeof(float)*numNReg;
		}

		if (sim_with_GABAb_rise) {
			gGABAb_r = new float[numNReg];
			gGABAb_d = new float[numNReg];
			cpuSnnSz.neuronInfoSize += sizeof(float)*numNReg*2;
		} else {
			gGABAb = new float[numNReg];
			cpuSnnSz.neuronInfoSize += sizeof(float)*numNReg;
		}
	}

	grpDA = new float[numGrp];
	grp5HT = new float[numGrp];
	grpACh = new float[numGrp];
	grpNE = new float[numGrp];

	// init neuromodulators and their assistive buffers
	for (int i = 0; i < numGrp; i++) {
		grpDABuffer[i] = new float[1000]; // 1 second DA buffer
		grp5HTBuffer[i] = new float[1000];
		grpAChBuffer[i] = new float[1000];
		grpNEBuffer[i] = new float[1000];
	}

	resetCurrent();
	resetConductances();

	lastSpikeTime	= new uint32_t[numN];
	cpuSnnSz.neuronInfoSize += sizeof(int) * numN;
	memset(lastSpikeTime, 0, sizeof(lastSpikeTime[0]) * numN);

	curSpike   = new bool[numN];
	nSpikeCnt  = new int[numN];
	KERNEL_INFO("allocated nSpikeCnt");

	//! homeostasis variables
	if (sim_with_homeostasis) {
		avgFiring  = new float[numN];
		baseFiring = new float[numN];
	}

	#ifdef NEURON_NOISE
	intrinsicWeight  = new float[numN];
	memset(intrinsicWeight,0,sizeof(float)*numN);
	cpuSnnSz.neuronInfoSize += (sizeof(int)*numN*2+sizeof(bool)*numN);
	#endif

	// STP can be applied to spike generators, too -> numN
	if (sim_with_stp) {
		// \TODO: The size of these data structures could be reduced to the max synaptic delay of all
		// connections with STP. That number might not be the same as maxDelay_.
		stpu = new float[numN*(maxDelay_+1)];
		stpx = new float[numN*(maxDelay_+1)];
		memset(stpu, 0, sizeof(float)*numN*(maxDelay_+1)); // memset works for 0.0
		for (int i=0; i < numN*(maxDelay_+1); i++)
			stpx[i] = 1.0f; // but memset doesn't work for 1.0
		cpuSnnSz.synapticInfoSize += (2*sizeof(float)*numN*(maxDelay_+1));
	}

	Npre 		   = new unsigned short[numN];
	Npre_plastic   = new unsigned short[numN];
	Npost 		   = new unsigned short[numN];
	cumulativePost = new unsigned int[numN];
	cumulativePre  = new unsigned int[numN];
	cpuSnnSz.networkInfoSize += (int)(sizeof(int) * numN * 3.5);

	postSynCnt = 0;
	preSynCnt  = 0;
	for(int g=0; g<numGrp; g++) {
		// check for INT overflow: postSynCnt is O(numNeurons*numSynapses), must be able to fit within u int limit
		assert(postSynCnt < UINT_MAX - (grp_Info[g].SizeN * grp_Info[g].numPostSynapses));
		assert(preSynCnt < UINT_MAX - (grp_Info[g].SizeN * grp_Info[g].numPreSynapses));
		postSynCnt += (grp_Info[g].SizeN * grp_Info[g].numPostSynapses);
		preSynCnt  += (grp_Info[g].SizeN * grp_Info[g].numPreSynapses);
	}
	assert(postSynCnt/numN <= numPostSynapses_); // divide by numN to prevent INT overflow
	postSynapticIds		= new post_info_t[postSynCnt+100];
	tmp_SynapticDelay	= new uint8_t[postSynCnt+100];	//!< Temporary array to store the delays of each connection
	postDelayInfo		= new delay_info_t[numN*(maxDelay_+1)];	//!< Possible delay values are 0....maxDelay_ (inclusive of maxDelay_)
	cpuSnnSz.networkInfoSize += ((sizeof(post_info_t)+sizeof(uint8_t))*postSynCnt+100)+(sizeof(delay_info_t)*numN*(maxDelay_+1));
	assert(preSynCnt/numN <= numPreSynapses_); // divide by numN to prevent INT overflow

	wt  			= new float[preSynCnt+100];
	maxSynWt     	= new float[preSynCnt+100];

	mulSynFast 		= new float[MAX_nConnections];
	mulSynSlow 		= new float[MAX_nConnections];
	cumConnIdPre	= new short int[preSynCnt+100];

	//! Temporary array to hold pre-syn connections. will be deleted later if necessary
	preSynapticIds	= new post_info_t[preSynCnt + 100];
	// size due to weights and maximum weights
	cpuSnnSz.synapticInfoSize += ((sizeof(int) + 2 * sizeof(float) + sizeof(post_info_t)) * (preSynCnt + 100));

	timeTableD2  = new unsigned int[1000 + maxDelay_ + 1];
	timeTableD1  = new unsigned int[1000 + maxDelay_ + 1];
	resetTimingTable();
	cpuSnnSz.spikingInfoSize += sizeof(int) * 2 * (1000 + maxDelay_ + 1);

	// poisson Firing Rate
	cpuSnnSz.neuronInfoSize += (sizeof(int) * numNPois);
}


int CpuSNN::addSpikeToTable(int nid, int g) {
	int spikeBufferFull = 0;
	lastSpikeTime[nid] = simTime;
	curSpike[nid] = true;
	nSpikeCnt[nid]++;
	if (sim_with_homeostasis)
		avgFiring[nid] += 1000/(grp_Info[g].avgTimeScale*1000);

	if (simMode_ == GPU_MODE) {
		assert(grp_Info[g].isSpikeGenerator == true);
		setSpikeGenBit_GPU(nid, g);
		return 0;
	}

	if (grp_Info[g].WithSTP) {
		// update the spike-dependent part of du/dt and dx/dt
		// we need to retrieve the STP values from the right buffer position (right before vs. right after the spike)
		int ind_plus = STP_BUF_POS(nid,simTime); // index of right after the spike, such as in u^+
	    int ind_minus = STP_BUF_POS(nid,(simTime-1)); // index of right before the spike, such as in u^-

		// du/dt = -u/tau_F + U * (1-u^-) * \delta(t-t_{spk})
		stpu[ind_plus] += grp_Info[g].STP_U*(1.0-stpu[ind_minus]);

		// dx/dt = (1-x)/tau_D - u^+ * x^- * \delta(t-t_{spk})
		stpx[ind_plus] -= stpu[ind_plus]*stpx[ind_minus];
	}

	if (grp_Info[g].MaxDelay == 1) {
		assert(nid < numN);
		firingTableD1[secD1fireCntHost] = nid;
		secD1fireCntHost++;
		grp_Info[g].FiringCount1sec++;
		if (secD1fireCntHost >= maxSpikesD1) {
			spikeBufferFull = 2;
			secD1fireCntHost = maxSpikesD1-1;
		}
	} else {
		assert(nid < numN);
		firingTableD2[secD2fireCntHost] = nid;
		grp_Info[g].FiringCount1sec++;
		secD2fireCntHost++;
		if (secD2fireCntHost >= maxSpikesD2) {
			spikeBufferFull = 1;
			secD2fireCntHost = maxSpikesD2-1;
		}
	}
	return spikeBufferFull;
}


void CpuSNN::buildGroup(int grpId) {
	assert(grp_Info[grpId].StartN == -1);
	grp_Info[grpId].StartN = allocatedN;
	grp_Info[grpId].EndN   = allocatedN + grp_Info[grpId].SizeN - 1;

	KERNEL_DEBUG("Allocation for %d(%s), St=%d, End=%d",
				grpId, grp_Info2[grpId].Name.c_str(), grp_Info[grpId].StartN, grp_Info[grpId].EndN);

	resetNeuromodulator(grpId);

	allocatedN = allocatedN + grp_Info[grpId].SizeN;
	assert(allocatedN <= numN);

	for(int i=grp_Info[grpId].StartN; i <= grp_Info[grpId].EndN; i++) {
		resetNeuron(i, grpId);
		Npre_plastic[i]	= 0;
		Npre[i]		  	= 0;
		Npost[i]	  	= 0;
		cumulativePost[i] = allocatedPost;
		cumulativePre[i]  = allocatedPre;
		allocatedPost    += grp_Info[grpId].numPostSynapses;
		allocatedPre     += grp_Info[grpId].numPreSynapses;
	}

	assert(allocatedPost <= postSynCnt);
	assert(allocatedPre  <= preSynCnt);
}

//! build the network based on the current setting (e.g., group, connection)
/*!
 * \sa createGroup(), connect()
 */
void CpuSNN::buildNetwork() {
	grpConnectInfo_t* newInfo = connectBegin;

	// find the maximum values for number of pre- and post-synaptic neurons
	findMaxNumSynapses(&numPostSynapses_, &numPreSynapses_);

	// update (initialize) maxSpikesD1, maxSpikesD2 and allocate space for firingTableD1 and firingTableD2
	maxDelay_ = updateSpikeTables();

	// make sure number of neurons and max delay are within bounds
	assert(maxDelay_ <= MAX_SynapticDelay); 
	assert(numN <= 1000000);
	assert((numN > 0) && (numN == numNExcReg + numNInhReg + numNPois));

	// display the evaluated network and delay length....
	KERNEL_INFO("\n");
	KERNEL_INFO("***************************** Setting up Network **********************************");
	KERNEL_INFO("numN = %d, numPostSynapses = %d, numPreSynapses = %d, maxDelay = %d", numN, numPostSynapses_,
					numPreSynapses_, maxDelay_);

	if (numPostSynapses_ > MAX_nPostSynapses) {
		for (int g=0;g<numGrp;g++) {
			if (grp_Info[g].numPostSynapses>MAX_nPostSynapses)
				KERNEL_ERROR("Grp: %s(%d) has too many output synapses (%d), max %d.",grp_Info2[g].Name.c_str(),g,
							grp_Info[g].numPostSynapses,MAX_nPostSynapses);
		}
		assert(numPostSynapses_ <= MAX_nPostSynapses);
	}
	if (numPreSynapses_ > MAX_nPreSynapses) {
		for (int g=0;g<numGrp;g++) {
			if (grp_Info[g].numPreSynapses>MAX_nPreSynapses)
				KERNEL_ERROR("Grp: %s(%d) has too many input synapses (%d), max %d.",grp_Info2[g].Name.c_str(),g,
 							grp_Info[g].numPreSynapses,MAX_nPreSynapses);
		}
		assert(numPreSynapses_ <= MAX_nPreSynapses);
	}

	// initialize all the parameters....
	//! update (initialize) numN, numPostSynapses, numPreSynapses, maxDelay_, postSynCnt, preSynCnt
	//! allocate space for voltage, recovery, Izh_a, Izh_b, Izh_c, Izh_d, current, gAMPA, gNMDA, gGABAa, gGABAb
	//! lastSpikeTime, curSpike, nSpikeCnt, intrinsicWeight, stpu, stpx, Npre, Npre_plastic, Npost, cumulativePost, cumulativePre
	//! postSynapticIds, tmp_SynapticDely, postDelayInfo, wt, maxSynWt, preSynapticIds, timeTableD2, timeTableD1, grpDA, grp5HT, grpACh, grpNE
	buildNetworkInit();

	// we build network in the order...
	/////    !!!!!!! IMPORTANT : NEURON ORGANIZATION/ARRANGEMENT MAP !!!!!!!!!!
	////     <--- Excitatory --> | <-------- Inhibitory REGION ----------> | <-- Excitatory -->
	///      Excitatory-Regular  | Inhibitory-Regular | Inhibitory-Poisson | Excitatory-Poisson
	int allocatedGrp = 0;
	for(int order = 0; order < 4; order++) {
		for(int g = 0; g < numGrp; g++) {
			if (IS_EXCITATORY_TYPE(grp_Info[g].Type) && (grp_Info[g].Type & POISSON_NEURON) && order == 3) {
				buildPoissonGroup(g);
				allocatedGrp++;
			} else if (IS_INHIBITORY_TYPE(grp_Info[g].Type) &&  (grp_Info[g].Type & POISSON_NEURON) && order == 2) {
				buildPoissonGroup(g);
				allocatedGrp++;
			} else if (IS_EXCITATORY_TYPE(grp_Info[g].Type) && !(grp_Info[g].Type & POISSON_NEURON) && order == 0) {
				buildGroup(g);
				allocatedGrp++;
			} else if (IS_INHIBITORY_TYPE(grp_Info[g].Type) && !(grp_Info[g].Type & POISSON_NEURON) && order == 1) {
				buildGroup(g);
				allocatedGrp++;
			}
		}
	}
	assert(allocatedGrp == numGrp);

	// print group overview
	for (int g=0;g<numGrp;g++) {
		printGroupInfo(g);
	}


	grpIds = new short int[numN];
	for (int nid=0; nid<numN; nid++) {
		grpIds[nid] = -1;
		for (int g=0; g<numGrp; g++) {
			if (nid>=grp_Info[g].StartN && nid<=grp_Info[g].EndN) {
				grpIds[nid] = (short int)g;
//				printf("grpIds[%d] = %d\n",nid,g);
				break;
			}
		}
		assert(grpIds[nid]!=-1);
	}

	if (loadSimFID != NULL) {
		int loadError;
		// we the user specified loadSimulation the synaptic weights will be restored here...
		KERNEL_DEBUG("Start to load simulation");
		loadError = loadSimulation_internal(true); // read the plastic synapses first
		KERNEL_DEBUG("loadSimulation_internal() error number:%d", loadError);
		loadError = loadSimulation_internal(false); // read the fixed synapses second
		KERNEL_DEBUG("loadSimulation_internal() error number:%d", loadError);
		for(int con = 0; con < 2; con++) {
			newInfo = connectBegin;
			while(newInfo) {
				bool synWtType = GET_FIXED_PLASTIC(newInfo->connProp);
				if (synWtType == SYN_PLASTIC) {
					// given group has plastic connection, and we need to apply STDP rule...
					grp_Info[newInfo->grpDest].FixedInputWts = false;
				}

				// store scaling factors for synaptic currents in connection-centric array
				mulSynFast[newInfo->connId] = newInfo->mulSynFast;
				mulSynSlow[newInfo->connId] = newInfo->mulSynSlow;

				if( ((con == 0) && (synWtType == SYN_PLASTIC)) || ((con == 1) && (synWtType == SYN_FIXED))) {
					printConnectionInfo(newInfo->connId);
				}
				newInfo = newInfo->next;
			}
		}
	} else {
		// build all the connections here...
		// we run over the linked list two times...
		// first time, we make all plastic connections...
		// second time, we make all fixed connections...
		// this ensures that all the initial pre and post-synaptic
		// connections are of fixed type and later if of plastic type
		for(int con = 0; con < 2; con++) {
			newInfo = connectBegin;
			while(newInfo) {
				bool synWtType = GET_FIXED_PLASTIC(newInfo->connProp);
				if (synWtType == SYN_PLASTIC) {
					// given group has plastic connection, and we need to apply STDP rule...
					grp_Info[newInfo->grpDest].FixedInputWts = false;
				}

				// store scaling factors for synaptic currents in connection-centric array
				mulSynFast[newInfo->connId] = newInfo->mulSynFast;
				mulSynSlow[newInfo->connId] = newInfo->mulSynSlow;


				if( ((con == 0) && (synWtType == SYN_PLASTIC)) || ((con == 1) && (synWtType == SYN_FIXED))) {
					switch(newInfo->type) {
						case CONN_RANDOM:
							connectRandom(newInfo);
							break;
						case CONN_FULL:
							connectFull(newInfo);
							break;
						case CONN_FULL_NO_DIRECT:
							connectFull(newInfo);
							break;
						case CONN_ONE_TO_ONE:
							connectOneToOne(newInfo);
							break;
						case CONN_GAUSSIAN:
							connectGaussian(newInfo);
							break;
						case CONN_USER_DEFINED:
							connectUserDefined(newInfo);
							break;
						default:
							KERNEL_ERROR("Invalid connection type( should be 'random', 'full', 'full-no-direct', or 'one-to-one')");
							exitSimulation(-1);
					}

					printConnectionInfo(newInfo->connId);
				}
				newInfo = newInfo->next;
			}
		}
	}
}

void CpuSNN::buildPoissonGroup(int grpId) {
	assert(grp_Info[grpId].StartN == -1);
	grp_Info[grpId].StartN 	= allocatedN;
	grp_Info[grpId].EndN   	= allocatedN + grp_Info[grpId].SizeN - 1;

	KERNEL_DEBUG("Allocation for %d(%s), St=%d, End=%d",
				grpId, grp_Info2[grpId].Name.c_str(), grp_Info[grpId].StartN, grp_Info[grpId].EndN);

	allocatedN = allocatedN + grp_Info[grpId].SizeN;
	assert(allocatedN <= numN);

	for(int i=grp_Info[grpId].StartN; i <= grp_Info[grpId].EndN; i++) {
		resetPoissonNeuron(i, grpId);
		Npre_plastic[i]	  = 0;
		Npre[i]		  	  = 0;
		Npost[i]	      = 0;
		cumulativePost[i] = allocatedPost;
		cumulativePre[i]  = allocatedPre;
		allocatedPost    += grp_Info[grpId].numPostSynapses;
		allocatedPre     += grp_Info[grpId].numPreSynapses;
	}
	assert(allocatedPost <= postSynCnt);
	assert(allocatedPre  <= preSynCnt);
}

/*!
 * \brief check whether Spike Counters need to be reset
 *
 * A Spike Counter keeps track of all spikes per neuron for a certain time period (recordDur)
 * After this period of time, the spike buffers need to be reset. The trick is to reset it in the very next
 * millisecond, before continuing. For example, if recordDur=1000ms, we want to reset it right before we start
 * executing the 1001st millisecond, so that at t=1000ms the user is able to access non-zero data.
 */
void CpuSNN::checkSpikeCounterRecordDur() {
	for (int g=0; g<numGrp; g++) {
		// skip groups w/o spkMonRT or non-real record durations
		if (!grp_Info[g].withSpikeCounter || grp_Info[g].spkCntRecordDur<=0)
			continue;

		// skip if simTime doesn't need udpating
		// we want to update in spkCntRecordDur + 1, because this function is called rigth at the beginning
		// of each millisecond
		if ( (simTime % ++grp_Info[g].spkCntRecordDurHelper) != 1)
			continue;

 		if (simMode_==GPU_MODE)
			resetSpikeCounter_GPU(g);
		else
			resetSpikeCounter(g);
	}
}

// We parallelly cleanup the postSynapticIds array to minimize any other wastage in that array by compacting the store
// Appropriate alignment specified by ALIGN_COMPACTION macro is used to ensure some level of alignment (if necessary)
void CpuSNN::compactConnections() {
	unsigned int* tmp_cumulativePost = new unsigned int[numN];
	unsigned int* tmp_cumulativePre  = new unsigned int[numN];
	unsigned int lastCnt_pre         = 0;
	unsigned int lastCnt_post        = 0;

	tmp_cumulativePost[0]   = 0;
	tmp_cumulativePre[0]    = 0;

	for(int i=1; i < numN; i++) {
		lastCnt_post = tmp_cumulativePost[i-1]+Npost[i-1]; //position of last pointer
		lastCnt_pre  = tmp_cumulativePre[i-1]+Npre[i-1]; //position of last pointer
		#if COMPACTION_ALIGNMENT_POST
			lastCnt_post= lastCnt_post + COMPACTION_ALIGNMENT_POST-lastCnt_post%COMPACTION_ALIGNMENT_POST;
			lastCnt_pre = lastCnt_pre  + COMPACTION_ALIGNMENT_PRE- lastCnt_pre%COMPACTION_ALIGNMENT_PRE;
		#endif
		tmp_cumulativePost[i] = lastCnt_post;
		tmp_cumulativePre[i]  = lastCnt_pre;
		assert(tmp_cumulativePost[i] <= cumulativePost[i]);
		assert(tmp_cumulativePre[i]  <= cumulativePre[i]);
	}

	// compress the post_synaptic array according to the new values of the tmp_cumulative counts....
	unsigned int tmp_postSynCnt = tmp_cumulativePost[numN-1]+Npost[numN-1];
	unsigned int tmp_preSynCnt  = tmp_cumulativePre[numN-1]+Npre[numN-1];
	assert(tmp_postSynCnt <= allocatedPost);
	assert(tmp_preSynCnt  <= allocatedPre);
	assert(tmp_postSynCnt <= postSynCnt);
	assert(tmp_preSynCnt  <= preSynCnt);
	KERNEL_DEBUG("******************");
	KERNEL_DEBUG("CompactConnection: ");
	KERNEL_DEBUG("******************");
	KERNEL_DEBUG("old_postCnt = %d, new_postCnt = %d", postSynCnt, tmp_postSynCnt);
	KERNEL_DEBUG("old_preCnt = %d,  new_postCnt = %d", preSynCnt,  tmp_preSynCnt);

	// new buffer with required size + 100 bytes of additional space just to provide limited overflow
	post_info_t* tmp_postSynapticIds   = new post_info_t[tmp_postSynCnt+100];

	// new buffer with required size + 100 bytes of additional space just to provide limited overflow
	post_info_t* tmp_preSynapticIds	= new post_info_t[tmp_preSynCnt+100];
	float* tmp_wt	    	  		= new float[tmp_preSynCnt+100];
	float* tmp_maxSynWt   	  		= new float[tmp_preSynCnt+100];
	short int *tmp_cumConnIdPre 		= new short int[tmp_preSynCnt+100];
	float *tmp_mulSynFast 			= new float[numConnections];
	float *tmp_mulSynSlow  			= new float[numConnections];

	// compact synaptic information
	for(int i=0; i<numN; i++) {
		assert(tmp_cumulativePost[i] <= cumulativePost[i]);
		assert(tmp_cumulativePre[i]  <= cumulativePre[i]);
		for( int j=0; j<Npost[i]; j++) {
			unsigned int tmpPos = tmp_cumulativePost[i]+j;
			unsigned int oldPos = cumulativePost[i]+j;
			tmp_postSynapticIds[tmpPos] = postSynapticIds[oldPos];
			tmp_SynapticDelay[tmpPos]   = tmp_SynapticDelay[oldPos];
		}
		for( int j=0; j<Npre[i]; j++) {
			unsigned int tmpPos =  tmp_cumulativePre[i]+j;
			unsigned int oldPos =  cumulativePre[i]+j;
			tmp_preSynapticIds[tmpPos]  = preSynapticIds[oldPos];
			tmp_maxSynWt[tmpPos] 	    = maxSynWt[oldPos];
			tmp_wt[tmpPos]              = wt[oldPos];
			tmp_cumConnIdPre[tmpPos]	= cumConnIdPre[oldPos];
		}
	}

	// delete old buffer space
	delete[] postSynapticIds;
	postSynapticIds = tmp_postSynapticIds;
	cpuSnnSz.networkInfoSize -= (sizeof(post_info_t)*postSynCnt);
	cpuSnnSz.networkInfoSize += (sizeof(post_info_t)*(tmp_postSynCnt+100));

	delete[] cumulativePost;
	cumulativePost  = tmp_cumulativePost;

	delete[] cumulativePre;
	cumulativePre   = tmp_cumulativePre;

	delete[] maxSynWt;
	maxSynWt = tmp_maxSynWt;
	cpuSnnSz.synapticInfoSize -= (sizeof(float)*preSynCnt);
	cpuSnnSz.synapticInfoSize += (sizeof(float)*(tmp_preSynCnt+100));

	delete[] wt;
	wt = tmp_wt;
	cpuSnnSz.synapticInfoSize -= (sizeof(float)*preSynCnt);
	cpuSnnSz.synapticInfoSize += (sizeof(float)*(tmp_preSynCnt+100));

	delete[] cumConnIdPre;
	cumConnIdPre = tmp_cumConnIdPre;
	cpuSnnSz.synapticInfoSize -= (sizeof(short int)*preSynCnt);
	cpuSnnSz.synapticInfoSize += (sizeof(short int)*(tmp_preSynCnt+100));

	// compact connection-centric information
	for (int i=0; i<numConnections; i++) {
		tmp_mulSynFast[i] = mulSynFast[i];
		tmp_mulSynSlow[i] = mulSynSlow[i];
	}
	delete[] mulSynFast;
	delete[] mulSynSlow;
	mulSynFast = tmp_mulSynFast;
	mulSynSlow = tmp_mulSynSlow;
	cpuSnnSz.networkInfoSize -= (2*sizeof(uint8_t)*preSynCnt);
	cpuSnnSz.networkInfoSize += (2*sizeof(uint8_t)*(tmp_preSynCnt+100));


	delete[] preSynapticIds;
	preSynapticIds  = tmp_preSynapticIds;
	cpuSnnSz.synapticInfoSize -= (sizeof(post_info_t)*preSynCnt);
	cpuSnnSz.synapticInfoSize += (sizeof(post_info_t)*(tmp_preSynCnt+100));

	preSynCnt	= tmp_preSynCnt;
	postSynCnt	= tmp_postSynCnt;
}

// make 'C' full connections from grpSrc to grpDest
void CpuSNN::connectFull(grpConnectInfo_t* info) {
	int grpSrc = info->grpSrc;
	int grpDest = info->grpDest;
	bool noDirect = (info->type == CONN_FULL_NO_DIRECT);

	// rebuild struct for easier handling
	RadiusRF radius(info->radX, info->radY, info->radZ);

	for(int i = grp_Info[grpSrc].StartN; i <= grp_Info[grpSrc].EndN; i++)  {
		Point3D loc_i = getNeuronLocation3D(i); // 3D coordinates of i
		for(int j = grp_Info[grpDest].StartN; j <= grp_Info[grpDest].EndN; j++) { // j: the temp neuron id
			// if flag is set, don't connect direct connections
			if((noDirect) && (i - grp_Info[grpSrc].StartN) == (j - grp_Info[grpDest].StartN))
				continue;

			// check whether pre-neuron location is in RF of post-neuron
			Point3D loc_j = getNeuronLocation3D(j); // 3D coordinates of j
			if (!isPoint3DinRF(radius, loc_i, loc_j))
				continue;

			//uint8_t dVal = info->minDelay + (int)(0.5 + (drand48() * (info->maxDelay - info->minDelay)));
			uint8_t dVal = info->minDelay + rand() % (info->maxDelay - info->minDelay + 1);
			assert((dVal >= info->minDelay) && (dVal <= info->maxDelay));
			float synWt = getWeights(info->connProp, info->initWt, info->maxWt, i, grpSrc);

			setConnection(grpSrc, grpDest, i, j, synWt, info->maxWt, dVal, info->connProp, info->connId);
			info->numberOfConnections++;
		}
	}

	grp_Info2[grpSrc].sumPostConn += info->numberOfConnections;
	grp_Info2[grpDest].sumPreConn += info->numberOfConnections;
}

void CpuSNN::connectGaussian(grpConnectInfo_t* info) {
	// rebuild struct for easier handling
	// adjust with sqrt(2) in order to make the Gaussian kernel depend on 2*sigma^2
	RadiusRF radius(info->radX, info->radY, info->radZ);

	// in case pre and post have different Grid3D sizes: scale pre to the grid size of post
	int grpSrc = info->grpSrc;
	int grpDest = info->grpDest;
	Grid3D grid_i = getGroupGrid3D(grpSrc);
	Grid3D grid_j = getGroupGrid3D(grpDest);
	Point3D scalePre = Point3D(grid_j.x, grid_j.y, grid_j.z) / Point3D(grid_i.x, grid_i.y, grid_i.z);

	for(int i = grp_Info[grpSrc].StartN; i <= grp_Info[grpSrc].EndN; i++)  {
		Point3D loc_i = getNeuronLocation3D(i)*scalePre; // i: adjusted 3D coordinates

		for(int j = grp_Info[grpDest].StartN; j <= grp_Info[grpDest].EndN; j++) { // j: the temp neuron id
			// check whether pre-neuron location is in RF of post-neuron
			Point3D loc_j = getNeuronLocation3D(j); // 3D coordinates of j

			// make sure point is in RF
			double rfDist = getRFDist3D(radius,loc_i,loc_j);
			if (rfDist < 0.0 || rfDist > 1.0)
				continue;

			// if rfDist is valid, it returns a number between 0 and 1
			// we want these numbers to fit to Gaussian weigths, so that rfDist=0 corresponds to max Gaussian weight
			// and rfDist=1 corresponds to 0.1 times max Gaussian weight
			// so we're looking at gauss = exp(-a*rfDist), where a such that exp(-a)=0.1
			// solving for a, we find that a = 2.3026
			double gauss = exp(-2.3026*rfDist);
			if (gauss < 0.1)
				continue;

			if (drand48() < info->p) {
				uint8_t dVal = info->minDelay + rand() % (info->maxDelay - info->minDelay + 1);
				assert((dVal >= info->minDelay) && (dVal <= info->maxDelay));
				float synWt = gauss * info->initWt; // scale weight according to gauss distance
				setConnection(grpSrc, grpDest, i, j, synWt, info->maxWt, dVal, info->connProp, info->connId);
				info->numberOfConnections++;
			}
		}
	}

	grp_Info2[grpSrc].sumPostConn += info->numberOfConnections;
	grp_Info2[grpDest].sumPreConn += info->numberOfConnections;
}

void CpuSNN::connectOneToOne (grpConnectInfo_t* info) {
	int grpSrc = info->grpSrc;
	int grpDest = info->grpDest;
	assert( grp_Info[grpDest].SizeN == grp_Info[grpSrc].SizeN );

	// NOTE: RadiusRF does not make a difference here: ignore
	for(int nid=grp_Info[grpSrc].StartN,j=grp_Info[grpDest].StartN; nid<=grp_Info[grpSrc].EndN; nid++, j++)  {
		uint8_t dVal = info->minDelay + rand() % (info->maxDelay - info->minDelay + 1);
		assert((dVal >= info->minDelay) && (dVal <= info->maxDelay));
		float synWt = getWeights(info->connProp, info->initWt, info->maxWt, nid, grpSrc);
		setConnection(grpSrc, grpDest, nid, j, synWt, info->maxWt, dVal, info->connProp, info->connId);
		info->numberOfConnections++;
	}

	grp_Info2[grpSrc].sumPostConn += info->numberOfConnections;
	grp_Info2[grpDest].sumPreConn += info->numberOfConnections;
}

// make 'C' random connections from grpSrc to grpDest
void CpuSNN::connectRandom (grpConnectInfo_t* info) {
	int grpSrc = info->grpSrc;
	int grpDest = info->grpDest;

	// rebuild struct for easier handling
	RadiusRF radius(info->radX, info->radY, info->radZ);

	for(int pre_nid=grp_Info[grpSrc].StartN; pre_nid<=grp_Info[grpSrc].EndN; pre_nid++) {
		Point3D loc_pre = getNeuronLocation3D(pre_nid); // 3D coordinates of i
		for(int post_nid=grp_Info[grpDest].StartN; post_nid<=grp_Info[grpDest].EndN; post_nid++) {
			// check whether pre-neuron location is in RF of post-neuron
			Point3D loc_post = getNeuronLocation3D(post_nid); // 3D coordinates of j
			if (!isPoint3DinRF(radius, loc_pre, loc_post))
				continue;

			if (drand48() < info->p) {
				//uint8_t dVal = info->minDelay + (int)(0.5+(drand48()*(info->maxDelay-info->minDelay)));
				uint8_t dVal = info->minDelay + rand() % (info->maxDelay - info->minDelay + 1);
				assert((dVal >= info->minDelay) && (dVal <= info->maxDelay));
				float synWt = getWeights(info->connProp, info->initWt, info->maxWt, pre_nid, grpSrc);
				setConnection(grpSrc, grpDest, pre_nid, post_nid, synWt, info->maxWt, dVal, info->connProp, info->connId);
				info->numberOfConnections++;
			}
		}
	}

	grp_Info2[grpSrc].sumPostConn += info->numberOfConnections;
	grp_Info2[grpDest].sumPreConn += info->numberOfConnections;
}

// user-defined functions called here...
// This is where we define our user-defined call-back function.  -- KDC
void CpuSNN::connectUserDefined (grpConnectInfo_t* info) {
	int grpSrc = info->grpSrc;
	int grpDest = info->grpDest;
	info->maxDelay = 0;
	for(int nid=grp_Info[grpSrc].StartN; nid<=grp_Info[grpSrc].EndN; nid++) {
		for(int nid2=grp_Info[grpDest].StartN; nid2 <= grp_Info[grpDest].EndN; nid2++) {
			int srcId  = nid  - grp_Info[grpSrc].StartN;
			int destId = nid2 - grp_Info[grpDest].StartN;
			float weight, maxWt, delay;
			bool connected;

			info->conn->connect(this, grpSrc, srcId, grpDest, destId, weight, maxWt, delay, connected);
			if(connected)  {
				if (GET_FIXED_PLASTIC(info->connProp) == SYN_FIXED)
					maxWt = weight;

				info->maxWt = maxWt;

				assert(delay >= 1);
				assert(delay <= MAX_SynapticDelay);
				assert(abs(weight) <= abs(maxWt));

				// adjust the sign of the weight based on inh/exc connection
				weight = isExcitatoryGroup(grpSrc) ? fabs(weight) : -1.0*fabs(weight);
				maxWt  = isExcitatoryGroup(grpSrc) ? fabs(maxWt)  : -1.0*fabs(maxWt);

				setConnection(grpSrc, grpDest, nid, nid2, weight, maxWt, delay, info->connProp, info->connId);
				info->numberOfConnections++;
				if(delay > info->maxDelay) {
					info->maxDelay = delay;
				}
			}
		}
	}

	grp_Info2[grpSrc].sumPostConn += info->numberOfConnections;
	grp_Info2[grpDest].sumPreConn += info->numberOfConnections;
}


// delete all objects (CPU and GPU side)
void CpuSNN::deleteObjects() {
	if (simulatorDeleted)
		return;

	printSimSummary();

	// fclose file streams, unless in custom mode
	if (loggerMode_ != CUSTOM) {
		// don't fclose if it's stdout or stderr, otherwise they're gonna stay closed for the rest of the process
		if (fpInf_!=NULL && fpInf_!=stdout && fpInf_!=stderr)
			fclose(fpInf_);
		if (fpErr_!=NULL && fpErr_!=stdout && fpErr_!=stderr)
			fclose(fpErr_);
		if (fpDeb_!=NULL && fpDeb_!=stdout && fpDeb_!=stderr)
			fclose(fpDeb_);
		if (fpLog_!=NULL && fpLog_!=stdout && fpLog_!=stderr)
			fclose(fpLog_);
	}

	resetPointers(true); // deallocate pointers

	// do the same as above, but for snn_gpu.cu
	deleteObjects_GPU();
	simulatorDeleted = true;
}



// This method loops through all spikes that are generated by neurons with a delay of 1ms
// and delivers the spikes to the appropriate post-synaptic neuron
void CpuSNN::doD1CurrentUpdate() {
	int k     = secD1fireCntHost-1;
	int k_end = timeTableD1[simTimeMs+maxDelay_];

	while((k>=k_end) && (k>=0)) {

		int neuron_id      = firingTableD1[k];
		assert(neuron_id<numN);

		delay_info_t dPar = postDelayInfo[neuron_id*(maxDelay_+1)];

		unsigned int  offset = cumulativePost[neuron_id];

		for(int idx_d = dPar.delay_index_start;
			idx_d < (dPar.delay_index_start + dPar.delay_length);
			idx_d = idx_d+1) {
				generatePostSpike( neuron_id, idx_d, offset, 0);
		}
		k=k-1;
	}
}

// This method loops through all spikes that are generated by neurons with a delay of 2+ms
// and delivers the spikes to the appropriate post-synaptic neuron
void CpuSNN::doD2CurrentUpdate() {
	int k = secD2fireCntHost-1;
	int k_end = timeTableD2[simTimeMs+1];
	int t_pos = simTimeMs;

	while((k>=k_end)&& (k >=0)) {

		// get the neuron id from the index k
		int i  = firingTableD2[k];

		// find the time of firing from the timeTable using index k
		while (!((k >= timeTableD2[t_pos+maxDelay_])&&(k < timeTableD2[t_pos+maxDelay_+1]))) {
			t_pos = t_pos - 1;
			assert((t_pos+maxDelay_-1)>=0);
		}

		// \TODO: Instead of using the complex timeTable, can neuronFiringTime value...???
		// Calculate the time difference between time of firing of neuron and the current time...
		int tD = simTimeMs - t_pos;

		assert((tD<maxDelay_)&&(tD>=0));
		assert(i<numN);

		delay_info_t dPar = postDelayInfo[i*(maxDelay_+1)+tD];

		unsigned int offset = cumulativePost[i];

		// for each delay variables
		for(int idx_d = dPar.delay_index_start;
			idx_d < (dPar.delay_index_start + dPar.delay_length);
			idx_d = idx_d+1) {
			generatePostSpike( i, idx_d, offset, tD);
		}

		k=k-1;
	}
}

void CpuSNN::doSnnSim() {
	// for all Spike Counters, reset their spike counts to zero if simTime % recordDur == 0
	if (sim_with_spikecounters) {
		checkSpikeCounterRecordDur();
	}

	// decay STP vars and conductances
	doSTPUpdateAndDecayCond();

	updateSpikeGenerators();

	//generate all the scheduled spikes from the spikeBuffer..
	generateSpikes();

	// find the neurons that has fired..
	findFiring();

	timeTableD2[simTimeMs+maxDelay_+1] = secD2fireCntHost;
	timeTableD1[simTimeMs+maxDelay_+1] = secD1fireCntHost;

	doD2CurrentUpdate();
	doD1CurrentUpdate();
	globalStateUpdate();

	return;
}

void CpuSNN::doSTPUpdateAndDecayCond() {
	int spikeBufferFull = 0;

	//decay the STP variables before adding new spikes.
	for(int g=0; (g < numGrp) & !spikeBufferFull; g++) {
		for(int i=grp_Info[g].StartN; i<=grp_Info[g].EndN; i++) {
	   		//decay the STP variables before adding new spikes.
			if (grp_Info[g].WithSTP) {
				int ind_plus  = STP_BUF_POS(i,simTime);
				int ind_minus = STP_BUF_POS(i,(simTime-1));
				stpu[ind_plus] = stpu[ind_minus]*(1.0-grp_Info[g].STP_tau_u_inv);
				stpx[ind_plus] = stpx[ind_minus] + (1.0-stpx[ind_minus])*grp_Info[g].STP_tau_x_inv;
			}

			if (grp_Info[g].Type&POISSON_NEURON)
				continue;

			// decay conductances
			if (sim_with_conductances) {
				gAMPA[i]  *= dAMPA;
				gGABAa[i] *= dGABAa;

				if (sim_with_NMDA_rise) {
					gNMDA_r[i] *= rNMDA;	// rise
					gNMDA_d[i] *= dNMDA;	// decay
				} else {
					gNMDA[i]   *= dNMDA;	// instantaneous rise
				}

				if (sim_with_GABAb_rise) {
					gGABAb_r[i] *= rGABAb;	// rise
					gGABAb_d[i] *= dGABAb;	// decay
				} else {
					gGABAb[i] *= dGABAb;	// instantaneous rise
				}
			}
			else {
				current[i] = 0.0f; // in CUBA mode, reset current to 0 at each time step and sum up all wts
			}
		}
	}
}

void CpuSNN::findFiring() {
	int spikeBufferFull = 0;

	for(int g=0; (g < numGrp) & !spikeBufferFull; g++) {
		// given group of neurons belong to the poisson group....
		if (grp_Info[g].Type&POISSON_NEURON)
			continue;

		// his flag is set if with_stdp is set and also grpType is set to have GROUP_SYN_FIXED
		for(int i=grp_Info[g].StartN; i <= grp_Info[g].EndN; i++) {

			assert(i < numNReg);

			if (voltage[i] >= 30.0) {
				voltage[i] = Izh_c[i];
				recovery[i] += Izh_d[i];

				// if flag hasSpkMonRT is set, we want to keep track of how many spikes per neuron in the group
				if (grp_Info[g].withSpikeCounter) {// put the condition for runNetwork
					int bufPos = grp_Info[g].spkCntBufPos; // retrieve buf pos
					int bufNeur = i-grp_Info[g].StartN;
					spkCntBuf[bufPos][bufNeur]++;
				}
				spikeBufferFull = addSpikeToTable(i, g);

				if (spikeBufferFull)
					break;

				// STDP calculation: the post-synaptic neuron fires after the arrival of a pre-synaptic spike
				if (!sim_in_testing && grp_Info[g].WithSTDP) {
					unsigned int pos_ij = cumulativePre[i]; // the index of pre-synaptic neuron
					for(int j=0; j < Npre_plastic[i]; pos_ij++, j++) {
						int stdp_tDiff = (simTime-synSpikeTime[pos_ij]);
						assert(!((stdp_tDiff < 0) && (synSpikeTime[pos_ij] != MAX_SIMULATION_TIME)));

						if (stdp_tDiff > 0) {
							// check this is an excitatory or inhibitory synapse
							if (grp_Info[g].WithESTDP && maxSynWt[pos_ij] >= 0) { // excitatory synapse
								// Handle E-STDP curve
								switch (grp_Info[g].WithESTDPcurve) {
								case EXP_CURVE: // exponential curve
									if (stdp_tDiff * grp_Info[g].TAU_PLUS_INV_EXC < 25)
										wtChange[pos_ij] += STDP(stdp_tDiff, grp_Info[g].ALPHA_PLUS_EXC, grp_Info[g].TAU_PLUS_INV_EXC);
									break;
								case TIMING_BASED_CURVE: // sc curve
									if (stdp_tDiff * grp_Info[g].TAU_PLUS_INV_EXC < 25) {
										if (stdp_tDiff <= grp_Info[g].GAMMA)
											wtChange[pos_ij] += grp_Info[g].OMEGA + grp_Info[g].KAPPA * STDP(stdp_tDiff, grp_Info[g].ALPHA_PLUS_EXC, grp_Info[g].TAU_PLUS_INV_EXC);
										else // stdp_tDiff > GAMMA
											wtChange[pos_ij] -= STDP(stdp_tDiff, grp_Info[g].ALPHA_PLUS_EXC, grp_Info[g].TAU_PLUS_INV_EXC);
									}
									break;
								default:
									KERNEL_ERROR("Invalid E-STDP curve!");
									break;
								}
							} else if (grp_Info[g].WithISTDP && maxSynWt[pos_ij] < 0) { // inhibitory synapse
								// Handle I-STDP curve
								switch (grp_Info[g].WithISTDPcurve) {
								case EXP_CURVE: // exponential curve
									if (stdp_tDiff * grp_Info[g].TAU_PLUS_INV_INB < 25) { // LTP of inhibitory synapse, which decreases synapse weight
										wtChange[pos_ij] -= STDP(stdp_tDiff, grp_Info[g].ALPHA_PLUS_INB, grp_Info[g].TAU_PLUS_INV_INB);
									}
									break;
								case PULSE_CURVE: // pulse curve
									if (stdp_tDiff <= grp_Info[g].LAMBDA) { // LTP of inhibitory synapse, which decreases synapse weight
										wtChange[pos_ij] -= grp_Info[g].BETA_LTP;
										//printf("I-STDP LTP\n");
									} else if (stdp_tDiff <= grp_Info[g].DELTA) { // LTD of inhibitory syanpse, which increase sysnapse weight
										wtChange[pos_ij] -= grp_Info[g].BETA_LTD;
										//printf("I-STDP LTD\n");
									} else { /*do nothing*/}
									break;
								default:
									KERNEL_ERROR("Invalid I-STDP curve!");
									break;
								}
							}
						}
					}
				}
				spikeCountAll1secHost++;
			}
		}
	}
}

int CpuSNN::findGrpId(int nid) {
	KERNEL_WARN("Using findGrpId is deprecated, use array grpIds[] instead...");
	for(int g=0; g < numGrp; g++) {
		if(nid >=grp_Info[g].StartN && (nid <=grp_Info[g].EndN)) {
			return g;
		}
	}
	KERNEL_ERROR("findGrp(): cannot find the group for neuron %d", nid);
	exitSimulation(1);
}

void CpuSNN::findMaxNumSynapses(int* numPostSynapses, int* numPreSynapses) {
	*numPostSynapses = 0;
	*numPreSynapses = 0;

	//  scan all the groups and find the required information
	for (int g=0; g<numGrp; g++) {
		// find the values for maximum postsynaptic length
		// and maximum pre-synaptic length
		if (grp_Info[g].numPostSynapses >= *numPostSynapses)
			*numPostSynapses = grp_Info[g].numPostSynapses;
		if (grp_Info[g].numPreSynapses >= *numPreSynapses)
			*numPreSynapses = grp_Info[g].numPreSynapses;
	}
}

void CpuSNN::generatePostSpike(unsigned int pre_i, unsigned int idx_d, unsigned int offset, unsigned int tD) {
	// get synaptic info...
	post_info_t post_info = postSynapticIds[offset + idx_d];

	// get post-neuron id
	unsigned int post_i = GET_CONN_NEURON_ID(post_info);
	assert(post_i<numN);

	// get syn id
	int s_i = GET_CONN_SYN_ID(post_info);
	assert(s_i<(Npre[post_i]));

	// get the cumulative position for quick access
	unsigned int pos_i = cumulativePre[post_i] + s_i;
	assert(post_i < numNReg); // \FIXME is this assert supposed to be for pos_i?

	// get group id of pre- / post-neuron
	short int post_grpId = grpIds[post_i];
	short int pre_grpId = grpIds[pre_i];

	unsigned int pre_type = grp_Info[pre_grpId].Type;

	// get connect info from the cumulative synapse index for mulSynFast/mulSynSlow (requires less memory than storing
	// mulSynFast/Slow per synapse or storing a pointer to grpConnectInfo_s)
	// mulSynFast will be applied to fast currents (either AMPA or GABAa)
	// mulSynSlow will be applied to slow currents (either NMDA or GABAb)
	short int mulIndex = cumConnIdPre[pos_i];
	assert(mulIndex>=0 && mulIndex<numConnections);


	// for each presynaptic spike, postsynaptic (synaptic) current is going to increase by some amplitude (change)
	// generally speaking, this amplitude is the weight; but it can be modulated by STP
	float change = wt[pos_i];

	if (grp_Info[pre_grpId].WithSTP) {
		// if pre-group has STP enabled, we need to modulate the weight
		// NOTE: Order is important! (Tsodyks & Markram, 1998; Mongillo, Barak, & Tsodyks, 2008)
		// use u^+ (value right after spike-update) but x^- (value right before spike-update)

		// dI/dt = -I/tau_S + A * u^+ * x^- * \delta(t-t_{spk})
		// I noticed that for connect(.., RangeDelay(1), ..) tD will be 0
		int ind_minus = STP_BUF_POS(pre_i,(simTime-tD-1));
		int ind_plus  = STP_BUF_POS(pre_i,(simTime-tD));

		change *= grp_Info[pre_grpId].STP_A*stpu[ind_plus]*stpx[ind_minus];

//		fprintf(stderr,"%d: %d[%d], numN=%d, td=%d, maxDelay_=%d, ind-=%d, ind+=%d, stpu=[%f,%f], stpx=[%f,%f], change=%f, wt=%f\n",
//			simTime, pre_grpId, pre_i,
//					numN, tD, maxDelay_, ind_minus, ind_plus,
//					stpu[ind_minus], stpu[ind_plus], stpx[ind_minus], stpx[ind_plus], change, wt[pos_i]);
	}

	// update currents
	// NOTE: it's faster to += 0.0 rather than checking for zero and not updating
	if (sim_with_conductances) {
		if (pre_type & TARGET_AMPA) // if post_i expresses AMPAR
			gAMPA [post_i] += change*mulSynFast[mulIndex]; // scale by some factor
		if (pre_type & TARGET_NMDA) {
			if (sim_with_NMDA_rise) {
				gNMDA_r[post_i] += change*sNMDA*mulSynSlow[mulIndex];
				gNMDA_d[post_i] += change*sNMDA*mulSynSlow[mulIndex];
			} else {
				gNMDA [post_i] += change*mulSynSlow[mulIndex];
			}
		}
		if (pre_type & TARGET_GABAa)
			gGABAa[post_i] -= change*mulSynFast[mulIndex]; // wt should be negative for GABAa and GABAb
		if (pre_type & TARGET_GABAb) {
			if (sim_with_GABAb_rise) {
				gGABAb_r[post_i] -= change*sGABAb*mulSynSlow[mulIndex];
				gGABAb_d[post_i] -= change*sGABAb*mulSynSlow[mulIndex];
			} else {
				gGABAb[post_i] -= change*mulSynSlow[mulIndex];
			}
		}
	} else {
		current[post_i] += change;
	}

	synSpikeTime[pos_i] = simTime;

	// Got one spike from dopaminergic neuron, increase dopamine concentration in the target area
	if (pre_type & TARGET_DA) {
		cpuNetPtrs.grpDA[post_grpId] += 0.04;
	}

	// STDP calculation: the post-synaptic neuron fires before the arrival of a pre-synaptic spike
	if (!sim_in_testing && grp_Info[post_grpId].WithSTDP) {
		int stdp_tDiff = (simTime-lastSpikeTime[post_i]);

		if (stdp_tDiff >= 0) {
			if (grp_Info[post_grpId].WithISTDP && ((pre_type & TARGET_GABAa) || (pre_type & TARGET_GABAb))) { // inhibitory syanpse
				// Handle I-STDP curve
				switch (grp_Info[post_grpId].WithISTDPcurve) {
				case EXP_CURVE: // exponential curve
					if ((stdp_tDiff*grp_Info[post_grpId].TAU_MINUS_INV_INB)<25) { // LTD of inhibitory syanpse, which increase synapse weight
						wtChange[pos_i] -= STDP(stdp_tDiff, grp_Info[post_grpId].ALPHA_MINUS_INB, grp_Info[post_grpId].TAU_MINUS_INV_INB);
					}
					break;
				case PULSE_CURVE: // pulse curve
					if (stdp_tDiff <= grp_Info[post_grpId].LAMBDA) { // LTP of inhibitory synapse, which decreases synapse weight
						wtChange[pos_i] -= grp_Info[post_grpId].BETA_LTP;
					} else if (stdp_tDiff <= grp_Info[post_grpId].DELTA) { // LTD of inhibitory syanpse, which increase synapse weight
						wtChange[pos_i] -= grp_Info[post_grpId].BETA_LTD;
					} else { /*do nothing*/ }
					break;
				default:
					KERNEL_ERROR("Invalid I-STDP curve");
					break;
				}
			} else if (grp_Info[post_grpId].WithESTDP && ((pre_type & TARGET_AMPA) || (pre_type & TARGET_NMDA))) { // excitatory synapse
				// Handle E-STDP curve
				switch (grp_Info[post_grpId].WithESTDPcurve) {
				case EXP_CURVE: // exponential curve
				case TIMING_BASED_CURVE: // sc curve
					if (stdp_tDiff * grp_Info[post_grpId].TAU_MINUS_INV_EXC < 25)
						wtChange[pos_i] += STDP(stdp_tDiff, grp_Info[post_grpId].ALPHA_MINUS_EXC, grp_Info[post_grpId].TAU_MINUS_INV_EXC);
					break;
				default:
					KERNEL_ERROR("Invalid E-STDP curve");
					break;
				}
			} else { /*do nothing*/ }
		}
		assert(!((stdp_tDiff < 0) && (lastSpikeTime[post_i] != MAX_SIMULATION_TIME)));
	}
}

void CpuSNN::generateSpikes() {
	PropagatedSpikeBuffer::const_iterator srg_iter;
	PropagatedSpikeBuffer::const_iterator srg_iter_end = pbuf->endSpikeTargetGroups();

	for( srg_iter = pbuf->beginSpikeTargetGroups(); srg_iter != srg_iter_end; ++srg_iter )  {
		// Get the target neurons for the given groupId
		int nid	 = srg_iter->stg;
		//delaystep_t del = srg_iter->delay;
		//generate a spike to all the target neurons from source neuron nid with a delay of del
		short int g = grpIds[nid];

		addSpikeToTable (nid, g);
		spikeCountAll1secHost++;
		nPoissonSpikes++;
	}

	// advance the time step to the next phase...
	pbuf->nextTimeStep();
}

void CpuSNN::generateSpikesFromFuncPtr(int grpId) {
	// \FIXME this function is a mess
	bool done;
	SpikeGeneratorCore* spikeGen = grp_Info[grpId].spikeGen;
	int timeSlice = grp_Info[grpId].CurrTimeSlice;
	unsigned int currTime = simTime;
	int spikeCnt = 0;
	for(int i = grp_Info[grpId].StartN; i <= grp_Info[grpId].EndN; i++) {
		// start the time from the last time it spiked, that way we can ensure that the refractory period is maintained
		unsigned int nextTime = lastSpikeTime[i];
		if (nextTime == MAX_SIMULATION_TIME)
			nextTime = 0;

		// the end of the valid time window is either the length of the scheduling time slice from now (because that
		// is the max of the allowed propagated buffer size) or simply the end of the simulation
		unsigned int endOfTimeWindow = MIN(currTime+timeSlice,simTimeRunStop);

		done = false;
		while (!done) {
			// generate the next spike time (nextSchedTime) from the nextSpikeTime callback
			unsigned int nextSchedTime = spikeGen->nextSpikeTime(this, grpId, i - grp_Info[grpId].StartN, currTime, 
				nextTime, endOfTimeWindow);

			// the generated spike time is valid only if:
			// - it has not been scheduled before (nextSchedTime > nextTime)
			//    - but careful: we would drop spikes at t=0, because we cannot initialize nextTime to -1...
			// - it is within the scheduling time slice (nextSchedTime < endOfTimeWindow)
			// - it is not in the past (nextSchedTime >= currTime)
			if ((nextSchedTime==0 || nextSchedTime>nextTime) && nextSchedTime<endOfTimeWindow && nextSchedTime>=currTime) {
//				fprintf(stderr,"%u: spike scheduled for %d at %u\n",currTime, i-grp_Info[grpId].StartN,nextSchedTime);
				// scheduled spike...
				// \TODO CPU mode does not check whether the same AER event has been scheduled before (bug #212)
				// check how GPU mode does it, then do the same here.
				nextTime = nextSchedTime;
				pbuf->scheduleSpikeTargetGroup(i, nextTime - currTime);
				spikeCnt++;

				// update number of spikes if SpikeCounter set
				if (grp_Info[grpId].withSpikeCounter) {
					int bufPos = grp_Info[grpId].spkCntBufPos; // retrieve buf pos
					int bufNeur = i-grp_Info[grpId].StartN;
					spkCntBuf[bufPos][bufNeur]++;
				}
			} else {
				done = true;
			}
		}
	}
}

void CpuSNN::generateSpikesFromRate(int grpId) {
	bool done;
	PoissonRate* rate = grp_Info[grpId].RatePtr;
	float refPeriod = grp_Info[grpId].RefractPeriod;
	int timeSlice   = grp_Info[grpId].CurrTimeSlice;
	unsigned int currTime = simTime;
	int spikeCnt = 0;

	if (rate == NULL)
		return;

	if (rate->isOnGPU()) {
		KERNEL_ERROR("Specifying rates on the GPU but using the CPU SNN is not supported.");
		exitSimulation(1);
	}

	const int nNeur = rate->getNumNeurons();
	if (nNeur != grp_Info[grpId].SizeN) {
		KERNEL_ERROR("Length of PoissonRate array (%d) did not match number of neurons (%d) for group %d(%s).",
			nNeur, grp_Info[grpId].SizeN, grpId, getGroupName(grpId).c_str());
		exitSimulation(1);
	}

	for (int neurId=0; neurId<nNeur; neurId++) {
		float frate = rate->getRate(neurId);

		// start the time from the last time it spiked, that way we can ensure that the refractory period is maintained
		unsigned int nextTime = lastSpikeTime[grp_Info[grpId].StartN + neurId];
		if (nextTime == MAX_SIMULATION_TIME)
			nextTime = 0;

		done = false;
		while (!done && frate>0) {
			nextTime = poissonSpike(nextTime, frate/1000.0, refPeriod);
			// found a valid timeSlice
			if (nextTime < (currTime+timeSlice)) {
				if (nextTime >= currTime) {
//					int nid = grp_Info[grpId].StartN+cnt;
					pbuf->scheduleSpikeTargetGroup(grp_Info[grpId].StartN + neurId, nextTime-currTime);
					spikeCnt++;

					// update number of spikes if SpikeCounter set
					if (grp_Info[grpId].withSpikeCounter) {
						int bufPos = grp_Info[grpId].spkCntBufPos; // retrieve buf pos
						spkCntBuf[bufPos][neurId]++;
					}
				}
			}
			else {
				done=true;
			}
		}
	}
}

inline int CpuSNN::getPoissNeuronPos(int nid) {
	int nPos = nid-numNReg;
	assert(nid >= numNReg);
	assert(nid < numN);
	assert((nid-numNReg) < numNPois);
	return nPos;
}

//We need pass the neuron id (nid) and the grpId just for the case when we want to
//ramp up/down the weights.  In that case we need to set the weights of each synapse
//depending on their nid (their position with respect to one another). -- KDC
float CpuSNN::getWeights(int connProp, float initWt, float maxWt, unsigned int nid, int grpId) {
	float actWts;
	// \FIXME: are these ramping thingies still supported?
	bool setRandomWeights   = GET_INITWTS_RANDOM(connProp);
	bool setRampDownWeights = GET_INITWTS_RAMPDOWN(connProp);
	bool setRampUpWeights   = GET_INITWTS_RAMPUP(connProp);

	if (setRandomWeights)
		actWts = initWt * drand48();
	else if (setRampUpWeights)
		actWts = (initWt + ((nid - grp_Info[grpId].StartN) * (maxWt - initWt) / grp_Info[grpId].SizeN));
	else if (setRampDownWeights)
		actWts = (maxWt - ((nid - grp_Info[grpId].StartN) * (maxWt - initWt) / grp_Info[grpId].SizeN));
	else
		actWts = initWt;

	return actWts;
}


void  CpuSNN::globalStateUpdate() {
	double tmp_iNMDA, tmp_I;
	double tmp_gNMDA, tmp_gGABAb;

	for(int g=0; g < numGrp; g++) {
		if (grp_Info[g].Type&POISSON_NEURON) {
			if (grp_Info[g].WithHomeostasis) {
				for(int i=grp_Info[g].StartN; i <= grp_Info[g].EndN; i++)
					avgFiring[i] *= grp_Info[g].avgTimeScale_decay;
			}
			continue;
		}

		// decay dopamine concentration
		if ((grp_Info[g].WithESTDPtype == DA_MOD || grp_Info[g].WithISTDP == DA_MOD) && cpuNetPtrs.grpDA[g] > grp_Info[g].baseDP) {
			cpuNetPtrs.grpDA[g] *= grp_Info[g].decayDP;
		}
		cpuNetPtrs.grpDABuffer[g][simTimeMs] = cpuNetPtrs.grpDA[g];

		for(int i=grp_Info[g].StartN; i <= grp_Info[g].EndN; i++) {
			assert(i < numNReg);
			if (grp_Info[g].WithHomeostasis)
				avgFiring[i] *= grp_Info[g].avgTimeScale_decay;

			if (sim_with_conductances) {
				// COBA model

				// all the tmpIs will be summed into current[i] in the following loop
				current[i] = 0.0f;

				// \FIXME: these tmp vars cause a lot of rounding errors... consider rewriting
				for (int j=0; j<COND_INTEGRATION_SCALE; j++) {
					tmp_iNMDA = (voltage[i]+80.0)*(voltage[i]+80.0)/60.0/60.0;

					tmp_gNMDA = sim_with_NMDA_rise ? gNMDA_d[i]-gNMDA_r[i] : gNMDA[i];
					tmp_gGABAb = sim_with_GABAb_rise ? gGABAb_d[i]-gGABAb_r[i] : gGABAb[i];

					tmp_I = -(   gAMPA[i]*(voltage[i]-0)
									 + tmp_gNMDA*tmp_iNMDA/(1+tmp_iNMDA)*(voltage[i]-0)
									 + gGABAa[i]*(voltage[i]+70)
									 + tmp_gGABAb*(voltage[i]+90)
								   );

					#ifdef NEURON_NOISE
					double noiseI = -intrinsicWeight[i]*log(drand48());
					if (isnan(noiseI) || isinf(noiseI))
						noiseI = 0;
					tmp_I += noiseI;
					#endif

					voltage[i] += ((0.04*voltage[i]+5.0)*voltage[i]+140.0-recovery[i]+tmp_I+extCurrent[i])
						/ COND_INTEGRATION_SCALE;
					assert(!isnan(voltage[i]) && !isinf(voltage[i]));

					// keep track of total current
					current[i] += tmp_I;

					if (voltage[i] > 30) {
						voltage[i] = 30;
						j=COND_INTEGRATION_SCALE; // break the loop but evaluate u[i]
//						if (gNMDA[i]>=10.0f) KERNEL_WARN("High NMDA conductance (gNMDA>=10.0) may cause instability");
//						if (gGABAb[i]>=2.0f) KERNEL_WARN("High GABAb conductance (gGABAb>=2.0) may cause instability");
					}
					if (voltage[i] < -90)
						voltage[i] = -90;
					recovery[i]+=Izh_a[i]*(Izh_b[i]*voltage[i]-recovery[i])/COND_INTEGRATION_SCALE;
				} // end COND_INTEGRATION_SCALE loop
			} else {
				// CUBA model
				voltage[i] += 0.5*((0.04*voltage[i]+5.0)*voltage[i] + 140.0 - recovery[i]
					+ current[i] + extCurrent[i]); //for numerical stability
				voltage[i] += 0.5*((0.04*voltage[i]+5.0)*voltage[i] + 140.0 - recovery[i]
					+ current[i] + extCurrent[i]); //time step is 0.5 ms
				if (voltage[i] > 30)
					voltage[i] = 30;
				if (voltage[i] < -90)
					voltage[i] = -90;
				recovery[i]+=Izh_a[i]*(Izh_b[i]*voltage[i]-recovery[i]);
			} // end COBA/CUBA
		} // end StartN...EndN
	} // end numGrp
}

// initialize all the synaptic weights to appropriate values..
// total size of the synaptic connection is 'length' ...
void CpuSNN::initSynapticWeights() {
	// Initialize the network wtChange, wt, synaptic firing time
	wtChange         = new float[preSynCnt];
	synSpikeTime     = new uint32_t[preSynCnt];
	cpuSnnSz.synapticInfoSize = sizeof(float)*(preSynCnt*2);

	resetSynapticConnections(false);
}

// checks whether a connection ID contains plastic synapses O(#connections)
bool CpuSNN::isConnectionPlastic(short int connId) {
	assert(connId!=ALL);
	assert(connId<numConnections);

	// search linked list for right connection ID
	grpConnectInfo_t* connInfo = connectBegin;
	bool isPlastic = false;
	while (connInfo) {
		if (connId == connInfo->connId) {
			// get syn wt type from connection property
			isPlastic = GET_FIXED_PLASTIC(connInfo->connProp);
			break;
		}

		connInfo = connInfo->next;
	}

	return isPlastic;
}

// returns whether group has homeostasis enabled
bool CpuSNN::isGroupWithHomeostasis(int grpId) {
	assert(grpId>=0 && grpId<getNumGroups());
	return (grp_Info[grpId].WithHomeostasis);
}

// performs various verification checkups before building the network
void CpuSNN::verifyNetwork() {
	// make sure number of neuron parameters have been accumulated correctly
	// NOTE: this used to be updateParameters
	verifyNumNeurons();

	// make sure STDP post-group has some incoming plastic connections
	verifySTDP();

	// make sure every group with homeostasis also has STDP
	verifyHomeostasis();
}

// checks whether STDP is set on a post-group with incoming plastic connections
void CpuSNN::verifySTDP() {
	for (int grpId=0; grpId<getNumGroups(); grpId++) {
		if (grp_Info[grpId].WithSTDP) {
			// for each post-group, check if any of the incoming connections are plastic
			grpConnectInfo_t* connInfo = connectBegin;
			bool isAnyPlastic = false;
			while (connInfo) {
				if (connInfo->grpDest == grpId) {
					// get syn wt type from connection property
					isAnyPlastic |= GET_FIXED_PLASTIC(connInfo->connProp);
					if (isAnyPlastic) {
						// at least one plastic connection found: break while
						break;
					}
				}
				connInfo = connInfo->next;
			}
			if (!isAnyPlastic) {
				KERNEL_ERROR("If STDP on group %d (%s) is set, group must have some incoming plastic connections.",
					grpId, grp_Info2[grpId].Name.c_str());
				exitSimulation(1);
			}
		}
	}
}

// checks whether every group with Homeostasis also has STDP
void CpuSNN::verifyHomeostasis() {
	for (int grpId=0; grpId<getNumGroups(); grpId++) {
		if (grp_Info[grpId].WithHomeostasis) {
			if (!grp_Info[grpId].WithSTDP) {
				KERNEL_ERROR("If homeostasis is enabled on group %d (%s), then STDP must be enabled, too.",
					grpId, grp_Info2[grpId].Name.c_str());
				exitSimulation(1);
			}
		}
	}
}

// checks whether the numN* class members are consistent and complete
void CpuSNN::verifyNumNeurons() {
	int nExcPois = 0;
	int nInhPois = 0;
	int nExcReg = 0;
	int nInhReg = 0;

	//  scan all the groups and find the required information
	//  about the group (numN, numPostSynapses, numPreSynapses and others).
	for(int g=0; g<numGrp; g++)  {
		if (grp_Info[g].Type==UNKNOWN_NEURON) {
			KERNEL_ERROR("Unknown group for %d (%s)", g, grp_Info2[g].Name.c_str());
			exitSimulation(1);
		}

		if (IS_INHIBITORY_TYPE(grp_Info[g].Type) && !(grp_Info[g].Type & POISSON_NEURON))
			nInhReg += grp_Info[g].SizeN;
		else if (IS_EXCITATORY_TYPE(grp_Info[g].Type) && !(grp_Info[g].Type & POISSON_NEURON))
			nExcReg += grp_Info[g].SizeN;
		else if (IS_EXCITATORY_TYPE(grp_Info[g].Type) &&  (grp_Info[g].Type & POISSON_NEURON))
			nExcPois += grp_Info[g].SizeN;
		else if (IS_INHIBITORY_TYPE(grp_Info[g].Type) &&  (grp_Info[g].Type & POISSON_NEURON))
			nInhPois += grp_Info[g].SizeN;
	}

	// check the newly gathered information with class members
	if (numN != nExcReg+nInhReg+nExcPois+nInhPois) {
		KERNEL_ERROR("nExcReg+nInhReg+nExcPois+nInhPois=%d does not add up to numN=%d",
			nExcReg+nInhReg+nExcPois+nInhPois, numN);
		exitSimulation(1);
	}
	if (numNReg != nExcReg+nInhReg) {
		KERNEL_ERROR("nExcReg+nInhReg=%d does not add up to numNReg=%d", nExcReg+nInhReg, numNReg);
		exitSimulation(1);
	}
	if (numNPois != nExcPois+nInhPois) {
		KERNEL_ERROR("nExcPois+nInhPois=%d does not add up to numNPois=%d", nExcPois+nInhPois, numNPois);
		exitSimulation(1);
	}
//	printf("numN=%d == %d\n",numN,nExcReg+nInhReg+nExcPois+nInhPois);
//	printf("numNReg=%d == %d\n",numNReg, nExcReg+nInhReg);
//	printf("numNPois=%d == %d\n",numNPois, nExcPois+nInhPois);
}

// \FIXME: not sure where this should go... maybe create some helper file?
bool CpuSNN::isPoint3DinRF(const RadiusRF& radius, const Point3D& pre, const Point3D& post) {
	// Note: RadiusRF rad is assumed to be the fanning in to the post neuron. So if the radius is 10 pixels, it means
	// that if you look at the post neuron, it will receive input from neurons that code for locations no more than
	// 10 pixels away. (The opposite is called a response/stimulus field.)

	double rfDist = getRFDist3D(radius, pre, post);
	return (rfDist >= 0.0 && rfDist <= 1.0);
}

double CpuSNN::getRFDist3D(const RadiusRF& radius, const Point3D& pre, const Point3D& post) {
	// Note: RadiusRF rad is assumed to be the fanning in to the post neuron. So if the radius is 10 pixels, it means
	// that if you look at the post neuron, it will receive input from neurons that code for locations no more than
	// 10 pixels away.

	// ready output argument
	// CpuSNN::isPoint3DinRF() will return true (connected) if rfDist e[0.0, 1.0]
	double rfDist = -1.0;

	// pre and post are connected in a generic 3D ellipsoid RF if x^2/a^2 + y^2/b^2 + z^2/c^2 <= 1.0, where
	// x = pre.x-post.x, y = pre.y-post.y, z = pre.z-post.z
	// x < 0 means:  connect if y and z satisfy some constraints, but ignore x
	// x == 0 means: connect if y and z satisfy some constraints, and enforce pre.x == post.x
	if (radius.radX==0 && pre.x!=post.x || radius.radY==0 && pre.y!=post.y || radius.radZ==0 && pre.z!=post.z) {
		rfDist = -1.0;
	} else {
		// 3D ellipsoid: x^2/a^2 + y^2/b^2 + z^2/c^2 <= 1.0
		double xTerm = (radius.radX<=0) ? 0.0 : pow(pre.x-post.x,2)/pow(radius.radX,2);
		double yTerm = (radius.radY<=0) ? 0.0 : pow(pre.y-post.y,2)/pow(radius.radY,2);
		double zTerm = (radius.radZ<=0) ? 0.0 : pow(pre.z-post.z,2)/pow(radius.radZ,2);
		rfDist = xTerm + yTerm + zTerm;
	}

	return rfDist;
}

// creates the CPU net pointers
// don't forget to cudaFree the device pointers if you make cpu_gpuNetPtrs
void CpuSNN::makePtrInfo() {
	cpuNetPtrs.voltage			= voltage;
	cpuNetPtrs.recovery			= recovery;
	cpuNetPtrs.current			= current;
	cpuNetPtrs.extCurrent       = extCurrent;
	cpuNetPtrs.Npre				= Npre;
	cpuNetPtrs.Npost			= Npost;
	cpuNetPtrs.cumulativePost 	= cumulativePost;
	cpuNetPtrs.cumulativePre  	= cumulativePre;
	cpuNetPtrs.synSpikeTime		= synSpikeTime;
	cpuNetPtrs.wt				= wt;
	cpuNetPtrs.wtChange			= wtChange;
	cpuNetPtrs.cumConnIdPre 	= cumConnIdPre;
	cpuNetPtrs.nSpikeCnt		= nSpikeCnt;
	cpuNetPtrs.curSpike 		= curSpike;
	cpuNetPtrs.firingTableD2 	= firingTableD2;
	cpuNetPtrs.firingTableD1 	= firingTableD1;
	cpuNetPtrs.grpIds 			= grpIds;

	// homeostasis variables
	cpuNetPtrs.avgFiring    	= avgFiring;
	cpuNetPtrs.baseFiring   	= baseFiring;

	cpuNetPtrs.gAMPA        	= gAMPA;
	cpuNetPtrs.gGABAa       	= gGABAa;
	if (sim_with_NMDA_rise) {
		cpuNetPtrs.gNMDA 		= NULL;
		cpuNetPtrs.gNMDA_r		= gNMDA_r;
		cpuNetPtrs.gNMDA_d		= gNMDA_d;
	} else {
		cpuNetPtrs.gNMDA		= gNMDA;
		cpuNetPtrs.gNMDA_r 		= NULL;
		cpuNetPtrs.gNMDA_d 		= NULL;
	}
	if (sim_with_GABAb_rise) {
		cpuNetPtrs.gGABAb		= NULL;
		cpuNetPtrs.gGABAb_r		= gGABAb_r;
		cpuNetPtrs.gGABAb_d		= gGABAb_d;
	} else {
		cpuNetPtrs.gGABAb		= gGABAb;
		cpuNetPtrs.gGABAb_r 	= NULL;
		cpuNetPtrs.gGABAb_d 	= NULL;
	}
	cpuNetPtrs.grpDA			= grpDA;
	cpuNetPtrs.grp5HT			= grp5HT;
	cpuNetPtrs.grpACh			= grpACh;
	cpuNetPtrs.grpNE			= grpNE;
	for (int i = 0; i < numGrp; i++) {
		cpuNetPtrs.grpDABuffer[i]	= grpDABuffer[i];
		cpuNetPtrs.grp5HTBuffer[i]	= grp5HTBuffer[i];
		cpuNetPtrs.grpAChBuffer[i]	= grpAChBuffer[i];
		cpuNetPtrs.grpNEBuffer[i]	= grpNEBuffer[i];
	}
	cpuNetPtrs.allocated    	= true;
	cpuNetPtrs.memType      	= CPU_MODE;
	cpuNetPtrs.stpu 			= stpu;
	cpuNetPtrs.stpx				= stpx;
}

// will be used in generateSpikesFromRate
// The time between each pair of consecutive events has an exponential distribution with parameter \lambda and
// each of these ISI values is assumed to be independent of other ISI values.
// What follows a Poisson distribution is the actual number of spikes sent during a certain interval.
unsigned int CpuSNN::poissonSpike(unsigned int currTime, float frate, int refractPeriod) {
	// refractory period must be 1 or greater, 0 means could have multiple spikes specified at the same time.
	assert(refractPeriod>0);
	assert(frate>=0.0f);

	bool done = false;
	unsigned int nextTime = 0;
	while (!done) {
		// A Poisson process will always generate inter-spike-interval (ISI) values from an exponential distribution.
		float randVal = drand48();
		unsigned int tmpVal  = -log(randVal)/frate;

		// add new ISI to current time
		// this might be faster than keeping currTime fixed until drand48() returns a large enough value for the ISI
		nextTime = currTime + tmpVal;

		// reject new firing time if ISI is smaller than refractory period
		if ((nextTime - currTime) >= (unsigned) refractPeriod)
			done = true;
	}

	assert(nextTime != 0);
	return nextTime;
}

int CpuSNN::loadSimulation_internal(bool onlyPlastic) {
	// TSC: so that we can restore the file position later...
	// MB: not sure why though...
	long file_position = ftell(loadSimFID);
	
	int tmpInt;
	float tmpFloat;

	bool readErr = false; // keep track of reading errors
	size_t result;


	// ------- read header ----------------

	fseek(loadSimFID, 0, SEEK_SET);

	// read file signature
	result = fread(&tmpInt, sizeof(int), 1, loadSimFID);
	readErr |= (result!=1);
	if (tmpInt != 294338571) {
		KERNEL_ERROR("loadSimulation: Unknown file signature. This does not seem to be a "
			"simulation file created with CARLsim::saveSimulation.");
		exitSimulation(-1);
	}

	// read file version number
	result = fread(&tmpFloat, sizeof(float), 1, loadSimFID);
	readErr |= (result!=1);
	if (tmpFloat > 0.2f) {
		KERNEL_ERROR("loadSimulation: Unsupported version number (%f)",tmpFloat);
		exitSimulation(-1);
	}

	// read simulation time
	result = fread(&tmpFloat, sizeof(float), 1, loadSimFID);
	readErr |= (result!=1);

	// read execution time
	result = fread(&tmpFloat, sizeof(float), 1, loadSimFID);
	readErr |= (result!=1);

	// read number of neurons
	result = fread(&tmpInt, sizeof(int), 1, loadSimFID);
	readErr |= (result!=1);
	if (tmpInt != numN) {
		KERNEL_ERROR("loadSimulation: Number of neurons in file (%d) and simulation (%d) don't match.",
			tmpInt, numN);
		exitSimulation(-1);
	}

	// read number of pre-synapses
	result = fread(&tmpInt, sizeof(int), 1, loadSimFID);
	readErr |= (result!=1);
	if (preSynCnt != tmpInt) {
		KERNEL_ERROR("loadSimulation: preSynCnt in file (%d) and simulation (%d) don't match.",
			tmpInt, preSynCnt);
		exitSimulation(-1);
	}

	// read number of post-synapses
	result = fread(&tmpInt, sizeof(int), 1, loadSimFID);
	readErr |= (result!=1);
	if (postSynCnt != tmpInt) {
		KERNEL_ERROR("loadSimulation: postSynCnt in file (%d) and simulation (%d) don't match.",
			tmpInt, postSynCnt);
		exitSimulation(-1);
	}

	// read number of groups
	result = fread(&tmpInt, sizeof(int), 1, loadSimFID);
	readErr |= (result!=1);
	if (tmpInt != numGrp) {
		KERNEL_ERROR("loadSimulation: Number of groups in file (%d) and simulation (%d) don't match.",
			tmpInt, numGrp);
		exitSimulation(-1);
	}

	// throw reading error instead of proceeding
	if (readErr) {
		fprintf(stderr,"loadSimulation: Error while reading file header");
		exitSimulation(-1);
	}


	// ------- read group information ----------------

	for (int g=0; g<numGrp; g++) {
		// read StartN
		result = fread(&tmpInt, sizeof(int), 1, loadSimFID);
		readErr |= (result!=1);
		if (tmpInt != grp_Info[g].StartN) {
			KERNEL_ERROR("loadSimulation: StartN in file (%d) and grpInfo (%d) for group %d don't match.",
				tmpInt, grp_Info[g].StartN, g);
			exitSimulation(-1);
		}

		// read EndN
		result = fread(&tmpInt, sizeof(int), 1, loadSimFID);
		readErr |= (result!=1);
		if (tmpInt != grp_Info[g].EndN) {
			KERNEL_ERROR("loadSimulation: EndN in file (%d) and grpInfo (%d) for group %d don't match.",
				tmpInt, grp_Info[g].EndN, g);
			exitSimulation(-1);
		}

		// read SizeX
		result = fread(&tmpInt, sizeof(int), 1, loadSimFID);
		readErr |= (result!=1);

		// read SizeY
		result = fread(&tmpInt, sizeof(int), 1, loadSimFID);
		readErr |= (result!=1);

		// read SizeZ
		result = fread(&tmpInt, sizeof(int), 1, loadSimFID);
		readErr |= (result!=1);

		// read group name
		char name[100];
		result = fread(name, sizeof(char), 100, loadSimFID);
		readErr |= (result!=100);
		if (strcmp(name,grp_Info2[g].Name.c_str()) != 0) {
			KERNEL_ERROR("loadSimulation: Group names in file (%s) and grpInfo (%s) don't match.", name,
				grp_Info2[g].Name.c_str());
			exitSimulation(-1);
		}
	}

	if (readErr) {
		KERNEL_ERROR("loadSimulation: Error while reading group info");
		exitSimulation(-1);
	}


	// ------- read synapse information ----------------

	for (unsigned int i=0; i<numN; i++) {
		int nrSynapses = 0;

		// read number of synapses
		result = fread(&nrSynapses, sizeof(int), 1, loadSimFID);
		readErr |= (result!=1);

		for (int j=0; j<nrSynapses; j++) {
			unsigned int nIDpre;
			unsigned int nIDpost;
			float weight, maxWeight;
			uint8_t delay;
			uint8_t plastic;
			short int connId;

			// read nIDpre
			result = fread(&nIDpre, sizeof(int), 1, loadSimFID);
			readErr |= (result!=1);
			if (nIDpre != i) {
				KERNEL_ERROR("loadSimulation: nIDpre in file (%u) and simulation (%u) don't match.", nIDpre, i);
				exitSimulation(-1);
			}

			// read nIDpost
			result = fread(&nIDpost, sizeof(int), 1, loadSimFID);
			readErr |= (result!=1);
			if (nIDpost >= numN) {
				KERNEL_ERROR("loadSimulation: nIDpre in file (%u) is larger than in simulation (%u).", nIDpost, numN);
				exitSimulation(-1);
			}

			// read weight
			result = fread(&weight, sizeof(float), 1, loadSimFID);
			readErr |= (result!=1);

			short int gIDpre = grpIds[nIDpre];
			if (IS_INHIBITORY_TYPE(grp_Info[gIDpre].Type) && (weight>0)
					|| !IS_INHIBITORY_TYPE(grp_Info[gIDpre].Type) && (weight<0)) {
				KERNEL_ERROR("loadSimulation: Sign of weight value (%s) does not match neuron type (%s)",
					((weight>=0.0f)?"plus":"minus"), 
					(IS_INHIBITORY_TYPE(grp_Info[gIDpre].Type)?"inhibitory":"excitatory"));
				exitSimulation(-1);
			}

			// read max weight
			result = fread(&maxWeight, sizeof(float), 1, loadSimFID);
			readErr |= (result!=1);
			if (IS_INHIBITORY_TYPE(grp_Info[gIDpre].Type) && (maxWeight>=0)
					|| !IS_INHIBITORY_TYPE(grp_Info[gIDpre].Type) && (maxWeight<=0)) {
				KERNEL_ERROR("loadSimulation: Sign of maxWeight value (%s) does not match neuron type (%s)",
					((maxWeight>=0.0f)?"plus":"minus"), 
					(IS_INHIBITORY_TYPE(grp_Info[gIDpre].Type)?"inhibitory":"excitatory"));
				exitSimulation(-1);
			}

			// read delay
			result = fread(&delay, sizeof(uint8_t), 1, loadSimFID);
			readErr |= (result!=1);
			if (delay > MAX_SynapticDelay) {
				KERNEL_ERROR("loadSimulation: delay in file (%d) is larger than MAX_SynapticDelay (%d)",
					(int)delay, (int)MAX_SynapticDelay);
				exitSimulation(-1);
			}

			assert(!isnan(weight));
			// read plastic/fixed
			result = fread(&plastic, sizeof(uint8_t), 1, loadSimFID);
			readErr |= (result!=1);

			// read connection ID
			result = fread(&connId, sizeof(short int), 1, loadSimFID);
			readErr |= (result!=1);

			if ((plastic && onlyPlastic) || (!plastic && !onlyPlastic)) {
				int gIDpost = grpIds[nIDpost];
				int connProp = SET_FIXED_PLASTIC(plastic?SYN_PLASTIC:SYN_FIXED);

				setConnection(gIDpre, gIDpost, nIDpre, nIDpost, weight, maxWeight, delay, connProp, connId);
				grp_Info2[gIDpre].sumPostConn++;
				grp_Info2[gIDpost].sumPreConn++;

				if (delay > grp_Info[gIDpre].MaxDelay)
					grp_Info[gIDpre].MaxDelay = delay;
			}
		}
	}

	fseek(loadSimFID,file_position,SEEK_SET);

	return 0;
}


// The post synaptic connections are sorted based on delay here so that we can reduce storage requirement
// and generation of spike at the post-synaptic side.
// We also create the delay_info array has the delay_start and delay_length parameter
void CpuSNN::reorganizeDelay()
{
	for(int grpId=0; grpId < numGrp; grpId++) {
		for(int nid=grp_Info[grpId].StartN; nid <= grp_Info[grpId].EndN; nid++) {
			unsigned int jPos=0;					// this points to the top of the delay queue
			unsigned int cumN=cumulativePost[nid];	// cumulativePost[] is unsigned int
			unsigned int cumDelayStart=0; 			// Npost[] is unsigned short
			for(int td = 0; td < maxDelay_; td++) {
				unsigned int j=jPos;				// start searching from top of the queue until the end
				unsigned int cnt=0;					// store the number of nodes with a delay of td;
				while(j < Npost[nid]) {
					// found a node j with delay=td and we put
					// the delay value = 1 at array location td=0;
					if(td==(tmp_SynapticDelay[cumN+j]-1)) {
						assert(jPos<Npost[nid]);
						swapConnections(nid, j, jPos);

						jPos=jPos+1;
						cnt=cnt+1;
					}
					j=j+1;
				}

				// update the delay_length and start values...
				postDelayInfo[nid*(maxDelay_+1)+td].delay_length	     = cnt;
				postDelayInfo[nid*(maxDelay_+1)+td].delay_index_start  = cumDelayStart;
				cumDelayStart += cnt;

				assert(cumDelayStart <= Npost[nid]);
			}

			// total cumulative delay should be equal to number of post-synaptic connections at the end of the loop
			assert(cumDelayStart == Npost[nid]);
			for(unsigned int j=1; j < Npost[nid]; j++) {
				unsigned int cumN=cumulativePost[nid]; // cumulativePost[] is unsigned int
				if( tmp_SynapticDelay[cumN+j] < tmp_SynapticDelay[cumN+j-1]) {
	  				KERNEL_ERROR("Post-synaptic delays not sorted correctly... id=%d, delay[%d]=%d, delay[%d]=%d",
						nid, j, tmp_SynapticDelay[cumN+j], j-1, tmp_SynapticDelay[cumN+j-1]);
					assert( tmp_SynapticDelay[cumN+j] >= tmp_SynapticDelay[cumN+j-1]);
				}
			}
		}
	}
}

// after all the initalization. Its time to create the synaptic weights, weight change and also
// time of firing these are the mostly costly arrays so dense packing is essential to minimize wastage of space
void CpuSNN::reorganizeNetwork(bool removeTempMemory) {
	//Double check...sometimes by mistake we might call reorganize network again...
	if(doneReorganization)
		return;

	KERNEL_DEBUG("Beginning reorganization of network....");

	// perform various consistency checks:
	// - numNeurons vs. sum of all neurons
	// - STDP set on a post-group with incoming plastic connections
	// - etc.
	verifyNetwork();

	// time to build the complete network with relevant parameters..
	buildNetwork();

	//..minimize any other wastage in that array by compacting the store
	compactConnections();

	// The post synaptic connections are sorted based on delay here
	reorganizeDelay();

	// Print the statistics again but dump the results to a file
	printMemoryInfo(fpDeb_);

	// initialize the synaptic weights accordingly..
	initSynapticWeights();

	updateSpikeGeneratorsInit();

	//ensure that we dont do all the above optimizations again
	doneReorganization = true;

	// reset all spike cnt
	resetSpikeCnt(ALL);

	printTuningLog(fpDeb_);

	makePtrInfo();

	KERNEL_INFO("");
	KERNEL_INFO("*****************      Initializing %s Simulation      *************************",
		simMode_==GPU_MODE?"GPU":"CPU");

	if(removeTempMemory) {
		memoryOptimized = true;
		delete[] tmp_SynapticDelay;
		tmp_SynapticDelay = NULL;
	}
}


void CpuSNN::resetConductances() {
	if (sim_with_conductances) {
		memset(gAMPA, 0, sizeof(float)*numNReg);
		if (sim_with_NMDA_rise) {
			memset(gNMDA_r, 0, sizeof(float)*numNReg);
			memset(gNMDA_d, 0, sizeof(float)*numNReg);
		} else {
			memset(gNMDA, 0, sizeof(float)*numNReg);
		}
		memset(gGABAa, 0, sizeof(float)*numNReg);
		if (sim_with_GABAb_rise) {
			memset(gGABAb_r, 0, sizeof(float)*numNReg);
			memset(gGABAb_d, 0, sizeof(float)*numNReg);
		} else {
			memset(gGABAb, 0, sizeof(float)*numNReg);
		}
	}
}

void CpuSNN::resetCounters() {
	assert(numNReg <= numN);
	memset(curSpike, 0, sizeof(bool) * numN);
}

void CpuSNN::resetCPUTiming() {
	prevCpuExecutionTime = cumExecutionTime;
	cpuExecutionTime     = 0.0;
}

void CpuSNN::resetCurrent() {
	assert(current != NULL);
	memset(current, 0, sizeof(float) * numNReg);
}

void CpuSNN::resetFiringInformation() {
	// Reset firing tables and time tables to default values..

	// reset Various Times..
	spikeCountAllHost	  = 0;
	spikeCountAll1secHost = 0;
	spikeCountD2Host = 0;
	spikeCountD1Host = 0;
	secD1fireCntHost  = 0;
	secD2fireCntHost  = 0;

	for(int i=0; i < numGrp; i++) {
		grp_Info[i].FiringCount1sec = 0;
	}

	// reset various times...
	simTimeMs  = 0;
	simTimeSec = 0;
	simTime    = 0;

	// reset the propogation Buffer.
	resetPropogationBuffer();
	// reset Timing  Table..
	resetTimingTable();
}

void CpuSNN::resetGPUTiming() {
	prevGpuExecutionTime = cumExecutionTime;
	gpuExecutionTime     = 0.0;
}

void CpuSNN::resetGroups() {
	for(int g=0; (g < numGrp); g++) {
		// reset spike generator group...
		if (grp_Info[g].isSpikeGenerator) {
			grp_Info[g].CurrTimeSlice = grp_Info[g].NewTimeSlice;
			grp_Info[g].SliceUpdateTime  = 0;
			for(int nid=grp_Info[g].StartN; nid <= grp_Info[g].EndN; nid++)
				resetPoissonNeuron(nid, g);
		}
		// reset regular neuron group...
		else {
			for(int nid=grp_Info[g].StartN; nid <= grp_Info[g].EndN; nid++)
				resetNeuron(nid, g);
		}
	}

	// reset the currents for each neuron
	resetCurrent();

	// reset the conductances...
	resetConductances();

	//  reset various counters in the group...
	resetCounters();
}

void CpuSNN::resetNeuromodulator(int grpId) {
	grpDA[grpId] = grp_Info[grpId].baseDP;
	grp5HT[grpId] = grp_Info[grpId].base5HT;
	grpACh[grpId] = grp_Info[grpId].baseACh;
	grpNE[grpId] = grp_Info[grpId].baseNE;
}

void CpuSNN::resetNeuron(unsigned int neurId, int grpId) {
	assert(neurId < numNReg);
    if (grp_Info2[grpId].Izh_a == -1) {
		KERNEL_ERROR("setNeuronParameters must be called for group %s (%d)",grp_Info2[grpId].Name.c_str(),grpId);
		exitSimulation(1);
	}

	Izh_a[neurId] = grp_Info2[grpId].Izh_a + grp_Info2[grpId].Izh_a_sd*(float)drand48();
	Izh_b[neurId] = grp_Info2[grpId].Izh_b + grp_Info2[grpId].Izh_b_sd*(float)drand48();
	Izh_c[neurId] = grp_Info2[grpId].Izh_c + grp_Info2[grpId].Izh_c_sd*(float)drand48();
	Izh_d[neurId] = grp_Info2[grpId].Izh_d + grp_Info2[grpId].Izh_d_sd*(float)drand48();

	voltage[neurId] = Izh_c[neurId];	// initial values for new_v
	recovery[neurId] = Izh_b[neurId]*voltage[neurId]; // initial values for u


 	if (grp_Info[grpId].WithHomeostasis) {
		// set the baseFiring with some standard deviation.
		if(drand48()>0.5)   {
			baseFiring[neurId] = grp_Info2[grpId].baseFiring + grp_Info2[grpId].baseFiringSD*-log(drand48());
		} else  {
			baseFiring[neurId] = grp_Info2[grpId].baseFiring - grp_Info2[grpId].baseFiringSD*-log(drand48());
			if(baseFiring[neurId] < 0.1) baseFiring[neurId] = 0.1;
		}

		if( grp_Info2[grpId].baseFiring != 0.0) {
			avgFiring[neurId]  = baseFiring[neurId];
		} else {
			baseFiring[neurId] = 0.0;
			avgFiring[neurId]  = 0;
		}
	}

	lastSpikeTime[neurId]  = MAX_SIMULATION_TIME;

	if(grp_Info[grpId].WithSTP) {
		for (int j=0; j<=maxDelay_; j++) { // is of size maxDelay_+1
			int ind = STP_BUF_POS(neurId,j);
			stpu[ind] = 0.0f;
			stpx[ind] = 1.0f;
		}
	}
}

void CpuSNN::resetPointers(bool deallocate) {
	// order is important! monitor objects might point to CpuSNN or CARLsim,
	// need to deallocate them first


	// -------------- DEALLOCATE MONITOR OBJECTS ---------------------- //

	// delete all SpikeMonitor objects
	// don't kill SpikeMonitorCore objects, they will get killed automatically
	for (int i=0; i<numSpikeMonitor; i++) {
		if (spikeMonList[i]!=NULL && deallocate) delete spikeMonList[i];
		spikeMonList[i]=NULL;
	}

	// delete all GroupMonitor objects
	// don't kill GroupMonitorCore objects, they will get killed automatically
	for (int i=0; i<numGroupMonitor; i++) {
		if (groupMonList[i]!=NULL && deallocate) delete groupMonList[i];
		groupMonList[i]=NULL;
	}

	// delete all ConnectionMonitor objects
	// don't kill ConnectionMonitorCore objects, they will get killed automatically
	for (int i=0; i<numConnectionMonitor; i++) {
		if (connMonList[i]!=NULL && deallocate) delete connMonList[i];
		connMonList[i]=NULL;
	}

	// delete all Spike Counters
	for (int i=0; i<numSpkCnt; i++) {
		if (spkCntBuf[i]!=NULL && deallocate)
			delete[] spkCntBuf[i];
		spkCntBuf[i]=NULL;
	}

	if (pbuf!=NULL && deallocate) delete pbuf;
	if (spikeGenBits!=NULL && deallocate) delete[] spikeGenBits;
	pbuf=NULL; spikeGenBits=NULL;

	// clear all existing connection info
	if (deallocate) {
		while (connectBegin) {
			grpConnectInfo_t* nextConn = connectBegin->next;
			if (connectBegin!=NULL && deallocate) {
				free(connectBegin);
				connectBegin = nextConn;
			}
		}
	}
	connectBegin=NULL;

	// clear data (i.e., concentration of neuromodulator) of groups
	if (grpDA != NULL && deallocate) delete [] grpDA;
	if (grp5HT != NULL && deallocate) delete [] grp5HT;
	if (grpACh != NULL && deallocate) delete [] grpACh;
	if (grpNE != NULL && deallocate) delete [] grpNE;
	grpDA = NULL;
	grp5HT = NULL;
	grpACh = NULL;
	grpNE = NULL;

	// clear assistive data buffer for group monitor
	if (deallocate) {
		for (int i = 0; i < numGrp; i++) {
			if (grpDABuffer[i] != NULL) delete [] grpDABuffer[i];
			if (grp5HTBuffer[i] != NULL) delete [] grp5HTBuffer[i];
			if (grpAChBuffer[i] != NULL) delete [] grpAChBuffer[i];
			if (grpNEBuffer[i] != NULL) delete [] grpNEBuffer[i];
			grpDABuffer[i] = NULL;
			grp5HTBuffer[i] = NULL;
			grpAChBuffer[i] = NULL;
			grpNEBuffer[i] = NULL;
		}
	} else {
		memset(grpDABuffer, 0, sizeof(float*) * MAX_GRP_PER_SNN);
		memset(grp5HTBuffer, 0, sizeof(float*) * MAX_GRP_PER_SNN);
		memset(grpAChBuffer, 0, sizeof(float*) * MAX_GRP_PER_SNN);
		memset(grpNEBuffer, 0, sizeof(float*) * MAX_GRP_PER_SNN);
	}


	// -------------- DEALLOCATE CORE OBJECTS ---------------------- //

	if (voltage!=NULL && deallocate) delete[] voltage;
	if (recovery!=NULL && deallocate) delete[] recovery;
	if (current!=NULL && deallocate) delete[] current;
	if (extCurrent!=NULL && deallocate) delete[] extCurrent;
	voltage=NULL; recovery=NULL; current=NULL; extCurrent=NULL;

	if (Izh_a!=NULL && deallocate) delete[] Izh_a;
	if (Izh_b!=NULL && deallocate) delete[] Izh_b;
	if (Izh_c!=NULL && deallocate) delete[] Izh_c;
	if (Izh_d!=NULL && deallocate) delete[] Izh_d;
	Izh_a=NULL; Izh_b=NULL; Izh_c=NULL; Izh_d=NULL;

	if (Npre!=NULL && deallocate) delete[] Npre;
	if (Npre_plastic!=NULL && deallocate) delete[] Npre_plastic;
	if (Npost!=NULL && deallocate) delete[] Npost;
	Npre=NULL; Npre_plastic=NULL; Npost=NULL;

	if (cumulativePre!=NULL && deallocate) delete[] cumulativePre;
	if (cumulativePost!=NULL && deallocate) delete[] cumulativePost;
	cumulativePre=NULL; cumulativePost=NULL;

	if (gAMPA!=NULL && deallocate) delete[] gAMPA;
	if (gNMDA!=NULL && deallocate) delete[] gNMDA;
	if (gNMDA_r!=NULL && deallocate) delete[] gNMDA_r;
	if (gNMDA_d!=NULL && deallocate) delete[] gNMDA_d;
	if (gGABAa!=NULL && deallocate) delete[] gGABAa;
	if (gGABAb!=NULL && deallocate) delete[] gGABAb;
	if (gGABAb_r!=NULL && deallocate) delete[] gGABAb_r;
	if (gGABAb_d!=NULL && deallocate) delete[] gGABAb_d;
	gAMPA=NULL; gNMDA=NULL; gNMDA_r=NULL; gNMDA_d=NULL; gGABAa=NULL; gGABAb=NULL; gGABAb_r=NULL; gGABAb_d=NULL;

	if (stpu!=NULL && deallocate) delete[] stpu;
	if (stpx!=NULL && deallocate) delete[] stpx;
	stpu=NULL; stpx=NULL;

	if (avgFiring!=NULL && deallocate) delete[] avgFiring;
	if (baseFiring!=NULL && deallocate) delete[] baseFiring;
	avgFiring=NULL; baseFiring=NULL;

	if (lastSpikeTime!=NULL && deallocate) delete[] lastSpikeTime;
	if (synSpikeTime !=NULL && deallocate) delete[] synSpikeTime;
	if (curSpike!=NULL && deallocate) delete[] curSpike;
	if (nSpikeCnt!=NULL && deallocate) delete[] nSpikeCnt;
	lastSpikeTime=NULL; synSpikeTime=NULL; curSpike=NULL; nSpikeCnt=NULL;

	if (postDelayInfo!=NULL && deallocate) delete[] postDelayInfo;
	if (preSynapticIds!=NULL && deallocate) delete[] preSynapticIds;
	if (postSynapticIds!=NULL && deallocate) delete[] postSynapticIds;
	postDelayInfo=NULL; preSynapticIds=NULL; postSynapticIds=NULL;

	if (wt!=NULL && deallocate) delete[] wt;
	if (maxSynWt!=NULL && deallocate) delete[] maxSynWt;
	if (wtChange !=NULL && deallocate) delete[] wtChange;
	wt=NULL; maxSynWt=NULL; wtChange=NULL;

	if (mulSynFast!=NULL && deallocate) delete[] mulSynFast;
	if (mulSynSlow!=NULL && deallocate) delete[] mulSynSlow;
	if (cumConnIdPre!=NULL && deallocate) delete[] cumConnIdPre;
	mulSynFast=NULL; mulSynSlow=NULL; cumConnIdPre=NULL;

	if (grpIds!=NULL && deallocate) delete[] grpIds;
	grpIds=NULL;

	if (firingTableD2!=NULL && deallocate) delete[] firingTableD2;
	if (firingTableD1!=NULL && deallocate) delete[] firingTableD1;
	if (timeTableD2!=NULL && deallocate) delete[] timeTableD2;
	if (timeTableD1!=NULL && deallocate) delete[] timeTableD1;
	firingTableD2=NULL; firingTableD1=NULL; timeTableD2=NULL; timeTableD1=NULL;

	// clear poisson generator
	if (gpuPoissonRand != NULL) delete gpuPoissonRand;
	gpuPoissonRand = NULL;
}


void CpuSNN::resetPoissonNeuron(unsigned int nid, int grpId) {
	assert(nid < numN);
	lastSpikeTime[nid]  = MAX_SIMULATION_TIME;
	if (grp_Info[grpId].WithHomeostasis)
		avgFiring[nid]      = 0.0;

	if(grp_Info[grpId].WithSTP) {
		for (int j=0; j<=maxDelay_; j++) { // is of size maxDelay_+1
			int ind = STP_BUF_POS(nid,j);
			stpu[nid] = 0.0f;
			stpx[nid] = 1.0f;
		}
	}
}

void CpuSNN::resetPropogationBuffer() {
	pbuf->reset(0, 1023);
}

// resets nSpikeCnt[]
void CpuSNN::resetSpikeCnt(int grpId) {
	int startGrp, endGrp;

	if (!doneReorganization)
		return;

	if (grpId == -1) {
		startGrp = 0;
		endGrp = numGrp;
	} else {
		 startGrp = grpId;
		 endGrp = grpId;
	}

	for (int g = startGrp; g<endGrp; g++) {
		int startN = grp_Info[g].StartN;
		int endN   = grp_Info[g].EndN;
		for (int i=startN; i<=endN; i++)
			nSpikeCnt[i] = 0;
	}
}

//Reset wt, wtChange, pre-firing time values to default values, rewritten to
//integrate changes between JMN and MDR -- KDC
//if changeWeights is false, we should keep the values of the weights as they currently
//are but we should be able to change them to plastic or fixed synapses. -- KDC
void CpuSNN::resetSynapticConnections(bool changeWeights) {
	int j;
	// Reset wt,wtChange,pre-firingtime values to default values...
	for(int destGrp=0; destGrp < numGrp; destGrp++) {
		const char* updateStr = (grp_Info[destGrp].newUpdates == true)?"(**)":"";
		KERNEL_DEBUG("Grp: %d:%s s=%d e=%d %s", destGrp, grp_Info2[destGrp].Name.c_str(), grp_Info[destGrp].StartN,
					grp_Info[destGrp].EndN,  updateStr);
		KERNEL_DEBUG("Grp: %d:%s s=%d e=%d  %s",  destGrp, grp_Info2[destGrp].Name.c_str(), grp_Info[destGrp].StartN,
					grp_Info[destGrp].EndN, updateStr);

		for(int nid=grp_Info[destGrp].StartN; nid <= grp_Info[destGrp].EndN; nid++) {
			unsigned int offset = cumulativePre[nid];
			for (j=0;j<Npre[nid]; j++) {
				wtChange[offset+j] = 0.0;						// synaptic derivatives is reset
				synSpikeTime[offset+j] = MAX_SIMULATION_TIME;	// some large negative value..
			}
			post_info_t *preIdPtr = &preSynapticIds[cumulativePre[nid]];
			float* synWtPtr       = &wt[cumulativePre[nid]];
			float* maxWtPtr       = &maxSynWt[cumulativePre[nid]];
			int prevPreGrp  = -1;

			for (j=0; j < Npre[nid]; j++,preIdPtr++, synWtPtr++, maxWtPtr++) {
				int preId    = GET_CONN_NEURON_ID((*preIdPtr));
				assert(preId < numN);
				int srcGrp = grpIds[preId];
				grpConnectInfo_t* connInfo;
				grpConnectInfo_t* connIterator = connectBegin;
				while(connIterator) {
					if(connIterator->grpSrc == srcGrp && connIterator->grpDest == destGrp) {
						//we found the corresponding connection
						connInfo=connIterator;
						break;
					}
					//move to the next grpConnectInfo_t
					connIterator=connIterator->next;
				}
				assert(connInfo != NULL);
				int connProp   = connInfo->connProp;
				bool   synWtType = GET_FIXED_PLASTIC(connProp);
				// print debug information...
				if( prevPreGrp != srcGrp) {
					if(nid==grp_Info[destGrp].StartN) {
						const char* updateStr = (connInfo->newUpdates==true)? "(**)":"";
						KERNEL_DEBUG("\t%d (%s) start=%d, type=%s maxWts = %f %s", srcGrp,
										grp_Info2[srcGrp].Name.c_str(), j, (j<Npre_plastic[nid]?"P":"F"),
										connInfo->maxWt, updateStr);
					}
					prevPreGrp = srcGrp;
				}

				if(!changeWeights)
					continue;

				// if connection was plastic or if the connection weights were updated we need to reset the weights
				// TODO: How to account for user-defined connection reset
				if ((synWtType == SYN_PLASTIC) || connInfo->newUpdates) {
					*synWtPtr = getWeights(connInfo->connProp, connInfo->initWt, connInfo->maxWt, nid, srcGrp);
					*maxWtPtr = connInfo->maxWt;
				}
			}
		}
		grp_Info[destGrp].newUpdates = false;
	}

	grpConnectInfo_t* connInfo = connectBegin;
	// clear all existing connection info...
	while (connInfo) {
		connInfo->newUpdates = false;
		connInfo = connInfo->next;
	}
}

void CpuSNN::resetTimingTable() {
		memset(timeTableD2, 0, sizeof(int) * (1000 + maxDelay_ + 1));
		memset(timeTableD1, 0, sizeof(int) * (1000 + maxDelay_ + 1));
}


//! nid=neuron id, sid=synapse id, grpId=group id.
inline post_info_t CpuSNN::SET_CONN_ID(int nid, int sid, int grpId) {
	if (sid > CONN_SYN_MASK) {
		KERNEL_ERROR("Error: Syn Id (%d) exceeds maximum limit (%d) for neuron %d (group %d)", sid, CONN_SYN_MASK, nid,
			grpId);
		exitSimulation(1);
	}
	post_info_t p;
	p.postId = (((sid)<<CONN_SYN_NEURON_BITS)+((nid)&CONN_SYN_NEURON_MASK));
	p.grpId  = grpId;
	return p;
}

//! set one specific connection from neuron id 'src' to neuron id 'dest'
inline void CpuSNN::setConnection(int srcGrp,  int destGrp,  unsigned int src, unsigned int dest, float synWt,
									float maxWt, uint8_t dVal, int connProp, short int connId) {
	assert(dest<=CONN_SYN_NEURON_MASK);			// total number of neurons is less than 1 million within a GPU
	assert((dVal >=1) && (dVal <= maxDelay_));

	// adjust sign of weight based on pre-group (negative if pre is inhibitory)
	synWt = isExcitatoryGroup(srcGrp) ? fabs(synWt) : -1.0*fabs(synWt);
	maxWt = isExcitatoryGroup(srcGrp) ? fabs(maxWt) : -1.0*fabs(maxWt);

	// we have exceeded the number of possible connection for one neuron
	if(Npost[src] >= grp_Info[srcGrp].numPostSynapses)	{
		KERNEL_ERROR("setConnection(%d (Grp=%s), %d (Grp=%s), %f, %d)", src, grp_Info2[srcGrp].Name.c_str(),
					dest, grp_Info2[destGrp].Name.c_str(), synWt, dVal);
		KERNEL_ERROR("Large number of postsynaptic connections established (%d), max for this group %d.", Npost[src], grp_Info[srcGrp].numPostSynapses);
		exitSimulation(1);
	}

	if(Npre[dest] >= grp_Info[destGrp].numPreSynapses) {
		KERNEL_ERROR("setConnection(%d (Grp=%s), %d (Grp=%s), %f, %d)", src, grp_Info2[srcGrp].Name.c_str(),
					dest, grp_Info2[destGrp].Name.c_str(), synWt, dVal);
		KERNEL_ERROR("Large number of presynaptic connections established (%d), max for this group %d.", Npre[dest], grp_Info[destGrp].numPreSynapses);
		exitSimulation(1);
	}

	int p = Npost[src];

	assert(Npost[src] >= 0);
	assert(Npre[dest] >= 0);
	assert((src * numPostSynapses_ + p) / numN < numPostSynapses_); // divide by numN to prevent INT overflow

	unsigned int post_pos = cumulativePost[src] + Npost[src];
	unsigned int pre_pos  = cumulativePre[dest] + Npre[dest];

	assert(post_pos < postSynCnt);
	assert(pre_pos  < preSynCnt);

	//generate a new postSynapticIds id for the current connection
	postSynapticIds[post_pos]   = SET_CONN_ID(dest, Npre[dest], destGrp);
	tmp_SynapticDelay[post_pos] = dVal;

	preSynapticIds[pre_pos] = SET_CONN_ID(src, Npost[src], srcGrp);
	wt[pre_pos] 	  = synWt;
	maxSynWt[pre_pos] = maxWt;
	cumConnIdPre[pre_pos] = connId;

	bool synWtType = GET_FIXED_PLASTIC(connProp);

	if (synWtType == SYN_PLASTIC) {
		sim_with_fixedwts = false; // if network has any plastic synapses at all, this will be set to true
		Npre_plastic[dest]++;
		// homeostasis
		if (grp_Info[destGrp].WithHomeostasis && grp_Info[destGrp].homeoId ==-1)
			grp_Info[destGrp].homeoId = dest; // this neuron info will be printed
	}

	Npre[dest] += 1;
	Npost[src] += 1;

	grp_Info2[srcGrp].numPostConn++;
	grp_Info2[destGrp].numPreConn++;

	if (Npost[src] > grp_Info2[srcGrp].maxPostConn)
		grp_Info2[srcGrp].maxPostConn = Npost[src];
	if (Npre[dest] > grp_Info2[destGrp].maxPreConn)
	grp_Info2[destGrp].maxPreConn = Npre[src];
}

void CpuSNN::setGrpTimeSlice(int grpId, int timeSlice) {
	if (grpId == ALL) {
		for(int g=0; (g < numGrp); g++) {
			if (grp_Info[g].isSpikeGenerator)
				setGrpTimeSlice(g, timeSlice);
		}
	} else {
		assert((timeSlice > 0 ) && (timeSlice <  PROPAGATED_BUFFER_SIZE));
		// the group should be poisson spike generator group
		grp_Info[grpId].NewTimeSlice = timeSlice;
		grp_Info[grpId].CurrTimeSlice = timeSlice;
	}
}

// method to set const member randSeed_
int CpuSNN::setRandSeed(int seed) {
	if (seed<0)
		return time(NULL);
	else if(seed==0)
		return 123;
	else
		return seed;
}

// reorganize the network and do the necessary allocation
// of all variable for carrying out the simulation..
// this code is run only one time during network initialization
void CpuSNN::setupNetwork(bool removeTempMem) {
	if(!doneReorganization)
		reorganizeNetwork(removeTempMem);

	if((simMode_ == GPU_MODE) && (cpu_gpuNetPtrs.allocated == false))
		allocateSNN_GPU();
}


void CpuSNN::startCPUTiming() { prevCpuExecutionTime = cumExecutionTime; }
void CpuSNN::startGPUTiming() { prevGpuExecutionTime = cumExecutionTime; }
void CpuSNN::stopCPUTiming() {
	cpuExecutionTime += (cumExecutionTime - prevCpuExecutionTime);
	prevCpuExecutionTime = cumExecutionTime;
}
void CpuSNN::stopGPUTiming() {
	gpuExecutionTime += (cumExecutionTime - prevGpuExecutionTime);
	prevGpuExecutionTime = cumExecutionTime;
}

// enters testing phase
// in testing, no weight changes can be made, allowing you to evaluate learned weights, etc.
void CpuSNN::startTesting(bool shallUpdateWeights) {
	// because this can be called at any point in time, if we're off the 1-second grid, we want to make
	// sure to apply the accumulated weight changes to the weight matrix
	// but we don't reset the wt update interval counter
	if (shallUpdateWeights && !sim_in_testing) {
		// careful: need to temporarily adjust stdpScaleFactor to make this right
		if (wtANDwtChangeUpdateIntervalCnt_) {
			float storeScaleSTDP = stdpScaleFactor_;
			stdpScaleFactor_ = 1.0f/wtANDwtChangeUpdateIntervalCnt_;

			if (simMode_ == CPU_MODE) {
				updateWeights();
			} else{
				updateWeights_GPU();
			}
			stdpScaleFactor_ = storeScaleSTDP;
		}
	}

	sim_in_testing = true;
	net_Info.sim_in_testing = true;

	if (simMode_ == GPU_MODE) {
		// copy new network info struct to GPU (|TODO copy only a single boolean)
		copyNetworkInfo();
	}
}

// exits testing phase
void CpuSNN::stopTesting() {
	sim_in_testing = false;
	net_Info.sim_in_testing = false;

	if (simMode_ == GPU_MODE) {
		// copy new network_info struct to GPU (|TODO copy only a single boolean)
		copyNetworkInfo();
	}
}


void CpuSNN::swapConnections(int nid, int oldPos, int newPos) {
	unsigned int cumN=cumulativePost[nid];

	// Put the node oldPos to the top of the delay queue
	post_info_t tmp = postSynapticIds[cumN+oldPos];
	postSynapticIds[cumN+oldPos]= postSynapticIds[cumN+newPos];
	postSynapticIds[cumN+newPos]= tmp;

	// Ensure that you have shifted the delay accordingly....
	uint8_t tmp_delay = tmp_SynapticDelay[cumN+oldPos];
	tmp_SynapticDelay[cumN+oldPos] = tmp_SynapticDelay[cumN+newPos];
	tmp_SynapticDelay[cumN+newPos] = tmp_delay;

	// update the pre-information for the postsynaptic neuron at the position oldPos.
	post_info_t  postInfo = postSynapticIds[cumN+oldPos];
	int  post_nid = GET_CONN_NEURON_ID(postInfo);
	int  post_sid = GET_CONN_SYN_ID(postInfo);

	post_info_t* preId    = &preSynapticIds[cumulativePre[post_nid]+post_sid];
	int  pre_nid  = GET_CONN_NEURON_ID((*preId));
	int  pre_sid  = GET_CONN_SYN_ID((*preId));
	int  pre_gid  = GET_CONN_GRP_ID((*preId));
	assert (pre_nid == nid);
	assert (pre_sid == newPos);
	*preId = SET_CONN_ID( pre_nid, oldPos, pre_gid);

	// update the pre-information for the postsynaptic neuron at the position newPos
	postInfo = postSynapticIds[cumN+newPos];
	post_nid = GET_CONN_NEURON_ID(postInfo);
	post_sid = GET_CONN_SYN_ID(postInfo);

	preId    = &preSynapticIds[cumulativePre[post_nid]+post_sid];
	pre_nid  = GET_CONN_NEURON_ID((*preId));
	pre_sid  = GET_CONN_SYN_ID((*preId));
	pre_gid  = GET_CONN_GRP_ID((*preId));
	assert (pre_nid == nid);
	assert (pre_sid == oldPos);
	*preId = SET_CONN_ID( pre_nid, newPos, pre_gid);
}

void CpuSNN::updateConnectionMonitor(short int connId) {
	for (int monId=0; monId<numConnectionMonitor; monId++) {
		if (connId==ALL || connMonCoreList[monId]->getConnectId()==connId) {
			int timeInterval = connMonCoreList[monId]->getUpdateTimeIntervalSec();
			if (timeInterval==1 || timeInterval>1 && (getSimTime()%timeInterval)==0) {
				// this ConnectionMonitor wants periodic recording
				connMonCoreList[monId]->writeConnectFileSnapshot(simTime,
					getWeightMatrix2D(connMonCoreList[monId]->getConnectId()));
			}
		}
	}
}


std::vector< std::vector<float> > CpuSNN::getWeightMatrix2D(short int connId) {
	assert(connId!=ALL);
	grpConnectInfo_t* connInfo = connectBegin;
	std::vector< std::vector<float> > wtConnId;

	// loop over all connections and find the ones with Connection Monitors
	while (connInfo) {
		if (connInfo->connId==connId) {
			int grpIdPre = connInfo->grpSrc;
			int grpIdPost = connInfo->grpDest;

			// init weight matrix with right dimensions
			for (int i=0; i<grp_Info[grpIdPre].SizeN; i++) {
				std::vector<float> wtSlice;
				for (int j=0; j<grp_Info[grpIdPost].SizeN; j++) {
					wtSlice.push_back(NAN);
				}
				wtConnId.push_back(wtSlice);
			}

			// copy the weights for a given post-group from device
			// \TODO: check if the weights for this grpIdPost have already been copied
			// \TODO: even better, but tricky because of ordering, make copyWeightState connection-based
			if (simMode_==GPU_MODE) {
				copyWeightState(&cpuNetPtrs, &cpu_gpuNetPtrs, cudaMemcpyDeviceToHost, false, grpIdPost);
			}

			for (int postId=grp_Info[grpIdPost].StartN; postId<=grp_Info[grpIdPost].EndN; postId++) {
				unsigned int pos_ij = cumulativePre[postId];
				for (int i=0; i<Npre[postId]; i++, pos_ij++) {
					// skip synapses that belong to a different connection ID
					if (cumConnIdPre[pos_ij]!=connInfo->connId)
						continue;

					// find pre-neuron ID and update ConnectionMonitor container
					int preId = GET_CONN_NEURON_ID(preSynapticIds[pos_ij]);
<<<<<<< HEAD
					wtConnId[preId-getGroupStartNeuronId(grpIdPre)][postId-getGroupStartNeuronId(grpIdPost)] =
						fabs(wt[pos_ij]);
=======
					wtConnId[preId-getGroupStartNeuronId(grpIdPre)][postId-getGroupStartNeuronId(grpIdPost)] = 
					fabs(wt[pos_ij]);
>>>>>>> bf2b8106
				}
			}
			break;
		}
		connInfo = connInfo->next;
	}

	return wtConnId;
}

void CpuSNN::updateGroupMonitor(int grpId) {
	// don't continue if no group monitors in the network
	if (!numGroupMonitor)
		return;

	if (grpId == ALL) {
		for (int g = 0; g < numGrp; g++)
			updateGroupMonitor(g);
	} else {
		// update group monitor of a specific group

		// find index in group monitor arrays
		int monitorId = grp_Info[grpId].GroupMonitorId;

		// don't continue if no group monitor enabled for this group
		if (monitorId < 0)
			return;

		// find last update time for this group
		GroupMonitorCore* grpMonObj = groupMonCoreList[monitorId];
		int lastUpdate = grpMonObj->getLastUpdated();

		// don't continue if time interval is zero (nothing to update)
		if (getSimTime() - lastUpdate <=0)
			return;

		if (getSimTime() - lastUpdate > 1000)
			KERNEL_ERROR("updateGroupMonitor(grpId=%d) must be called at least once every second",grpId);

		if (simMode_ == GPU_MODE) {
			// copy the group status (neuromodulators) from the GPU to the CPU..
			copyGroupState(&cpuNetPtrs, &cpu_gpuNetPtrs, cudaMemcpyDeviceToHost, false);
		}

		// find the time interval in which to update group status
		// usually, we call updateGroupMonitor once every second, so the time interval is [0,1000)
		// however, updateGroupMonitor can be called at any time t \in [0,1000)... so we can have the cases
		// [0,t), [t,1000), and even [t1, t2)
		int numMsMin = lastUpdate%1000; // lower bound is given by last time we called update
		int numMsMax = getSimTimeMs(); // upper bound is given by current time
		if (numMsMax == 0)
			numMsMax = 1000; // special case: full second
		assert(numMsMin < numMsMax);

		// current time is last completed second in milliseconds (plus t to be added below)
		// special case is after each completed second where !getSimTimeMs(): here we look 1s back
		int currentTimeSec = getSimTimeSec();
		if (!getSimTimeMs())
			currentTimeSec--;

		// save current time as last update time
		grpMonObj->setLastUpdated(getSimTime());

		// prepare fast access
		FILE* grpFileId = groupMonCoreList[monitorId]->getGroupFileId();
		bool writeGroupToFile = grpFileId != NULL;
		bool writeGroupToArray = grpMonObj->isRecording();
		float data;

		// Read one peice of data at a time from the buffer and put the data to an appopriate monitor buffer. Later the user
		// may need need to dump these group status data to an output file
		for(int t = numMsMin; t < numMsMax; t++) {
			// fetch group status data, support dopamine concentration currently
			data = grpDABuffer[grpId][t];

			// current time is last completed second plus whatever is leftover in t
			int time = currentTimeSec*1000 + t;

			if (writeGroupToFile) {
				// TODO: write to group status file
			}

			if (writeGroupToArray) {
				grpMonObj->pushData(time, data);
			}
		}

		if (grpFileId!=NULL) // flush group status file
			fflush(grpFileId);
	}
}

void CpuSNN::updateSpikesFromGrp(int grpId) {
	assert(grp_Info[grpId].isSpikeGenerator==true);

	bool done;
	//static FILE* _fp = fopen("spikes.txt", "w");
	unsigned int currTime = simTime;

	int timeSlice = grp_Info[grpId].CurrTimeSlice;
	grp_Info[grpId].SliceUpdateTime  = simTime;

	// we dont generate any poisson spike if during the
	// current call we might exceed the maximum 32 bit integer value
	if (((uint64_t) currTime + timeSlice) >= MAX_SIMULATION_TIME)
		return;

	if (grp_Info[grpId].spikeGen) {
		generateSpikesFromFuncPtr(grpId);
	} else {
		// current mode is GPU, and GPU would take care of poisson generators
		// and other information about refractor period etc. So no need to continue further...
#if !TESTING_CPU_GPU_POISSON
    if(simMode_ == GPU_MODE)
      return;
#endif

		generateSpikesFromRate(grpId);
	}
}

void CpuSNN::updateSpikeGenerators() {
	for(int g=0; g<numGrp; g++) {
		if (grp_Info[g].isSpikeGenerator) {
			// This evaluation is done to check if its time to get new set of spikes..
			// check whether simTime has advance more than the current time slice, in which case we need to schedule
			// spikes for the next time slice
			// we always have to run this the first millisecond of a new runNetwork call; that is,
			// when simTime==simTimeRunStart
			if(((simTime-grp_Info[g].SliceUpdateTime) >= (unsigned) grp_Info[g].CurrTimeSlice || simTime == simTimeRunStart)) {
				updateSpikesFromGrp(g);
			}
		}
	}
}

void CpuSNN::updateSpikeGeneratorsInit() {
	int cnt=0;
	for(int g=0; (g < numGrp); g++) {
		if (grp_Info[g].isSpikeGenerator) {
			// This is done only during initialization
			grp_Info[g].CurrTimeSlice = grp_Info[g].NewTimeSlice;

			// we only need NgenFunc for spike generator callbacks that need to transfer their spikes to the GPU
			if (grp_Info[g].spikeGen) {
				grp_Info[g].Noffset = NgenFunc;
				NgenFunc += grp_Info[g].SizeN;
			}
			//Note: updateSpikeFromGrp() will be called first time in updateSpikeGenerators()
			//updateSpikesFromGrp(g);
			cnt++;
			assert(cnt <= numSpikeGenGrps);
		}
	}

	// spikeGenBits can be set only once..
	assert(spikeGenBits == NULL);

	if (NgenFunc) {
		spikeGenBits = new uint32_t[NgenFunc/32+1];
		cpuNetPtrs.spikeGenBits = spikeGenBits;
		// increase the total memory size used by the routine...
		cpuSnnSz.addInfoSize += sizeof(spikeGenBits[0])*(NgenFunc/32+1);
	}
}

//! update CpuSNN::maxSpikesD1, CpuSNN::maxSpikesD2 and allocate sapce for CpuSNN::firingTableD1 and CpuSNN::firingTableD2
/*!
 * \return maximum delay in groups
 */
int CpuSNN::updateSpikeTables() {
	int curD = 0;
	int grpSrc;
	// find the maximum delay in the given network
	// and also the maximum delay for each group.
	grpConnectInfo_t* newInfo = connectBegin;
	while(newInfo) {
		grpSrc = newInfo->grpSrc;
		if (newInfo->maxDelay > curD)
			curD = newInfo->maxDelay;

		// check if the current connection's delay meaning grp1's delay
		// is greater than the MaxDelay for grp1. We find the maximum
		// delay for the grp1 by this scheme.
		if (newInfo->maxDelay > grp_Info[grpSrc].MaxDelay)
		 	grp_Info[grpSrc].MaxDelay = newInfo->maxDelay;

		newInfo = newInfo->next;
	}

	for(int g = 0; g < numGrp; g++) {
		if (grp_Info[g].MaxDelay == 1)
			maxSpikesD1 += (grp_Info[g].SizeN * grp_Info[g].MaxFiringRate);
		else
			maxSpikesD2 += (grp_Info[g].SizeN * grp_Info[g].MaxFiringRate);
	}

	if ((maxSpikesD1 + maxSpikesD2) < (numNExcReg + numNInhReg + numNPois) * UNKNOWN_NEURON_MAX_FIRING_RATE) {
		KERNEL_ERROR("Insufficient amount of buffer allocated...");
		exitSimulation(1);
	}

	firingTableD2 = new unsigned int[maxSpikesD2];
	firingTableD1 = new unsigned int[maxSpikesD1];
	cpuSnnSz.spikingInfoSize += sizeof(int) * ((maxSpikesD2 + maxSpikesD1) + 2* (1000 + maxDelay_ + 1));

	return curD;
}

// This function is called every second by simulator...
// This function updates the firingTable by removing older firing values...
void CpuSNN::updateFiringTable() {
	// Read the neuron ids that fired in the last maxDelay_ seconds
	// and put it to the beginning of the firing table...
	for(int p=timeTableD2[999],k=0;p<timeTableD2[999+maxDelay_+1];p++,k++) {
		firingTableD2[k]=firingTableD2[p];
	}

	for(int i=0; i < maxDelay_; i++) {
		timeTableD2[i+1] = timeTableD2[1000+i+1]-timeTableD2[1000];
	}

	timeTableD1[maxDelay_] = 0;

	/* the code of weight update has been moved to CpuSNN::updateWeights() */

	spikeCountAllHost	+= spikeCountAll1secHost;
	spikeCountD2Host += (secD2fireCntHost-timeTableD2[maxDelay_]);
	spikeCountD1Host += secD1fireCntHost;

	secD1fireCntHost  = 0;
	spikeCountAll1secHost = 0;
	secD2fireCntHost = timeTableD2[maxDelay_];

	for (int i=0; i < numGrp; i++) {
		grp_Info[i].FiringCount1sec=0;
	}
}

// updates simTime, returns true when new second started
bool CpuSNN::updateTime() {
	bool finishedOneSec = false;

	// done one second worth of simulation
	// update relevant parameters...now
	if(++simTimeMs == 1000) {
		simTimeMs = 0;
		simTimeSec++;
		finishedOneSec = true;
	}

	simTime++;
	if(simTime >= MAX_SIMULATION_TIME){
        // reached the maximum limit of the simulation time using 32 bit value...
        KERNEL_WARN("Maximum Simulation Time Reached...Resetting simulation time");
	}

	return finishedOneSec;
}


void CpuSNN::updateSpikeMonitor(int grpId) {
	// don't continue if no spike monitors in the network
	if (!numSpikeMonitor)
		return;

	if (grpId==ALL) {
		for (int g=0; g<numGrp; g++)
			updateSpikeMonitor(g);
	} else {
		// update spike monitor of a specific group

		// find index in spike monitor arrays
		int monitorId = grp_Info[grpId].SpikeMonitorId;

		// don't continue if no spike monitor enabled for this group
		if (monitorId<0)
			return;

		// find last update time for this group
		SpikeMonitorCore* spkMonObj = spikeMonCoreList[monitorId];
		long int lastUpdate = spkMonObj->getLastUpdated();

		// don't continue if time interval is zero (nothing to update)
		if ( ((long int)getSimTime()) - lastUpdate <=0)
			return;

		if ( ((long int)getSimTime()) - lastUpdate > 1000)
			KERNEL_ERROR("updateSpikeMonitor(grpId=%d) must be called at least once every second",grpId);

        // AER buffer max size warning here.
        // Because of C++ short-circuit evaluation, the last condition should not be evaluated
        // if the previous conditions are false.
        if (spkMonObj->getAccumTime() > LONG_SPIKE_MON_DURATION \
                && this->getGroupNumNeurons(grpId) > LARGE_SPIKE_MON_GRP_SIZE \
                && spkMonObj->isBufferBig()){
            // change this warning message to correct message
            KERNEL_WARN("updateSpikeMonitor(grpId=%d) is becoming very large. (>%lu MB)",grpId,(long int) MAX_SPIKE_MON_BUFFER_SIZE/1024 );// make this better
            KERNEL_WARN("Reduce the cumulative recording time (currently %lu minutes) or the group size (currently %d) to avoid this.",spkMonObj->getAccumTime()/(1000*60),this->getGroupNumNeurons(grpId));
       }
		if (simMode_ == GPU_MODE) {
			// copy the neuron firing information from the GPU to the CPU..
			copyFiringInfo_GPU();
		}

		// find the time interval in which to update spikes
		// usually, we call updateSpikeMonitor once every second, so the time interval is [0,1000)
		// however, updateSpikeMonitor can be called at any time t \in [0,1000)... so we can have the cases
		// [0,t), [t,1000), and even [t1, t2)
		int numMsMin = lastUpdate%1000; // lower bound is given by last time we called update
		int numMsMax = getSimTimeMs(); // upper bound is given by current time
		if (numMsMax==0)
			numMsMax = 1000; // special case: full second
		assert(numMsMin<numMsMax);

		// current time is last completed second in milliseconds (plus t to be added below)
		// special case is after each completed second where !getSimTimeMs(): here we look 1s back
		int currentTimeSec = getSimTimeSec();
		if (!getSimTimeMs())
			currentTimeSec--;

		// save current time as last update time
		spkMonObj->setLastUpdated( (long int)getSimTime() );

		// prepare fast access
		FILE* spkFileId = spikeMonCoreList[monitorId]->getSpikeFileId();
		bool writeSpikesToFile = spkFileId!=NULL;
		bool writeSpikesToArray = spkMonObj->getMode()==AER && spkMonObj->isRecording();

		// Read one spike at a time from the buffer and put the spikes to an appopriate monitor buffer. Later the user
		// may need need to dump these spikes to an output file
		for (int k=0; k < 2; k++) {
			unsigned int* timeTablePtr = (k==0)?timeTableD2:timeTableD1;
			unsigned int* fireTablePtr = (k==0)?firingTableD2:firingTableD1;
			for(int t=numMsMin; t<numMsMax; t++) {
				for(int i=timeTablePtr[t+maxDelay_]; i<timeTablePtr[t+maxDelay_+1];i++) {
					// retrieve the neuron id
					int nid   = fireTablePtr[i];
					if (simMode_ == GPU_MODE)
						nid = GET_FIRING_TABLE_NID(nid);
					assert(nid < numN);

					// make sure neuron belongs to currently relevant group
					int this_grpId = grpIds[nid];
					if (this_grpId != grpId)
						continue;

					// adjust nid to be 0-indexed for each group
					// this way, if a group has 10 neurons, their IDs in the spike file and spike monitor will be
					// indexed from 0..9, no matter what their real nid is
					nid -= grp_Info[grpId].StartN;
					assert(nid>=0);

					// current time is last completed second plus whatever is leftover in t
					int time = currentTimeSec*1000 + t;

					if (writeSpikesToFile) {
//						printf("%u: writing spike to file for %d at %d\n",simTime,nid,time);
						int cnt;
						cnt = fwrite(&time, sizeof(int), 1, spkFileId); assert(cnt==1);
						cnt = fwrite(&nid,  sizeof(int), 1, spkFileId); assert(cnt==1);
					}

					if (writeSpikesToArray) {
						spkMonObj->pushAER(time,nid);
					}
				}
			}
		}

		if (spkFileId!=NULL) // flush spike file
			fflush(spkFileId);
	}
}

// This function updates the synaptic weights from its derivatives..
void CpuSNN::updateWeights() {
	// at this point we have already checked for sim_in_testing and sim_with_fixedwts
	assert(sim_in_testing==false);
	assert(sim_with_fixedwts==false);

	// update synaptic weights here for all the neurons..
	for(int g = 0; g < numGrp; g++) {
		// no changable weights so continue without changing..
		if(grp_Info[g].FixedInputWts || !(grp_Info[g].WithSTDP))
			continue;

		for(int i = grp_Info[g].StartN; i <= grp_Info[g].EndN; i++) {
			assert(i < numNReg);
			unsigned int offset = cumulativePre[i];
			float diff_firing = 0.0;
			float homeostasisScale = 1.0;

			if(grp_Info[g].WithHomeostasis) {
				assert(baseFiring[i]>0);
				diff_firing = 1-avgFiring[i]/baseFiring[i];
				homeostasisScale = grp_Info[g].homeostasisScale;
			}

			if (i==grp_Info[g].StartN)
				KERNEL_DEBUG("Weights, Change at %lu (diff_firing: %f)", simTimeSec, diff_firing);

			for(int j = 0; j < Npre_plastic[i]; j++) {
				//	if (i==grp_Info[g].StartN)
				//		KERNEL_DEBUG("%1.2f %1.2f \t", wt[offset+j]*10, wtChange[offset+j]*10);
				float effectiveWtChange = stdpScaleFactor_ * wtChange[offset + j];
//				if (wtChange[offset+j])
//					printf("connId=%d, wtChange[%d]=%f\n",cumConnIdPre[offset+j],offset+j,wtChange[offset+j]);

				// homeostatic weight update
				// FIXME: check WithESTDPtype and WithISTDPtype first and then do weight change update
				switch (grp_Info[g].WithESTDPtype) {
				case STANDARD:
					if (grp_Info[g].WithHomeostasis) {
						wt[offset+j] += (diff_firing*wt[offset+j]*homeostasisScale + wtChange[offset+j])*baseFiring[i]/grp_Info[g].avgTimeScale/(1+fabs(diff_firing)*50);
					} else {
						// just STDP weight update
						wt[offset+j] += effectiveWtChange;
					}
					break;
				case DA_MOD:
					if (grp_Info[g].WithHomeostasis) {
						effectiveWtChange = cpuNetPtrs.grpDA[g] * effectiveWtChange;
						wt[offset+j] += (diff_firing*wt[offset+j]*homeostasisScale + effectiveWtChange)*baseFiring[i]/grp_Info[g].avgTimeScale/(1+fabs(diff_firing)*50);
					} else {
						wt[offset+j] += cpuNetPtrs.grpDA[g] * effectiveWtChange;
					}
					break;
				case UNKNOWN_STDP:
				default:
					// we shouldn't even be in here if !WithSTDP
					break;
				}

				switch (grp_Info[g].WithISTDPtype) {
				case STANDARD:
					if (grp_Info[g].WithHomeostasis) {
						wt[offset+j] += (diff_firing*wt[offset+j]*homeostasisScale + wtChange[offset+j])*baseFiring[i]/grp_Info[g].avgTimeScale/(1+fabs(diff_firing)*50);
					} else {
						// just STDP weight update
						wt[offset+j] += effectiveWtChange;
					}
					break;
				case DA_MOD:
					if (grp_Info[g].WithHomeostasis) {
						effectiveWtChange = cpuNetPtrs.grpDA[g] * effectiveWtChange;
						wt[offset+j] += (diff_firing*wt[offset+j]*homeostasisScale + effectiveWtChange)*baseFiring[i]/grp_Info[g].avgTimeScale/(1+fabs(diff_firing)*50);
					} else {
						wt[offset+j] += cpuNetPtrs.grpDA[g] * effectiveWtChange;
					}
					break;
				case UNKNOWN_STDP:
				default:
					// we shouldn't even be in here if !WithSTDP
					break;
				}

				// It is users' choice to decay weight change or not
				// see setWeightAndWeightChangeUpdate()
				wtChange[offset+j] *= wtChangeDecay_;

				// if this is an excitatory or inhibitory synapse
				if (maxSynWt[offset + j] >= 0) {
					if (wt[offset + j] >= maxSynWt[offset + j])
						wt[offset + j] = maxSynWt[offset + j];
					if (wt[offset + j] < 0)
						wt[offset + j] = 0.0;
				} else {
					if (wt[offset + j] <= maxSynWt[offset + j])
						wt[offset + j] = maxSynWt[offset + j];
					if (wt[offset+j] > 0)
						wt[offset+j] = 0.0;
				}
			}
		}
	}
}<|MERGE_RESOLUTION|>--- conflicted
+++ resolved
@@ -4668,13 +4668,8 @@
 
 					// find pre-neuron ID and update ConnectionMonitor container
 					int preId = GET_CONN_NEURON_ID(preSynapticIds[pos_ij]);
-<<<<<<< HEAD
 					wtConnId[preId-getGroupStartNeuronId(grpIdPre)][postId-getGroupStartNeuronId(grpIdPost)] =
 						fabs(wt[pos_ij]);
-=======
-					wtConnId[preId-getGroupStartNeuronId(grpIdPre)][postId-getGroupStartNeuronId(grpIdPost)] = 
-					fabs(wt[pos_ij]);
->>>>>>> bf2b8106
 				}
 			}
 			break;
@@ -5032,7 +5027,6 @@
 					int time = currentTimeSec*1000 + t;
 
 					if (writeSpikesToFile) {
-//						printf("%u: writing spike to file for %d at %d\n",simTime,nid,time);
 						int cnt;
 						cnt = fwrite(&time, sizeof(int), 1, spkFileId); assert(cnt==1);
 						cnt = fwrite(&nid,  sizeof(int), 1, spkFileId); assert(cnt==1);
