/*
 * Copyright (c) 2014 Regents of the University of California. All rights reserved.
 *
 * Redistribution and use in source and binary forms, with or without
 * modification, are permitted provided that the following conditions
 * are met:
 *
 * 1. Redistributions of source code must retain the above copyright
 *    notice, this list of conditions and the following disclaimer.
 *
 * 2. Redistributions in binary form must reproduce the above copyright
 *    notice, this list of conditions and the following disclaimer in the
 *    documentation and/or other materials provided with the distribution.
 *
 * 3. The names of its contributors may not be used to endorse or promote
 *    products derived from this software without specific prior written
 *    permission.
 *
 * THIS SOFTWARE IS PROVIDED BY THE COPYRIGHT HOLDERS AND CONTRIBUTORS
 * "AS IS" AND ANY EXPRESS OR IMPLIED WARRANTIES, INCLUDING, BUT NOT
 * LIMITED TO, THE IMPLIED WARRANTIES OF MERCHANTABILITY AND FITNESS FOR
 * A PARTICULAR PURPOSE ARE DISCLAIMED. IN NO EVENT SHALL THE COPYRIGHT OWNER OR
 * CONTRIBUTORS BE LIABLE FOR ANY DIRECT, INDIRECT, INCIDENTAL, SPECIAL,
 * EXEMPLARY, OR CONSEQUENTIAL DAMAGES (INCLUDING, BUT NOT LIMITED TO,
 * PROCUREMENT OF SUBSTITUTE GOODS OR SERVICES; LOSS OF USE, DATA, OR
 * PROFITS; OR BUSINESS INTERRUPTION) HOWEVER CAUSED AND ON ANY THEORY OF
 * LIABILITY, WHETHER IN CONTRACT, STRICT LIABILITY, OR TORT (INCLUDING
 * NEGLIGENCE OR OTHERWISE) ARISING IN ANY WAY OUT OF THE USE OF THIS
 * SOFTWARE, EVEN IF ADVISED OF THE POSSIBILITY OF SUCH DAMAGE.
 *
 * *********************************************************************************************** *
 * CARLsim
 * created by: 		(MDR) Micah Richert, (JN) Jayram M. Nageswaran
 * maintained by:	(MA) Mike Avery <averym@uci.edu>, (MB) Michael Beyeler <mbeyeler@uci.edu>,
 *					(KDC) Kristofor Carlson <kdcarlso@uci.edu>
 *
 * CARLsim available from http://socsci.uci.edu/~jkrichma/CARLsim/
 * Ver 2/21/2014
 */

#include <snn.h>
#include <sstream>

#if (WIN32 || WIN64)
	#include <float.h>
	#include <time.h>

	#ifndef isnan
	#define isnan(x) _isnan(x)
	#endif

	#ifndef isinf
	#define isinf(x) (!_finite(x))
	#endif

	#ifndef srand48
	#define srand48(x) srand(x)
	#endif

	#ifndef drand48
	#define drand48() (double(rand())/RAND_MAX)
	#endif
#else
	#include <string.h>
	#define strcmpi(s1,s2) strcasecmp(s1,s2)
#endif

MTRand_closed getRandClosed;
MTRand	      getRand;

RNG_rand48* gpuRand48 = NULL;


// \FIXME what are the following for? why were they all the way at the bottom of this file?

#define COMPACTION_ALIGNMENT_PRE  16
#define COMPACTION_ALIGNMENT_POST 0

#define SETPOST_INFO(name, nid, sid, val) name[cumulativePost[nid]+sid]=val;

#define SETPRE_INFO(name, nid, sid, val)  name[cumulativePre[nid]+sid]=val;



/// **************************************************************************************************************** ///
/// CONSTRUCTOR / DESTRUCTOR
/// **************************************************************************************************************** ///


// TODO: consider moving unsafe computations out of constructor
CpuSNN::CpuSNN(const std::string& name, simMode_t simMode, loggerMode_t loggerMode,
	int ithGPU, int randSeed)
					: networkName_(name), simMode_(simMode), loggerMode_(loggerMode), ithGPU_(ithGPU),
					  randSeed_(CpuSNN::setRandSeed(randSeed)) // all of these are const
{
	// move all unsafe operations out of constructor
	CpuSNNinit();
}

// destructor
CpuSNN::~CpuSNN() {
	if (!simulatorDeleted)
		deleteObjects();
}



/// ************************************************************************************************************ ///
/// PUBLIC METHODS: SETTING UP A SIMULATION
/// ************************************************************************************************************ ///

// make from each neuron in grpId1 to 'numPostSynapses' neurons in grpId2
short int CpuSNN::connect(int grpId1, int grpId2, const std::string& _type, float initWt, float maxWt, float prob,
						uint8_t minDelay, uint8_t maxDelay, float radX, float radY, float radZ, 
						float _mulSynFast, float _mulSynSlow, bool synWtType) {
						//const std::string& wtType
	int retId=-1;
	assert(grpId1 < numGrp);
	assert(grpId2 < numGrp);
	assert(minDelay <= maxDelay);
	assert(!isPoissonGroup(grpId2));

    //* \deprecated Do these ramp thingies still work?
//    bool useRandWts = (wtType.find("random") != std::string::npos);
//    bool useRampDownWts = (wtType.find("ramp-down") != std::string::npos);
//    bool useRampUpWts = (wtType.find("ramp-up") != std::string::npos);
//    uint32_t connProp = SET_INITWTS_RANDOM(useRandWts)
//      | SET_CONN_PRESENT(1)
//      | SET_FIXED_PLASTIC(synWtType)
//      | SET_INITWTS_RAMPUP(useRampUpWts)
//      | SET_INITWTS_RAMPDOWN(useRampDownWts);
	uint32_t connProp = SET_CONN_PRESENT(1) | SET_FIXED_PLASTIC(synWtType);

	Grid3D szPre = getGroupGrid3D(grpId1);
	Grid3D szPost = getGroupGrid3D(grpId2);

	grpConnectInfo_t* newInfo = (grpConnectInfo_t*) calloc(1, sizeof(grpConnectInfo_t));
	newInfo->grpSrc   		  = grpId1;
	newInfo->grpDest  		  = grpId2;
	newInfo->initWt	  		  = initWt;
	newInfo->maxWt	  		  = maxWt;
	newInfo->maxDelay 		  = maxDelay;
	newInfo->minDelay 		  = minDelay;
//		newInfo->radX             = (radX<0) ? MAX(szPre.x,szPost.x) : radX; // <0 means full connectivity, so the
//		newInfo->radY             = (radY<0) ? MAX(szPre.y,szPost.y) : radY; // effective group size is Grid3D.x. Grab
//		newInfo->radZ             = (radZ<0) ? MAX(szPre.z,szPost.z) : radZ; // the larger of pre / post to connect all
	newInfo->radX             = radX;
	newInfo->radY             = radY;
	newInfo->radZ             = radZ;
	newInfo->mulSynFast       = _mulSynFast;
	newInfo->mulSynSlow       = _mulSynSlow;
	newInfo->connProp         = connProp;
	newInfo->p                = prob;
	newInfo->type             = CONN_UNKNOWN;
	newInfo->numPostSynapses  = 1;

	newInfo->next 				= connectBegin; //linked list of connection..
	connectBegin 				= newInfo;

	if ( _type.find("random") != std::string::npos) {
		newInfo->type 	= CONN_RANDOM;
		newInfo->numPostSynapses	= MIN(grp_Info[grpId2].SizeN,((int) (prob*grp_Info[grpId2].SizeN +5*sqrt(prob*(1-prob)*grp_Info[grpId2].SizeN)+0.5))); // estimate the maximum number of connections we need.  This uses a binomial distribution at 5 stds.
		newInfo->numPreSynapses   = MIN(grp_Info[grpId1].SizeN,((int) (prob*grp_Info[grpId1].SizeN +5*sqrt(prob*(1-prob)*grp_Info[grpId1].SizeN)+0.5))); // estimate the maximum number of connections we need.  This uses a binomial distribution at 5 stds.
	}
	//so you're setting the size to be prob*Number of synapses in group info + some standard deviation ...
	else if ( _type.find("full-no-direct") != std::string::npos) {
		newInfo->type 	= CONN_FULL_NO_DIRECT;
		newInfo->numPostSynapses	= grp_Info[grpId2].SizeN-1;
		newInfo->numPreSynapses	= grp_Info[grpId1].SizeN-1;
	}
	else if ( _type.find("full") != std::string::npos) {
		newInfo->type 	= CONN_FULL;

/*			std::vector<double> nonZeroRadii;
			if (radX!=0)
				nonZeroRadii.push_back( (radX<0) ? grp_Info)

			int numZeros = (radX==0) + (radY==0) + (radZ==0); // number of radii that are zero
			if (numZeros==0) {
				// ellipsoid
				int nPost = 4.0/3.0*M_PI*( (radX<0)?grp_Info[grpId2].SizeX:radX )*( (radY<0)?grp_Info[grpId2].SizeY:radY )*( (radZ<0)?grp_Info[grpId2].SizeZ:radZ );
				int nPre = 4.0/3.0*M_PI*( (radX<0)?grp_Info[grpId1].SizeX:radX )*( (radY<0)?grp_Info[grpId1].SizeY:radY )*( (radZ<0)?grp_Info[grpId1].SizeZ:radZ );
				newInfo->numPostSynapses = nPost;
				newInfo->numPreSynapses = nPre;
			} else if (numZeros==1) {
				// ellipse
			} else if (numZeros==2) {
				// line
			} else {
				// no connections
				newInfo->numPostSynapses = 0;
				newInfo->numPreSynapses = 0;
				KERNEL_WARN("Connection ID %d: %s(%d) => %s(%d) has zero connections. Increase RadiusRF()",
					numConnections+1, grp_Info2[grpId1].Name.c_str(), grpId1,
					grp_Info2[grpId2].Name.c_str(), grpId2);
			}
*/

		newInfo->numPostSynapses	= grp_Info[grpId2].SizeN;
		newInfo->numPreSynapses   = grp_Info[grpId1].SizeN;
	}
	else if ( _type.find("one-to-one") != std::string::npos) {
		newInfo->type 	= CONN_ONE_TO_ONE;
		newInfo->numPostSynapses	= 1;
		newInfo->numPreSynapses	= 1;
	}
	else {
		KERNEL_ERROR("Invalid connection type (should be 'random', 'full', 'one-to-one', or 'full-no-direct')");
		exitSimulation(-1);
	}

	if (newInfo->numPostSynapses > MAX_nPostSynapses) {
		KERNEL_ERROR("ConnID %d exceeded the maximum number of output synapses (%d), has %d.",
			newInfo->connId,
			MAX_nPostSynapses, newInfo->numPostSynapses);
		assert(newInfo->numPostSynapses <= MAX_nPostSynapses);
	}

	if (newInfo->numPreSynapses > MAX_nPreSynapses) {
		KERNEL_ERROR("ConnID %d exceeded the maximum number of input synapses (%d), has %d.",
			newInfo->connId,
			MAX_nPreSynapses, newInfo->numPreSynapses);
		assert(newInfo->numPreSynapses <= MAX_nPreSynapses);
	}

	// update the pre and post size...
	// Subtlety: each group has numPost/PreSynapses from multiple connections.
	// The newInfo->numPost/PreSynapses are just for this specific connection.
	// We are adding the synapses counted in this specific connection to the totals for both groups.
	grp_Info[grpId1].numPostSynapses 	+= newInfo->numPostSynapses;
	grp_Info[grpId2].numPreSynapses 	+= newInfo->numPreSynapses;

	KERNEL_DEBUG("grp_Info[%d, %s].numPostSynapses = %d, grp_Info[%d, %s].numPreSynapses = %d",
					grpId1,grp_Info2[grpId1].Name.c_str(),grp_Info[grpId1].numPostSynapses,grpId2,
					grp_Info2[grpId2].Name.c_str(),grp_Info[grpId2].numPreSynapses);

	newInfo->connId	= numConnections++;
	assert(numConnections <= MAX_nConnections);	// make sure we don't overflow connId

	retId = newInfo->connId;

	KERNEL_DEBUG("CONNECT SETUP: connId=%d, mulFast=%f, mulSlow=%f",newInfo->connId,newInfo->mulSynFast,
						newInfo->mulSynSlow);
	assert(retId != -1);
	return retId;
}

// make custom connections from grpId1 to grpId2
short int CpuSNN::connect(int grpId1, int grpId2, ConnectionGeneratorCore* conn, float _mulSynFast, float _mulSynSlow,
						bool synWtType, int maxM, int maxPreM) {
	int retId=-1;

	assert(grpId1 < numGrp);
	assert(grpId2 < numGrp);

	if (maxM == 0)
		maxM = grp_Info[grpId2].SizeN;

	if (maxPreM == 0)
		maxPreM = grp_Info[grpId1].SizeN;

	if (maxM > MAX_nPostSynapses) {
		KERNEL_ERROR("Connection from %s (%d) to %s (%d) exceeded the maximum number of output synapses (%d), "
							"has %d.", grp_Info2[grpId1].Name.c_str(),grpId1,grp_Info2[grpId2].Name.c_str(),
							grpId2,	MAX_nPostSynapses,maxM);
		assert(maxM <= MAX_nPostSynapses);
	}

	if (maxPreM > MAX_nPreSynapses) {
		KERNEL_ERROR("Connection from %s (%d) to %s (%d) exceeded the maximum number of input synapses (%d), "
							"has %d.\n", grp_Info2[grpId1].Name.c_str(), grpId1,grp_Info2[grpId2].Name.c_str(),
							grpId2, MAX_nPreSynapses,maxPreM);
		assert(maxPreM <= MAX_nPreSynapses);
	}

	grpConnectInfo_t* newInfo = (grpConnectInfo_t*) calloc(1, sizeof(grpConnectInfo_t));

	newInfo->grpSrc   = grpId1;
	newInfo->grpDest  = grpId2;
	newInfo->initWt	  = 1;
	newInfo->maxWt	  = 1;
	newInfo->maxDelay = 1;
	newInfo->minDelay = 1;
	newInfo->mulSynFast = _mulSynFast;
	newInfo->mulSynSlow = _mulSynSlow;
	newInfo->connProp = SET_CONN_PRESENT(1) | SET_FIXED_PLASTIC(synWtType);
	newInfo->type	  = CONN_USER_DEFINED;
	newInfo->numPostSynapses	  	  = maxM;
	newInfo->numPreSynapses	  = maxPreM;
	newInfo->conn	= conn;

	newInfo->next	= connectBegin;  // build a linked list
	connectBegin      = newInfo;

	// update the pre and post size...
	grp_Info[grpId1].numPostSynapses    += newInfo->numPostSynapses;
	grp_Info[grpId2].numPreSynapses += newInfo->numPreSynapses;

	KERNEL_DEBUG("grp_Info[%d, %s].numPostSynapses = %d, grp_Info[%d, %s].numPreSynapses = %d",
					grpId1,grp_Info2[grpId1].Name.c_str(),grp_Info[grpId1].numPostSynapses,grpId2,
					grp_Info2[grpId2].Name.c_str(),grp_Info[grpId2].numPreSynapses);

	newInfo->connId	= numConnections++;
	assert(numConnections <= MAX_nConnections);	// make sure we don't overflow connId

	retId = newInfo->connId;
	assert(retId != -1);
	return retId;
}


// create group of Izhikevich neurons
// use int for nNeur to avoid arithmetic underflow
int CpuSNN::createGroup(const std::string& grpName, const Grid3D& grid, int neurType) {
	assert(grid.x*grid.y*grid.z>0);
	assert(neurType>=0);
	assert(numGrp < MAX_GRP_PER_SNN);

	if ( (!(neurType&TARGET_AMPA) && !(neurType&TARGET_NMDA) &&
		  !(neurType&TARGET_GABAa) && !(neurType&TARGET_GABAb)) || (neurType&POISSON_NEURON)) {
		KERNEL_ERROR("Invalid type using createGroup... Cannot create poisson generators here.");
		exitSimulation(1);
	}

	// We don't store the Grid3D struct in grp_Info so we don't have to deal with allocating structs on the GPU
	grp_Info[numGrp].SizeN  			= grid.x * grid.y * grid.z; // number of neurons in the group
	grp_Info[numGrp].SizeX              = grid.x; // number of neurons in first dim of Grid3D
	grp_Info[numGrp].SizeY              = grid.y; // number of neurons in second dim of Grid3D
	grp_Info[numGrp].SizeZ              = grid.z; // number of neurons in third dim of Grid3D

<<<<<<< HEAD
		grp_Info[numGrp].Type   			= neurType;
		grp_Info[numGrp].WithSTP			= false;
		grp_Info[numGrp].WithSTDP			= false;
		grp_Info[numGrp].WithESTDPtype      = UNKNOWN_STDP;
		grp_Info[numGrp].WithISTDPtype		= UNKNOWN_STDP;
		grp_Info[numGrp].WithHomeostasis	= false;
=======
	grp_Info[numGrp].Type   			= neurType;
	grp_Info[numGrp].WithSTP			= false;
	grp_Info[numGrp].WithSTDP			= false;
	grp_Info[numGrp].WithSTDPtype       = UNKNOWN_STDP;
	grp_Info[numGrp].WithHomeostasis	= false;
>>>>>>> fe473518

	if ( (neurType&TARGET_GABAa) || (neurType&TARGET_GABAb)) {
		grp_Info[numGrp].MaxFiringRate 	= INHIBITORY_NEURON_MAX_FIRING_RATE;
	} else {
		grp_Info[numGrp].MaxFiringRate 	= EXCITATORY_NEURON_MAX_FIRING_RATE;
	}

	grp_Info2[numGrp].Name  			= grpName;
	grp_Info[numGrp].isSpikeGenerator	= false;
	grp_Info[numGrp].MaxDelay			= 1;

	grp_Info2[numGrp].Izh_a 			= -1; // \FIXME ???

	grp_Info2[numGrp].Name              = grpName;
	finishedPoissonGroup				= true;

	// update number of neuron counters
	if ( (neurType&TARGET_GABAa) || (neurType&TARGET_GABAb))
		numNInhReg += grid.N; // regular inhibitory neuron
	else
		numNExcReg += grid.N; // regular excitatory neuron
	numNReg += grid.N;
	numN += grid.N;

	numGrp++;
	return (numGrp-1);
}

// create spike generator group
// use int for nNeur to avoid arithmetic underflow
<<<<<<< HEAD
int CpuSNN::createSpikeGeneratorGroup(const std::string& grpName, Grid3D& grid, int neurType, int configId) {
		assert(grid.x*grid.y*grid.z>0);
		assert(neurType>=0); assert(configId>=-1);	assert(configId<nConfig_);
	if (configId == ALL) {
		for(int c=0; c < nConfig_; c++)
			createSpikeGeneratorGroup(grpName, grid, neurType, c);
		return (numGrp-nConfig_);
	} else {
		grp_Info[numGrp].SizeN   		= grid.x * grid.y * grid.z; // number of neurons in the group
        grp_Info[numGrp].SizeX          = grid.x; // number of neurons in first dim of Grid3D
        grp_Info[numGrp].SizeY          = grid.y; // number of neurons in second dim of Grid3D
        grp_Info[numGrp].SizeZ          = grid.z; // number of neurons in third dim of Grid3D
		grp_Info[numGrp].Type    		= neurType | POISSON_NEURON;
		grp_Info[numGrp].WithSTP		= false;
		grp_Info[numGrp].WithSTDP		= false;
		grp_Info[numGrp].WithESTDPtype  = UNKNOWN_STDP;
		grp_Info[numGrp].WithISTDPtype	= UNKNOWN_STDP;
		grp_Info[numGrp].WithHomeostasis	= false;
		grp_Info[numGrp].isSpikeGenerator	= true;		// these belong to the spike generator class...
		grp_Info2[numGrp].ConfigId		= configId;
		grp_Info2[numGrp].Name    		= grpName;
		grp_Info[numGrp].MaxFiringRate 	= POISSON_MAX_FIRING_RATE;

		std::stringstream outStr;
		outStr << configId;
		if (configId != 0)
			grp_Info2[numGrp].Name = grpName + "_" + outStr.str();

		if ( (neurType&TARGET_GABAa) || (neurType&TARGET_GABAb))
			numNInhPois += grid.N; // inh poisson group
		else
			numNExcPois += grid.N; // exc poisson group
		numNPois += grid.N;
		numN += grid.N;
=======
int CpuSNN::createSpikeGeneratorGroup(const std::string& grpName, const Grid3D& grid, int neurType) {
	assert(grid.x*grid.y*grid.z>0);
	assert(neurType>=0);
	grp_Info[numGrp].SizeN   		= grid.x * grid.y * grid.z; // number of neurons in the group
	grp_Info[numGrp].SizeX          = grid.x; // number of neurons in first dim of Grid3D
	grp_Info[numGrp].SizeY          = grid.y; // number of neurons in second dim of Grid3D
	grp_Info[numGrp].SizeZ          = grid.z; // number of neurons in third dim of Grid3D
	grp_Info[numGrp].Type    		= neurType | POISSON_NEURON;
	grp_Info[numGrp].WithSTP		= false;
	grp_Info[numGrp].WithSTDP		= false;
	grp_Info[numGrp].WithSTDPtype   = UNKNOWN_STDP;
	grp_Info[numGrp].WithHomeostasis	= false;
	grp_Info[numGrp].isSpikeGenerator	= true;		// these belong to the spike generator class...
	grp_Info2[numGrp].Name    		= grpName;
	grp_Info[numGrp].MaxFiringRate 	= POISSON_MAX_FIRING_RATE;

	grp_Info2[numGrp].Name          = grpName;

	if ( (neurType&TARGET_GABAa) || (neurType&TARGET_GABAb))
		numNInhPois += grid.N; // inh poisson group
	else
		numNExcPois += grid.N; // exc poisson group
	numNPois += grid.N;
	numN += grid.N;
>>>>>>> fe473518

	numGrp++;
	numSpikeGenGrps++;

	return (numGrp-1);
}

// set conductance values for a simulation (custom values or disable conductances alltogether)
void CpuSNN::setConductances(bool isSet, int tdAMPA, int trNMDA, int tdNMDA, int tdGABAa,
int trGABAb, int tdGABAb) {
	if (isSet) {
		assert(tdAMPA>0); assert(tdNMDA>0); assert(tdGABAa>0); assert(tdGABAb>0);
		assert(trNMDA>=0); assert(trGABAb>=0); // 0 to disable rise times
		assert(trNMDA!=tdNMDA); assert(trGABAb!=tdGABAb); // singularity
	}

	// set conductances globally for all connections
	sim_with_conductances  |= isSet;
	dAMPA  = 1.0-1.0/tdAMPA;
	dNMDA  = 1.0-1.0/tdNMDA;
	dGABAa = 1.0-1.0/tdGABAa;
	dGABAb = 1.0-1.0/tdGABAb;

	if (trNMDA>0) {
		// use rise time for NMDA
		sim_with_NMDA_rise = true;
		rNMDA = 1.0-1.0/trNMDA;

		// compute max conductance under this model to scale it back to 1
		// otherwise the peak conductance will not be equal to the weight
		double tmax = (-tdNMDA*trNMDA*log(1.0*trNMDA/tdNMDA))/(tdNMDA-trNMDA); // t at which cond will be max
		sNMDA = 1.0/(exp(-tmax/tdNMDA)-exp(-tmax/trNMDA)); // scaling factor, 1 over max amplitude
		assert(!isinf(tmax) && !isnan(tmax) && tmax>=0);
		assert(!isinf(sNMDA) && !isnan(sNMDA) && sNMDA>0);
	}

	if (trGABAb>0) {
		// use rise time for GABAb
		sim_with_GABAb_rise = true;
		rGABAb = 1.0-1.0/trGABAb;

		// compute max conductance under this model to scale it back to 1
		// otherwise the peak conductance will not be equal to the weight
		double tmax = (-tdGABAb*trGABAb*log(1.0*trGABAb/tdGABAb))/(tdGABAb-trGABAb); // t at which cond will be max
		sGABAb = 1.0/(exp(-tmax/tdGABAb)-exp(-tmax/trGABAb)); // scaling factor, 1 over max amplitude
		assert(!isinf(tmax) && !isnan(tmax)); assert(!isinf(sGABAb) && !isnan(sGABAb) && sGABAb>0);
	}

	if (sim_with_conductances) {
		KERNEL_INFO("Running COBA mode:");
		KERNEL_INFO("  - AMPA decay time            = %5d ms", tdAMPA);
		KERNEL_INFO("  - NMDA rise time %s  = %5d ms", sim_with_NMDA_rise?"          ":"(disabled)", trNMDA);
		KERNEL_INFO("  - GABAa decay time           = %5d ms", tdGABAa);
		KERNEL_INFO("  - GABAb rise time %s = %5d ms", sim_with_GABAb_rise?"          ":"(disabled)",trGABAb);
		KERNEL_INFO("  - GABAb decay time           = %5d ms", tdGABAb);
	} else {
		KERNEL_INFO("Running CUBA mode (all synaptic conductances disabled)");
	}
}

// set homeostasis for group
void CpuSNN::setHomeostasis(int grpId, bool isSet, float homeoScale, float avgTimeScale) {
	if (grpId == ALL) { // shortcut for all groups
		for(int grpId1=0; grpId1<numGrp; grpId1++) {
			setHomeostasis(grpId1, isSet, homeoScale, avgTimeScale);
		}
	} else {
		// set conductances for a given group
		sim_with_homeostasis 			   |= isSet;
		grp_Info[grpId].WithHomeostasis    = isSet;
		grp_Info[grpId].homeostasisScale   = homeoScale;
		grp_Info[grpId].avgTimeScale       = avgTimeScale;
		grp_Info[grpId].avgTimeScaleInv    = 1.0f/avgTimeScale;
		grp_Info[grpId].avgTimeScale_decay = (avgTimeScale*1000.0f-1.0f)/(avgTimeScale*1000.0f);
		grp_Info[grpId].newUpdates 		= true; // \FIXME: what's this?

		KERNEL_INFO("Homeostasis parameters %s for %d (%s):\thomeoScale: %f, avgTimeScale: %f",
					isSet?"enabled":"disabled",grpId,grp_Info2[grpId].Name.c_str(),homeoScale,avgTimeScale);
	}
}

// set a homeostatic target firing rate (enforced through homeostatic synaptic scaling)
void CpuSNN::setHomeoBaseFiringRate(int grpId, float baseFiring, float baseFiringSD) {
	if (grpId == ALL) { // shortcut for all groups
		for(int grpId1=0; grpId1<numGrp; grpId1++) {
			setHomeoBaseFiringRate(grpId1, baseFiring, baseFiringSD);
		}
	} else {
		// set conductances for a given group
		assert(grp_Info[grpId].WithHomeostasis);

		grp_Info2[grpId].baseFiring 	= baseFiring;
		grp_Info2[grpId].baseFiringSD 	= baseFiringSD;
		grp_Info[grpId].newUpdates 	= true; //TODO: I have to see how this is handled.  -- KDC

		KERNEL_INFO("Homeostatic base firing rate set for %d (%s):\tbaseFiring: %3.3f, baseFiringStd: %3.3f",
							grpId,grp_Info2[grpId].Name.c_str(),baseFiring,baseFiringSD);
	}
}


// set Izhikevich parameters for group
void CpuSNN::setNeuronParameters(int grpId, float izh_a, float izh_a_sd, float izh_b, float izh_b_sd,
								float izh_c, float izh_c_sd, float izh_d, float izh_d_sd)
{
	assert(grpId>=-1); assert(izh_a>0); assert(izh_a_sd>=0); assert(izh_b>0); assert(izh_b_sd>=0); assert(izh_c_sd>=0);
	assert(izh_d>0); assert(izh_d_sd>=0);

	if (grpId == ALL) { // shortcut for all groups
		for(int grpId1=0; grpId1<numGrp; grpId1++) {
			setNeuronParameters(grpId1, izh_a, izh_a_sd, izh_b, izh_b_sd, izh_c, izh_c_sd, izh_d, izh_d_sd);
		}
	} else {
		grp_Info2[grpId].Izh_a	  	=   izh_a;
		grp_Info2[grpId].Izh_a_sd  =   izh_a_sd;
		grp_Info2[grpId].Izh_b	  	=   izh_b;
		grp_Info2[grpId].Izh_b_sd  =   izh_b_sd;
		grp_Info2[grpId].Izh_c		=   izh_c;
		grp_Info2[grpId].Izh_c_sd	=   izh_c_sd;
		grp_Info2[grpId].Izh_d		=   izh_d;
		grp_Info2[grpId].Izh_d_sd	=   izh_d_sd;
	}
}

void CpuSNN::setNeuromodulator(int grpId, float baseDP, float tauDP, float base5HT, float tau5HT, float baseACh, 
	float tauACh, float baseNE, float tauNE) {

	grp_Info[grpId].baseDP	= baseDP;
	grp_Info[grpId].decayDP = 1.0 - (1.0 / tauDP);
	grp_Info[grpId].base5HT = base5HT;
	grp_Info[grpId].decay5HT = 1.0 - (1.0 / tau5HT);
	grp_Info[grpId].baseACh = baseACh;
	grp_Info[grpId].decayACh = 1.0 - (1.0 / tauACh);
	grp_Info[grpId].baseNE	= baseNE;
	grp_Info[grpId].decayNE = 1.0 - (1.0 / tauNE);
}

<<<<<<< HEAD
// set ESTDP params
void CpuSNN::setESTDP(int grpId, bool isSet, stdpType_t type, float alphaLTP, float tauLTP, float alphaLTD, float tauLTD, int configId) {
	assert(grpId>=-1); assert(configId>=-1);
=======
// set STDP params
void CpuSNN::setSTDP(int grpId,bool isSet,stdpType_t type,float alphaLTP,float tauLTP,float alphaLTD,float tauLTD) {
	assert(grpId>=-1);
>>>>>>> fe473518
	if (isSet) {
		assert(type!=UNKNOWN_STDP);
		assert(alphaLTP>=0); assert(tauLTP>=0); assert(alphaLTD>=0); assert(tauLTD>=0);
	}

<<<<<<< HEAD
	if (grpId==ALL && configId==ALL) { // shortcut for all groups & configs
		for(int g=0; g < numGrp; g++)
			setESTDP(g, isSet, type, alphaLTP, tauLTP, alphaLTD, tauLTD, 0);
	} else if (grpId == ALL) { // shortcut for all groups
		for(int grpId1=0; grpId1 < numGrp; grpId1 += nConfig_) {
			int g = getGroupId(grpId1, configId);
			setESTDP(g, isSet, type, alphaLTP, tauLTP, alphaLTD, tauLTD, configId);
		}
	} else if (configId == ALL) { // shortcut for all configs
		for(int c=0; c < nConfig_; c++)
			setESTDP(grpId, isSet, type, alphaLTP, tauLTP, alphaLTD, tauLTD, c);
	} else {
		// set STDP for a given group and configId
		int cGrpId = getGroupId(grpId, configId);
		// set params for STDP curve
		grp_Info[cGrpId].ALPHA_LTP_EXC 		= alphaLTP;
		grp_Info[cGrpId].ALPHA_LTD_EXC 		= alphaLTD;
		grp_Info[cGrpId].TAU_LTP_INV_EXC 	= 1.0f/tauLTP;
		grp_Info[cGrpId].TAU_LTD_INV_EXC	= 1.0f/tauLTD;
		// set flags for STDP function
		grp_Info[cGrpId].WithESTDPtype	= type;
		grp_Info[cGrpId].WithESTDP		= isSet;
		grp_Info[cGrpId].WithSTDP		|= grp_Info[cGrpId].WithESTDP;
		sim_with_stdp					|= grp_Info[cGrpId].WithSTDP;

		grp_Info[cGrpId].newUpdates 	= true; // \FIXME whatsathiis?

		KERNEL_INFO("E-STDP %s for %s(%d)", isSet?"enabled":"disabled", grp_Info2[cGrpId].Name.c_str(), cGrpId);
=======
	if (grpId == ALL) { // shortcut for all groups
		for(int grpId1=0; grpId1<numGrp; grpId1++) {
			setSTDP(grpId1, isSet, type, alphaLTP, tauLTP, alphaLTD, tauLTD);
		}
	} else {
		// set STDP for a given group
		sim_with_stdp 				   |= isSet;
		grp_Info[grpId].WithSTDP 		= isSet;
		grp_Info[grpId].WithSTDPtype	= type;
		grp_Info[grpId].ALPHA_LTP 		= alphaLTP;
		grp_Info[grpId].ALPHA_LTD 		= alphaLTD;
		grp_Info[grpId].TAU_LTP_INV 	= 1.0f/tauLTP;
		grp_Info[grpId].TAU_LTD_INV	= 1.0f/tauLTD;
		grp_Info[grpId].newUpdates 	= true; // \FIXME whatsathiis?

		KERNEL_INFO("STDP %s for %s(%d)", isSet?"enabled":"disabled", grp_Info2[grpId].Name.c_str(), grpId);
>>>>>>> fe473518
	}
}

// set ISTDP params
void CpuSNN::setISTDP(int grpId, bool isSet, stdpType_t type, float betaLTP, float betaLTD, float lamda, float delta, int configId) {
	assert(grpId>=-1); assert(configId>=-1);
	if (isSet) {
		assert(type!=UNKNOWN_STDP);
		assert(betaLTP>=0); assert(betaLTD>=0); assert(lamda>=0); assert(delta>=0);
	}

	if (grpId==ALL && configId==ALL) { // shortcut for all groups & configs
		for(int g=0; g < numGrp; g++)
			setISTDP(g, isSet, type, betaLTP, betaLTD, lamda, delta, 0);
	} else if (grpId == ALL) { // shortcut for all groups
		for(int grpId1=0; grpId1 < numGrp; grpId1 += nConfig_) {
			int g = getGroupId(grpId1, configId);
			setISTDP(g, isSet, type, betaLTP, betaLTD, lamda, delta, configId);
		}
	} else if (configId == ALL) { // shortcut for all configs
		for(int c=0; c < nConfig_; c++)
			setISTDP(grpId, isSet, type, betaLTP, betaLTD, lamda, delta, c);
	} else {
		// set STDP for a given group and configId
		int cGrpId = getGroupId(grpId, configId);
		// set params for STDP curve
		grp_Info[cGrpId].BETA_LTP 		= betaLTP;
		grp_Info[cGrpId].BETA_LTD 		= betaLTD;
		grp_Info[cGrpId].LAMDA			= lamda;
		grp_Info[cGrpId].DELTA			= delta;
		// set flags for STDP function
		//FIXME: separate STDPType to ESTDPType and ISTDPType
		grp_Info[cGrpId].WithISTDPtype	= type;
		grp_Info[cGrpId].WithISTDP		= isSet;
		grp_Info[cGrpId].WithSTDP		|= grp_Info[cGrpId].WithISTDP;
		sim_with_stdp					|= grp_Info[cGrpId].WithSTDP;

		grp_Info[cGrpId].newUpdates 	= true; // \FIXME whatsathiis?

		KERNEL_INFO("I-STDP %s for %s(%d)", isSet?"enabled":"disabled", grp_Info2[cGrpId].Name.c_str(), cGrpId);
	}
}

// set STP params
void CpuSNN::setSTP(int grpId, bool isSet, float STP_U, float STP_tau_u, float STP_tau_x) {
	assert(grpId>=-1);
	if (isSet) {
		assert(STP_U>0 && STP_U<=1); assert(STP_tau_u>0); assert(STP_tau_x>0);
	}

	if (grpId == ALL) { // shortcut for all groups
		for(int grpId1=0; grpId1<numGrp; grpId1++) {
			setSTP(grpId1, isSet, STP_U, STP_tau_u, STP_tau_x);
		}
	} else {
		// set STDP for a given group
		sim_with_stp 				   |= isSet;
		grp_Info[grpId].WithSTP 		= isSet;
		grp_Info[grpId].STP_A 			= (STP_U>0.0f) ? 1.0/STP_U : 1.0f; // scaling factor
		grp_Info[grpId].STP_U 			= STP_U;
		grp_Info[grpId].STP_tau_u_inv	= 1.0f/STP_tau_u; // facilitatory
		grp_Info[grpId].STP_tau_x_inv	= 1.0f/STP_tau_x; // depressive
		grp_Info[grpId].newUpdates = true;

		KERNEL_INFO("STP %s for %d (%s):\tA: %1.4f, U: %1.4f, tau_u: %4.0f, tau_x: %4.0f", isSet?"enabled":"disabled",
					grpId, grp_Info2[grpId].Name.c_str(), grp_Info[grpId].STP_A, STP_U, STP_tau_u, STP_tau_x);
	}
}

void CpuSNN::setWeightAndWeightChangeUpdate(updateInterval_t wtUpdateInterval, updateInterval_t wtChangeUpdateInterval,
											int tauWeightChange) {
	switch (wtUpdateInterval) {
		case INTERVAL_10MS:
			wtUpdateInterval_ = 10;
			stdpScaleFactor_ = 0.005f;
			break;
		case INTERVAL_100MS:
			wtUpdateInterval_ = 100;
			stdpScaleFactor_ = 0.05f;
			break;
		case INTERVAL_1000MS:
		default:
			wtUpdateInterval_ = 1000;
			stdpScaleFactor_ = 0.5f;
			break;
	}

	switch (wtChangeUpdateInterval) {
	case INTERVAL_10MS:
		wtChangeUpdateInterval_ = 10;
		break;
	case INTERVAL_100MS:
		wtChangeUpdateInterval_ = 100;
		break;
	case INTERVAL_1000MS:
	default:
		wtChangeUpdateInterval_ = 1000;
		break;
	}

	wtChangeDecay_ = 1.0 - (1.0 / tauWeightChange);

	KERNEL_INFO("Update weight every %d ms, stdpScaleFactor = %1.3f", wtUpdateInterval_, stdpScaleFactor_);
	KERNEL_INFO("Update weight change every %d ms, wtChangeDecay = %1.3f", wtChangeUpdateInterval_, wtChangeDecay_);
}


/// ************************************************************************************************************ ///
/// PUBLIC METHODS: RUNNING A SIMULATION
/// ************************************************************************************************************ ///

// if 
int CpuSNN::runNetwork(int _nsec, int _nmsec, bool printRunSummary, bool copyState) {
	assert(_nmsec >= 0 && _nmsec < 1000);
	assert(_nsec  >= 0);
	int runDuration = _nsec*1000 + _nmsec;

	// setupNetwork() must have already been called
	assert(doneReorganization);

	// first-time run: inform the user the simulation is running now
	if (simTime==0) {
		KERNEL_INFO("");
		KERNEL_INFO("*******************      Running %s Simulation      ****************************\n",
			simMode_==GPU_MODE?"GPU":"CPU");
	}

	// reset all spike counters
	if (simMode_==GPU_MODE)
		resetSpikeCnt_GPU(0,numGrp);
	else
		resetSpikeCnt(ALL);

	// store current start time for future reference
	simTimeRunStart = simTime;
	simTimeRunStop  = simTime+runDuration;
	assert(simTimeRunStop>=simTimeRunStart); // check for arithmetic underflow

	// set the Poisson generation time slice to be at the run duration up to PROPOGATED_BUFFER_SIZE ms.
	// \TODO: should it be PROPAGATED_BUFFER_SIZE-1 or PROPAGATED_BUFFER_SIZE ? 
	setGrpTimeSlice(ALL, MAX(1,MIN(runDuration,PROPAGATED_BUFFER_SIZE-1)));

	CUDA_RESET_TIMER(timer);
	CUDA_START_TIMER(timer);

	// if nsec=0, simTimeMs=10, we need to run the simulator for 10 timeStep;
	// if nsec=1, simTimeMs=10, we need to run the simulator for 1*1000+10, time Step;
	for(int i=0; i<runDuration; i++) {
		if(simMode_ == CPU_MODE)
			doSnnSim();
		else
			doGPUSim();

		// update weight every updateInterval ms if plastic synapses present
		if (!sim_with_fixedwts && (wtUpdateInterval_==++wtUpdateIntervalCnt_)) {
			wtUpdateIntervalCnt_ = 0; // reset counter

			if (simMode_ == CPU_MODE) {
				updateWeights();
			} else{
				updateWeights_GPU();

				if (copyState) {
					// TODO: build DA buffer in GPU memory so that we can retrieve data every one second instead of 10ms
					// Log dopamine concentration
					copyGroupState(&cpuNetPtrs, &cpu_gpuNetPtrs, cudaMemcpyDeviceToHost, false, 0);
					for (int i = 0; i < numGrp; i++) {
						int monitorId = grp_Info[i].GroupMonitorId;
						if (monitorId != -1)
							grpDABuffer[monitorId][simTimeMs / wtUpdateInterval_] = cpuNetPtrs.grpDA[i];
					}
				}
			}
		}

		if (updateTime()) {
			// finished one sec of simulation...
			if (numSpikeMonitor) {
				updateSpikeMonitor();
			}
			if (numGroupMonitor) {
				updateGroupMonitor();
			}
			if (numConnectionMonitor) {
				updateConnectionMonitor();
			}

			if(simMode_ == CPU_MODE)
				updateFiringTable();
			else
				updateFiringTable_GPU();
		}

		// \deprecated remove this
		if(enableGPUSpikeCntPtr==true && simMode_ == CPU_MODE){
			KERNEL_ERROR("Error: the enableGPUSpikeCntPtr flag cannot be set in CPU_MODE");
			assert(simMode_==GPU_MODE);
		}
		if(enableGPUSpikeCntPtr==true && simMode_ == GPU_MODE){
			copyFiringStateFromGPU();
		}
	}

	// in GPU mode, copy info from device to host
	if (simMode_==GPU_MODE) {
		if(copyState) {
			copyNeuronState(&cpuNetPtrs, &cpu_gpuNetPtrs, cudaMemcpyDeviceToHost, false, ALL);

			if (sim_with_stp) {
				copySTPState(&cpuNetPtrs, &cpu_gpuNetPtrs, cudaMemcpyDeviceToHost, false);
			}
		}
	}

	// user can opt to display some runNetwork summary
	if (printRunSummary) {
		showStatus();

		if (numSpikeMonitor) {
			// if there are SpikeMonitors available and it's time to show the log, print basic spike stats
			// for each group with SpikeMon on
			for (int grpId=0; grpId<numGrp; grpId++) {
				int monitorId = grp_Info[grpId].SpikeMonitorId;
				if (monitorId==-1)
					continue;

				// in GPU mode, need to get data from device first
				if (simMode_==GPU_MODE)
					copyFiringStateFromGPU(grpId);

				// \TODO nSpikeCnt should really be a member of the SpikeMonitor object that gets populated if
				// printRunSummary is true or mode==COUNT.....
				// so then we can use spkMonObj->print(false); // showSpikeTimes==false
				int grpSpk = 0;
				for (int neurId=grp_Info[grpId].StartN; neurId<=grp_Info[grpId].EndN; neurId++)
					grpSpk += nSpikeCnt[neurId]; // add up all neuronal spike counts

				float meanRate = grpSpk*1000.0/runDuration/grp_Info[grpId].SizeN;
				float std = 0.0f;
				if (grp_Info[grpId].SizeN > 1) {
					for (int neurId=grp_Info[grpId].StartN; neurId<=grp_Info[grpId].EndN; neurId++)
						std += (nSpikeCnt[neurId]-meanRate)*(nSpikeCnt[neurId]-meanRate);

					std = sqrt(std/(grp_Info[grpId].SizeN-1.0));
				}


				KERNEL_INFO("(t=%.3fs) SpikeMonitor for group %s(%d) has %d spikes in %dms (%.2f +/- %.2f Hz)",
					(float)(simTime/1000.0),
					grp_Info2[grpId].Name.c_str(),
					grpId,
					grpSpk,
					runDuration,
					meanRate,
					std);
			}
		}
	}

	// call updateSpikeMonitor again to fetch all the missing spikes
	updateSpikeMonitor();

	// keep track of simulation time...
	CUDA_STOP_TIMER(timer);
	lastExecutionTime = CUDA_GET_TIMER_VALUE(timer);
	cumExecutionTime += lastExecutionTime;
	return 0;
}



/// ************************************************************************************************************ ///
/// PUBLIC METHODS: INTERACTING WITH A SIMULATION
/// ************************************************************************************************************ ///

// deallocates dynamical structures and exits
void CpuSNN::exitSimulation(int val) {
	deleteObjects();
	exit(val);
}

// reads network state from file
void CpuSNN::loadSimulation(FILE* fid) {
	loadSimFID = fid;
}

// reassigns weights from the input weightMatrix to the weights between two
// specified neuron groups.
// TODO: figure out scope; is this a user function?
void CpuSNN::reassignFixedWeights(short int connectId, float weightMatrix[], int sizeMatrix) {
	int j;
	//first find the correct connection
	grpConnectInfo_t* connInfo; //connInfo = current connection information.
	connInfo = getConnectInfo(connectId);
	//make sure that it is for fixed connections.
	bool synWtType = GET_FIXED_PLASTIC(connInfo->connProp);
	if(synWtType == SYN_PLASTIC){
		KERNEL_ERROR("The synapses in this connection must be SYN_FIXED in order to use this function.");
		exitSimulation(1);
	}
	//make sure that the user passes the correctly sized matrix
	if(connInfo->numberOfConnections != sizeMatrix){
		KERNEL_ERROR("The size of the input weight matrix and the number of synaptic connections in this "
						"connection do not match.");
		exitSimulation(1);
	}
	//We have to iterate over all the presynaptic connections of each postsynaptic neuron
	//and see if they are part of our srcGrp.  If they are,
	int destGrp = connInfo->grpDest;
	int srcGrp  = connInfo->grpSrc;
	//iterate over all neurons in the destination group.
	for(int postId=grp_Info[destGrp].StartN; postId <= grp_Info[destGrp].EndN; postId++) {
		int offset            = cumulativePre[postId];
		float* synWtPtr       = &wt[cumulativePre[postId]];
		post_info_t *preIdPtr = &preSynapticIds[offset];
		//iterate over all presynaptic connections in current postsynaptic neuron.
		for (j=0; j < Npre[postId]; j++,preIdPtr++, synWtPtr++) {
			int preId       = GET_CONN_NEURON_ID((*preIdPtr));
			assert(preId < numN);
			short int currentSrcId = grpIds[preId];
			//if the neuron is part of the source group, assign it a value
			//from the reassignment matrix.
			if(currentSrcId == srcGrp){
				//assign wt to reassignment matrix value
				*synWtPtr = (*weightMatrix);
				//iterate reassignment matrix
				weightMatrix++;
			}
		}
	}

	//after all weights have been set, copy them back to the GPU if
	//necessary:
	if(simMode_ == GPU_MODE)
		copyUpdateVariables_GPU();
}

//! \deprecated right?
//! but we do need resetSpikeCnt and resetSpikeCnt_GPU
void CpuSNN::resetSpikeCntUtil(int my_grpId ) {
  int startGrp, endGrp;

  if(!doneReorganization)
    return;

  if(simMode_ == GPU_MODE){
    //call analogous function, return, else do CPU stuff
    if (my_grpId == ALL) {
      startGrp = 0;
      endGrp   = numGrp;
    }
    else {
      startGrp = my_grpId;
      endGrp   = my_grpId;
    }
    resetSpikeCnt_GPU(startGrp, endGrp);
    return;
  }

  if (my_grpId == -1) {
    startGrp = 0;
    endGrp   = numGrp;
  }
  else {
    startGrp = my_grpId;
    endGrp   = my_grpId;
  }

  resetSpikeCnt(ALL);
}

// reset spike counter to zero
void CpuSNN::resetSpikeCounter(int grpId) {
	if (!sim_with_spikecounters)
		return;

	assert(grpId>=-1); assert(grpId<numGrp);

	if (grpId == ALL) { // shortcut for all groups
		for(int grpId1=0; grpId1<numGrp; grpId1 ++) {
			resetSpikeCounter(grpId1);
		}
	} else {
		// only update if SpikeMonRT is set for this group
		if (!grp_Info[grpId].withSpikeCounter)
			return;

		grp_Info[grpId].spkCntRecordDurHelper = 0;

		if (simMode_==GPU_MODE) {
			resetSpikeCounter_GPU(grpId);
		}
		else {
			int bufPos = grp_Info[grpId].spkCntBufPos; // retrieve buf pos
			memset(spkCntBuf[bufPos],0,grp_Info[grpId].SizeN*sizeof(int)); // set all to 0
		}
	}
}

void CpuSNN::setGroupMonitor(int grpId, GroupMonitorCore* groupMon) {
	// store the grpId for further reference
	groupMonitorGrpId[numGroupMonitor] = grpId;

	// also inform the grp that it is being monitored...
	grp_Info[grpId].GroupMonitorId = numGroupMonitor;

	grpBufferCallback[numGroupMonitor] = groupMon;

	// create the new buffer for keeping track of group status in the system
	grpDABuffer[numGroupMonitor] = new float[100]; // maximum resolution 10 ms
	grp5HTBuffer[numGroupMonitor] = new float[100]; // maximum resolution 10 ms
	grpAChBuffer[numGroupMonitor] = new float[100]; // maximum resolution 10 ms
	grpNEBuffer[numGroupMonitor] = new float[100]; // maximum resolution 10 ms

	memset(grpDABuffer[numGroupMonitor], 0, sizeof(float) * 100);

	numGroupMonitor++;

	// Finally update the size info that will be useful to see
	// how much memory are we eating...
	// \FIXME: when running on GPU mode??
	cpuSnnSz.monitorInfoSize += sizeof(float) * 100 * 4;
}

void CpuSNN::setConnectionMonitor(int grpIdPre, int grpIdPost, ConnectionMonitorCore* connectionMon) {
	// store the grpId for further reference
	connMonGrpIdPre[numConnectionMonitor] = grpIdPre;
	connMonGrpIdPost[numConnectionMonitor] = grpIdPost;

	// also inform the grp that it is being monitored...
	grp_Info[grpIdPre].ConnectionMonitorId = numConnectionMonitor;

	connBufferCallback[numConnectionMonitor] = connectionMon; // Default value of _netMon is NULL

	numConnectionMonitor++;
}

// sets up a spike generator
void CpuSNN::setSpikeGenerator(int grpId, SpikeGeneratorCore* spikeGen) {
	assert(!doneReorganization); // must be called before setupNetwork to work on GPU
	assert(spikeGen);
	assert (grp_Info[grpId].isSpikeGenerator);
	grp_Info[grpId].spikeGen = spikeGen;
}

// A Spike Counter keeps track of the number of spikes per neuron in a group.
void CpuSNN::setSpikeCounter(int grpId, int recordDur) {
	assert(grpId>=0); assert(grpId<numGrp);

	// TODO: implement same for spike generators on GPU side (see CpuSNN::generateSpikes)
	if (grp_Info[grpId].isSpikeGenerator) {
		KERNEL_ERROR("ERROR: Spike Counters for Spike Generators are currently not supported.");
		exit(1);
		return;
	}

	sim_with_spikecounters = true; // inform simulation
	grp_Info[grpId].withSpikeCounter = true; // inform the group
	grp_Info[grpId].spkCntRecordDur = (recordDur>0)?recordDur:-1; // set record duration, after which spike buf will be reset
	grp_Info[grpId].spkCntRecordDurHelper = 0; // counter to help make fast modulo
	grp_Info[grpId].spkCntBufPos = numSpkCnt; // inform group which pos it has in spike buf
	spkCntBuf[numSpkCnt] = new int[grp_Info[grpId].SizeN]; // create spike buf
	memset(spkCntBuf[numSpkCnt],0,(grp_Info[grpId].SizeN)*sizeof(int)); // set all to 0

	numSpkCnt++;

	KERNEL_INFO("SpikeCounter set for Group %d (%s): %d ms recording window", grpId, grp_Info2[grpId].Name.c_str(),
		recordDur);
}

// record spike information, return a SpikeInfo object
SpikeMonitor* CpuSNN::setSpikeMonitor(int grpId, FILE* fid) {
	// check whether group already has a SpikeMonitor
	if (grp_Info[grpId].SpikeMonitorId >= 0) {
		KERNEL_ERROR("setSpikeMonitor has already been called on Group %d (%s).",
			grpId, grp_Info2[grpId].Name.c_str());
		exitSimulation(1);
	}

	// create new SpikeMonitorCore object in any case and initialize analysis components
	// spkMonObj destructor (see below) will deallocate it
	SpikeMonitorCore* spkMonCoreObj = new SpikeMonitorCore(this, numSpikeMonitor, grpId);
	spikeMonCoreList[numSpikeMonitor] = spkMonCoreObj;

	// assign spike file ID if we selected to write to a file, else it's NULL
	// if file pointer exists, it has already been fopened
	// this will also write the header section of the spike file
	// spkMonCoreObj destructor will fclose it
	spkMonCoreObj->setSpikeFileId(fid);

	// create a new SpikeMonitor object for the user-interface
	// CpuSNN::deleteObjects will deallocate it
	SpikeMonitor* spkMonObj = new SpikeMonitor(spkMonCoreObj);
	spikeMonList[numSpikeMonitor] = spkMonObj;

	// also inform the grp that it is being monitored...
	grp_Info[grpId].SpikeMonitorId	= numSpikeMonitor;

    // not eating much memory anymore, got rid of all buffers
	cpuSnnSz.monitorInfoSize += sizeof(SpikeMonitor*);
	cpuSnnSz.monitorInfoSize += sizeof(SpikeMonitorCore*);

	numSpikeMonitor++;
	KERNEL_INFO("SpikeMonitor set for group %d (%s)",grpId,grp_Info2[grpId].Name.c_str());

	return spkMonObj;
}

// assigns spike rate to group
void CpuSNN::setSpikeRate(int grpId, PoissonRate* ratePtr, int refPeriod) {
	assert(ratePtr);
	if (ratePtr->len != grp_Info[grpId].SizeN) {
		KERNEL_ERROR("The PoissonRate length (%d) did not match the number of neurons (%d) in group %s(%d).",
					ratePtr->len, grp_Info[grpId].SizeN,
					grp_Info2[grpId].Name.c_str(),grpId);
		exitSimulation(1);
	}

	assert (grp_Info[grpId].isSpikeGenerator);
	grp_Info[grpId].RatePtr = ratePtr;
	grp_Info[grpId].RefractPeriod   = refPeriod;
	spikeRateUpdated = true;
}


// function used for parameter tuning interface
void CpuSNN::updateNetwork(bool resetFiringInfo, bool resetWeights) {
	if(!doneReorganization){
		KERNEL_ERROR("UpdateNetwork function was called but nothing was done because reorganizeNetwork must be "
						"called first.");
		return;
	}

	//change weights back to the default level for all the connections...
	if(resetWeights)
		resetSynapticConnections(true);
	else
		resetSynapticConnections(false);

	// Reset v,u,firing time values to default values...
	resetGroups();

	if(resetFiringInfo)
		resetFiringInformation();

	if(simMode_==GPU_MODE){
		//copyGrpInfo_GPU();
		//do a call to updateNetwork_GPU()
		updateNetwork_GPU(resetFiringInfo);
	}

	printTuningLog(fpDeb_);
}

// writes network state to file
// handling of file pointer should be handled externally: as far as this function is concerned, it is simply
// trying to write to file
void CpuSNN::saveSimulation(FILE* fid, bool saveSynapseInfo) {
	int tmpInt;
	float tmpFloat;

	// +++++ WRITE HEADER SECTION +++++++++++++++++++++++++++++++++++++++++++++++++++++++++++++++++++++++++++++++++++ //

	// write file signature
	tmpInt = 294338571; // some int used to identify saveSimulation files
	if (!fwrite(&tmpInt,sizeof(int),1,fid)) KERNEL_ERROR("saveSimulation fwrite error");

	// write version number
	tmpFloat = 0.2f;
	if (!fwrite(&tmpFloat,sizeof(int),1,fid)) KERNEL_ERROR("saveSimulation fwrite error");

	// write simulation time so far (in seconds)
	tmpFloat = ((float)simTimeSec) + ((float)simTimeMs)/1000.0f;
	if (!fwrite(&tmpFloat,sizeof(float),1,fid)) KERNEL_ERROR("saveSimulation fwrite error");

	// write execution time so far (in seconds)
	if(simMode_ == GPU_MODE) {
		stopGPUTiming();
		tmpFloat = gpuExecutionTime/1000.0f;
	} else {
		stopCPUTiming();
		tmpFloat = cpuExecutionTime/1000.0f;
	}
	if (!fwrite(&tmpFloat,sizeof(float),1,fid)) KERNEL_ERROR("saveSimulation fwrite error");

	// TODO: add more params of interest

	// write network info
	if (!fwrite(&numN,sizeof(int),1,fid)) KERNEL_ERROR("saveSimulation fwrite error");
	if (!fwrite(&preSynCnt,sizeof(int),1,fid)) KERNEL_ERROR("saveSimulation fwrite error");
	if (!fwrite(&postSynCnt,sizeof(int),1,fid)) KERNEL_ERROR("saveSimulation fwrite error");
	if (!fwrite(&numGrp,sizeof(int),1,fid)) KERNEL_ERROR("saveSimulation fwrite error");

	// write group info
	char name[100];
	for (int g=0;g<numGrp;g++) {
		if (!fwrite(&grp_Info[g].StartN,sizeof(int),1,fid)) KERNEL_ERROR("saveSimulation fwrite error");
		if (!fwrite(&grp_Info[g].EndN,sizeof(int),1,fid)) KERNEL_ERROR("saveSimulation fwrite error");

		if (!fwrite(&grp_Info[g].SizeX,sizeof(int),1,fid)) KERNEL_ERROR("saveSimulation fwrite error");
		if (!fwrite(&grp_Info[g].SizeY,sizeof(int),1,fid)) KERNEL_ERROR("saveSimulation fwrite error");
		if (!fwrite(&grp_Info[g].SizeZ,sizeof(int),1,fid)) KERNEL_ERROR("saveSimulation fwrite error");

		strncpy(name,grp_Info2[g].Name.c_str(),100);
		if (!fwrite(name,1,100,fid)) KERNEL_ERROR("saveSimulation fwrite error");
	}


	// +++++ WRITE SYNAPSE INFO +++++++++++++++++++++++++++++++++++++++++++++++++++++++++++++++++++++++++++++++++++++ //

	// \FIXME: replace with faster version
	if (saveSynapseInfo) {
		for (unsigned int i=0;i<numN;i++) {
			unsigned int offset = cumulativePost[i];

			unsigned int count = 0;
			for (int t=0;t<maxDelay_;t++) {
				delay_info_t dPar = postDelayInfo[i*(maxDelay_+1)+t];

				for(int idx_d=dPar.delay_index_start; idx_d<(dPar.delay_index_start+dPar.delay_length); idx_d++)
					count++;
			}

			if (!fwrite(&count,sizeof(int),1,fid)) KERNEL_ERROR("saveSimulation fwrite error");

			for (int t=0;t<maxDelay_;t++) {
				delay_info_t dPar = postDelayInfo[i*(maxDelay_+1)+t];

				for(int idx_d=dPar.delay_index_start; idx_d<(dPar.delay_index_start+dPar.delay_length); idx_d++) {
					// get synaptic info...
					post_info_t post_info = postSynapticIds[offset + idx_d];

					// get neuron id
					//int p_i = (post_info&POST_SYN_NEURON_MASK);
					unsigned int p_i = GET_CONN_NEURON_ID(post_info);
					assert(p_i<numN);

					// get syn id
					unsigned int s_i = GET_CONN_SYN_ID(post_info);
					//>>POST_SYN_NEURON_BITS)&POST_SYN_CONN_MASK;
					assert(s_i<(Npre[p_i]));

					// get the cumulative position for quick access...
					unsigned int pos_i = cumulativePre[p_i] + s_i;

					uint8_t delay = t+1;
					uint8_t plastic = s_i < Npre_plastic[p_i]; // plastic or fixed.

					if (!fwrite(&i,sizeof(int),1,fid)) KERNEL_ERROR("saveSimulation fwrite error");
					if (!fwrite(&p_i,sizeof(int),1,fid)) KERNEL_ERROR("saveSimulation fwrite error");
					if (!fwrite(&(wt[pos_i]),sizeof(float),1,fid)) KERNEL_ERROR("saveSimulation fwrite error");
					if (!fwrite(&(maxSynWt[pos_i]),sizeof(float),1,fid)) KERNEL_ERROR("saveSimulation fwrite error");
					if (!fwrite(&delay,sizeof(uint8_t),1,fid)) KERNEL_ERROR("saveSimulation fwrite error");
					if (!fwrite(&plastic,sizeof(uint8_t),1,fid)) KERNEL_ERROR("saveSimulation fwrite error");
					if (!fwrite(&(cumConnIdPre[pos_i]),sizeof(short int),1,fid)) KERNEL_ERROR("saveSimulation fwrite error");
				}
			}
		}
	}
}

// writes population weights from gIDpre to gIDpost to file fname in binary
void CpuSNN::writePopWeights(std::string fname, int grpIdPre, int grpIdPost) {
	assert(grpIdPre>=0); assert(grpIdPost>=0);

	float* weights;
	int matrixSize;
	FILE* fid;
	int numPre, numPost;
	fid = fopen(fname.c_str(), "wb");
	assert(fid != NULL);

	if(!doneReorganization){
		KERNEL_ERROR("Simulation has not been run yet, cannot output weights.");
		exitSimulation(1);
	}

	post_info_t* preId;
	int pre_nid, pos_ij;

	//population sizes
	numPre = grp_Info[grpIdPre].SizeN;
	numPost = grp_Info[grpIdPost].SizeN;

	//first iteration gets the number of synaptic weights to place in our
	//weight matrix.
	matrixSize=0;
	//iterate over all neurons in the post group
	for (int i=grp_Info[grpIdPost].StartN; i<=grp_Info[grpIdPost].EndN; i++) {
		// for every post-neuron, find all pre
		pos_ij = cumulativePre[i]; // i-th neuron, j=0th synapse
		//iterate over all presynaptic synapses
		for(int j=0; j<Npre[i]; pos_ij++,j++) {
			preId = &preSynapticIds[pos_ij];
			pre_nid = GET_CONN_NEURON_ID((*preId)); // neuron id of pre
			if (pre_nid<grp_Info[grpIdPre].StartN || pre_nid>grp_Info[grpIdPre].EndN)
				continue; // connection does not belong to group grpIdPre
			matrixSize++;
		}
	}

	//now we have the correct size
	weights = new float[matrixSize];
	//second iteration assigns the weights
	int curr = 0; // iterator for return array
	//iterate over all neurons in the post group
	for (int i=grp_Info[grpIdPost].StartN; i<=grp_Info[grpIdPost].EndN; i++) {
		// for every post-neuron, find all pre
		pos_ij = cumulativePre[i]; // i-th neuron, j=0th synapse
		//do the GPU copy here.  Copy the current weights from GPU to CPU.
		if(simMode_==GPU_MODE){
			copyWeightsGPU(i,grpIdPre);
		}
		//iterate over all presynaptic synapses
		for(int j=0; j<Npre[i]; pos_ij++,j++) {
			preId = &preSynapticIds[pos_ij];
			pre_nid = GET_CONN_NEURON_ID((*preId)); // neuron id of pre
			if (pre_nid<grp_Info[grpIdPre].StartN || pre_nid>grp_Info[grpIdPre].EndN)
				continue; // connection does not belong to group grpIdPre
			weights[curr] = wt[pos_ij];
			curr++;
		}
	}

	fwrite(weights,sizeof(float),matrixSize,fid);
	fclose(fid);
	//Let my memory FREE!!!
	delete [] weights;
}


/// ************************************************************************************************************ ///
/// PUBLIC METHODS: PLOTTING / LOGGING
/// ************************************************************************************************************ ///

// set new file pointer for debug log file
void CpuSNN::setLogDebugFp(FILE* fpLog) {
	assert(fpLog!=NULL);

	if (fpLog_!=NULL && fpLog!=stdout && fpLog!=stderr)
		fclose(fpLog_);

	fpLog_ = fpLog;
}

// set new file pointer for all files
void CpuSNN::setLogsFp(FILE* fpInf, FILE* fpErr, FILE* fpDeb, FILE* fpLog) {
	assert(loggerMode_==CUSTOM); // only valid in custom mode
	assert(fpInf!=NULL); // at least one of the must be non-NULL

	if (fpInf_!=NULL && fpInf_!=stdout && fpInf_!=stderr)
		fclose(fpInf_);
	fpInf_ = fpInf;

	if (fpErr!=NULL) {
		if (fpErr_!=NULL && fpErr_!=stdout && fpErr_!=stderr)
			fclose(fpErr_);
		fpErr_ = fpErr;
	}

	if (fpDeb!=NULL) {
		if (fpDeb_!=NULL && fpDeb_!=stdout && fpDeb_!=stderr)
			fclose(fpDeb_);
		fpDeb_ = fpDeb;
	}

	if (fpLog!=NULL) {
		if (fpLog_!=NULL && fpLog_!=stdout && fpLog_!=stderr)
			fclose(fpLog_);
		fpLog_ = fpLog;
	}
}


/// **************************************************************************************************************** ///
/// GETTERS / SETTERS
/// **************************************************************************************************************** ///

//! used for parameter tuning functionality
grpConnectInfo_t* CpuSNN::getConnectInfo(short int connectId) {
	grpConnectInfo_t* nextConn = connectBegin;
	CHECK_CONNECTION_ID(connectId, numConnections);

	// clear all existing connection info...
	while (nextConn) {
		if (nextConn->connId == connectId) {
			nextConn->newUpdates = true;		// \FIXME: this is a Jay hack
			return nextConn;
		}
		nextConn = nextConn->next;
	}

	KERNEL_DEBUG("Total Connections = %d", numConnections);
	KERNEL_DEBUG("ConnectId (%d) cannot be recognized", connectId);
	return NULL;
}

std::vector<float> CpuSNN::getConductanceAMPA() {
	assert(isSimulationWithCOBA());

	// need to copy data from GPU first
	if (getSimMode()==GPU_MODE)
		copyConductanceAMPA(&cpuNetPtrs, &cpu_gpuNetPtrs, cudaMemcpyDeviceToHost, false, ALL);

	std::vector<float> gAMPAvec;
	for (int i=0; i<numNReg; i++)
		gAMPAvec.push_back(gAMPA[i]);
	return gAMPAvec;
}

std::vector<float> CpuSNN::getConductanceNMDA() {
	assert(isSimulationWithCOBA());

	// need to copy data from GPU first
	if (getSimMode()==GPU_MODE)
		copyConductanceNMDA(&cpuNetPtrs, &cpu_gpuNetPtrs, cudaMemcpyDeviceToHost, false, ALL);

	std::vector<float> gNMDAvec;
	if (isSimulationWithNMDARise()) {
		// need to construct conductance from rise and decay parts
		for (int i=0; i<numNReg; i++) {
			gNMDAvec.push_back(gNMDA_d[i]-gNMDA_r[i]);
		}
	} else {
		for (int i=0; i<numNReg; i++)
			gNMDAvec.push_back(gNMDA[i]);
	}
	return gNMDAvec;
}

std::vector<float> CpuSNN::getConductanceGABAa() {
	assert(isSimulationWithCOBA());

	// need to copy data from GPU first
	if (getSimMode()==GPU_MODE)
		copyConductanceGABAa(&cpuNetPtrs, &cpu_gpuNetPtrs, cudaMemcpyDeviceToHost, false, ALL);

	std::vector<float> gGABAaVec;
	for (int i=0; i<numNReg; i++)
		gGABAaVec.push_back(gGABAa[i]);
	return gGABAaVec;
}

std::vector<float> CpuSNN::getConductanceGABAb() {
	assert(isSimulationWithCOBA());

	// need to copy data from GPU first
	if (getSimMode()==GPU_MODE)
		copyConductanceGABAb(&cpuNetPtrs, &cpu_gpuNetPtrs, cudaMemcpyDeviceToHost, false, ALL);

	std::vector<float> gGABAbVec;
	if (isSimulationWithNMDARise()) {
		// need to construct conductance from rise and decay parts
		for (int i=0; i<numNReg; i++) {
			gGABAbVec.push_back(gGABAb_d[i]-gGABAb_r[i]);
		}
	} else {
		for (int i=0; i<numNReg; i++)
			gGABAbVec.push_back(gGABAb[i]);
	}
	return gGABAbVec;
}

// this is a user function
// \FIXME: fix this
uint8_t* CpuSNN::getDelays(int gIDpre, int gIDpost, int& Npre, int& Npost, uint8_t* delays) {
	Npre = grp_Info[gIDpre].SizeN;
	Npost = grp_Info[gIDpost].SizeN;

	if (delays == NULL) delays = new uint8_t[Npre*Npost];
	memset(delays,0,Npre*Npost);

	for (int i=grp_Info[gIDpre].StartN;i<grp_Info[gIDpre].EndN;i++) {
		unsigned int offset = cumulativePost[i];

		for (int t=0;t<maxDelay_;t++) {
			delay_info_t dPar = postDelayInfo[i*(maxDelay_+1)+t];

			for(int idx_d=dPar.delay_index_start; idx_d<(dPar.delay_index_start+dPar.delay_length); idx_d++) {
				// get synaptic info...
				post_info_t post_info = postSynapticIds[offset + idx_d];

				// get neuron id
				//int p_i = (post_info&POST_SYN_NEURON_MASK);
				int p_i = GET_CONN_NEURON_ID(post_info);
				assert(p_i<numN);

				if (p_i >= grp_Info[gIDpost].StartN && p_i <= grp_Info[gIDpost].EndN) {
					// get syn id
					int s_i = GET_CONN_SYN_ID(post_info);

					// get the cumulative position for quick access...
					unsigned int pos_i = cumulativePre[p_i] + s_i;

					delays[i+Npre*(p_i-grp_Info[gIDpost].StartN)] = t+1;
				}
			}
		}
	}
	return delays;
}

Grid3D CpuSNN::getGroupGrid3D(int grpId) {
	assert(grpId>=0 && grpId<numGrp);
	return Grid3D(grp_Info[grpId].SizeX, grp_Info[grpId].SizeY, grp_Info[grpId].SizeZ);	
}

// find ID of group with name grpName
int CpuSNN::getGroupId(std::string grpName) {
	for (int grpId=0; grpId<numGrp; grpId++) {
		if (grp_Info2[grpId].Name.compare(grpName)==0)
			return grpId;
	}

	// group not found
	return -1;
}

group_info_t CpuSNN::getGroupInfo(int grpId) {
	assert(grpId>=-1 && grpId<numGrp);
	return grp_Info[grpId];
}

std::string CpuSNN::getGroupName(int grpId) {
	assert(grpId>=-1 && grpId<numGrp);

	if (grpId==ALL)
		return "ALL";

	return grp_Info2[grpId].Name;
}

GroupSTDPInfo_t CpuSNN::getGroupSTDPInfo(int grpId) {
	GroupSTDPInfo_t gInfo;

<<<<<<< HEAD
	gInfo.WithSTDP = grp_Info[cGrpId].WithSTDP;
	gInfo.WithESTDP = grp_Info[cGrpId].WithESTDP;
	gInfo.WithISTDP = grp_Info[cGrpId].WithISTDP;
	gInfo.WithESTDPtype = grp_Info[cGrpId].WithESTDPtype;
	gInfo.WithISTDPtype = grp_Info[cGrpId].WithISTDPtype;
	gInfo.ALPHA_LTD_EXC = grp_Info[cGrpId].ALPHA_LTD_EXC;
	gInfo.ALPHA_LTP_EXC = grp_Info[cGrpId].ALPHA_LTP_EXC;
	gInfo.TAU_LTD_INV_EXC = grp_Info[cGrpId].TAU_LTD_INV_EXC;
	gInfo.TAU_LTP_INV_EXC = grp_Info[cGrpId].TAU_LTP_INV_EXC;
	gInfo.BETA_LTP = grp_Info[cGrpId].BETA_LTP;
	gInfo.BETA_LTD = grp_Info[cGrpId].BETA_LTD;
	gInfo.LAMDA = grp_Info[cGrpId].LAMDA;
	gInfo.DELTA = grp_Info[cGrpId].DELTA;
=======
	gInfo.WithSTDP = grp_Info[grpId].WithSTDP;
	gInfo.WithSTDPtype = grp_Info[grpId].WithSTDPtype;
	gInfo.ALPHA_LTD = grp_Info[grpId].ALPHA_LTD;
	gInfo.ALPHA_LTP = grp_Info[grpId].ALPHA_LTP;
	gInfo.TAU_LTD_INV = grp_Info[grpId].TAU_LTD_INV;
	gInfo.TAU_LTP_INV = grp_Info[grpId].TAU_LTP_INV;
>>>>>>> fe473518

	return gInfo;
}

GroupNeuromodulatorInfo_t CpuSNN::getGroupNeuromodulatorInfo(int grpId) {
	GroupNeuromodulatorInfo_t gInfo;

	gInfo.baseDP = grp_Info[grpId].baseDP;
	gInfo.base5HT = grp_Info[grpId].base5HT;
	gInfo.baseACh = grp_Info[grpId].baseACh;
	gInfo.baseNE = grp_Info[grpId].baseNE;
	gInfo.decayDP = grp_Info[grpId].decayDP;
	gInfo.decay5HT = grp_Info[grpId].decay5HT;
	gInfo.decayACh = grp_Info[grpId].decayACh;
	gInfo.decayNE = grp_Info[grpId].decayNE;

	return gInfo;
}

Point3D CpuSNN::getNeuronLocation3D(int neurId) {
	assert(neurId>=0 && neurId<numN);
	int grpId = grpIds[neurId];
	assert(neurId>=grp_Info[grpId].StartN && neurId<=grp_Info[grpId].EndN);

	// adjust neurId for neuron ID of first neuron in the group
	neurId -= grp_Info[grpId].StartN;

	int coord_x = neurId % grp_Info[grpId].SizeX;
	int coord_y = (neurId/grp_Info[grpId].SizeX)%grp_Info[grpId].SizeY;
	int coord_z = neurId/(grp_Info[grpId].SizeX*grp_Info[grpId].SizeY);
	return Point3D(coord_x, coord_y, coord_z);
}

Point3D CpuSNN::getNeuronLocation3D(int grpId, int relNeurId) {
	assert(grpId>=0 && grpId<numGrp);
	assert(relNeurId>=0 && relNeurId<getGroupNumNeurons(grpId));

	int coord_x = relNeurId % grp_Info[grpId].SizeX;
	int coord_y = (relNeurId/grp_Info[grpId].SizeX)%grp_Info[grpId].SizeY;
	int coord_z = relNeurId/(grp_Info[grpId].SizeX*grp_Info[grpId].SizeY);
	return Point3D(coord_x, coord_y, coord_z);
}

// returns the number of synaptic connections associated with this connection.
int CpuSNN::getNumSynapticConnections(short int connectionId) {
  grpConnectInfo_t* connInfo;
  grpConnectInfo_t* connIterator = connectBegin;
  while(connIterator){
    if(connIterator->connId == connectionId){
      //found the corresponding connection
      return connIterator->numberOfConnections;
    }
    //move to the next grpConnectInfo_t
    connIterator=connIterator->next;
  }
  //we didn't find the connection.
  KERNEL_ERROR("Connection ID was not found.  Quitting.");
  exitSimulation(1);
}

// gets weights from synaptic connections from gIDpre to gIDpost
void CpuSNN::getPopWeights(int grpIdPre, int grpIdPost, float*& weights, int& matrixSize) {
	assert(grpIdPre>=0); assert(grpIdPre<numGrp); assert(grpIdPost>=0); assert(grpIdPost<numGrp);
	post_info_t* preId;
	int pre_nid, pos_ij;
	int numPre, numPost;

	//population sizes
	numPre = grp_Info[grpIdPre].SizeN;
	numPost = grp_Info[grpIdPost].SizeN;

	//first iteration gets the number of synaptic weights to place in our
	//weight matrix.
	matrixSize=0;
	//iterate over all neurons in the post group
	for (int i=grp_Info[grpIdPost].StartN; i<=grp_Info[grpIdPost].EndN; i++) {
		// for every post-neuron, find all pre
		pos_ij = cumulativePre[i]; // i-th post neuron, jth pre neuron
		//iterate over all presynaptic synapses of the current postsynaptic neuron
		for(int j=0; j<Npre[i]; pos_ij++,j++) {
			preId = &preSynapticIds[pos_ij];
			pre_nid = GET_CONN_NEURON_ID((*preId)); // neuron id of pre
			if (pre_nid<grp_Info[grpIdPre].StartN || pre_nid>grp_Info[grpIdPre].EndN)
				continue; // connection does not belong to group grpIdPre
			matrixSize++;
		}
	}
	//now we have the correct size matrix
	weights = new float[matrixSize];

	//second iteration assigns the weights
	int curr = 0; // iterator for return array

	//iterate over all neurons in the post group
	for (int i=grp_Info[grpIdPost].StartN; i<=grp_Info[grpIdPost].EndN; i++) {
		// for every post-neuron, find all pre
		pos_ij = cumulativePre[i]; // i-th neuron, j=0th synapse
		//do the GPU copy here.  Copy the current weights from GPU to CPU.
		if(simMode_==GPU_MODE){
			copyWeightsGPU(i,grpIdPre);
		}
		//iterate over all presynaptic synapses
		for(int j=0; j<Npre[i]; pos_ij++,j++) {
			//TAGS:TODO: We have to double check we have access to preSynapticIds in GPU_MODE.
			//We can check where they were allocated and make sure that this occurs in
			//both the CPU and GPU modes.
			preId = &preSynapticIds[pos_ij];
			pre_nid = GET_CONN_NEURON_ID((*preId)); // neuron id of pre
			if (pre_nid<grp_Info[grpIdPre].StartN || pre_nid>grp_Info[grpIdPre].EndN)
				continue; // connection does not belong to group grpIdPre
			//the weights stored in wt were copied from the GPU in the above block
			weights[curr] = wt[pos_ij];
			curr++;
		}
	}
}

// Returns pointer to nSpikeCnt, which is a 1D array of the number of spikes every neuron in the group
int* CpuSNN::getSpikeCntPtr(int grpId) {
	//! do check to make sure appropriate flag is set
	if(simMode_ == GPU_MODE && enableGPUSpikeCntPtr == false){
		KERNEL_ERROR("Error: the enableGPUSpikeCntPtr flag must be set to true to use this function in GPU_MODE.");
		assert(enableGPUSpikeCntPtr);
	}
    
	if(simMode_ == GPU_MODE){
		assert(enableGPUSpikeCntPtr);
	}
    
	return ((grpId == -1) ? nSpikeCnt : &nSpikeCnt[grp_Info[grpId].StartN]);
}

// return spike buffer, which contains #spikes per neuron in the group
int* CpuSNN::getSpikeCounter(int grpId) {
	assert(grpId>=0); assert(grpId<numGrp);

	if (!grp_Info[grpId].withSpikeCounter)
		return NULL;

	if (simMode_==GPU_MODE)
		return getSpikeCounter_GPU(grpId);
	else {
		int bufPos = grp_Info[grpId].spkCntBufPos; // retrieve buf pos
		return spkCntBuf[bufPos]; // return pointer to buffer
	}
}

// this is a user function
// TODO: fix this
float* CpuSNN::getWeightChanges(int gIDpre, int gIDpost, int& Npre, int& Npost, float* weightChanges) {
	 Npre = grp_Info[gIDpre].SizeN;
	 Npost = grp_Info[gIDpost].SizeN;

	if (weightChanges==NULL) weightChanges = new float[Npre*Npost];
		memset(weightChanges,0,Npre*Npost*sizeof(float));

	// copy the pre synaptic data from GPU, if needed
	// note: this will not include wtChange[] and synSpikeTime[] if sim_with_fixedwts
	if (simMode_ == GPU_MODE)
    	copyWeightState(&cpuNetPtrs, &cpu_gpuNetPtrs, cudaMemcpyDeviceToHost, false, gIDpost);

	for (int i=grp_Info[gIDpre].StartN;i<grp_Info[gIDpre].EndN;i++) {
		unsigned int offset = cumulativePost[i];

		for (int t=0;t<maxDelay_;t++) {
			delay_info_t dPar = postDelayInfo[i*(maxDelay_+1)+t];

			for(int idx_d = dPar.delay_index_start; idx_d < (dPar.delay_index_start + dPar.delay_length); idx_d = idx_d+1) {

				// get synaptic info...
				post_info_t post_info = postSynapticIds[offset + idx_d];

				// get neuron id
				//int p_i = (post_info&POST_SYN_NEURON_MASK);
				int p_i = GET_CONN_NEURON_ID(post_info);
				assert(p_i<numN);

				if (p_i >= grp_Info[gIDpost].StartN && p_i <= grp_Info[gIDpost].EndN) {
					// get syn id
					int s_i = GET_CONN_SYN_ID(post_info);

					// get the cumulative position for quick access...
					unsigned int pos_i = cumulativePre[p_i] + s_i;

					// if a group has fixed input weights, it will not have wtChange[] on the GPU side
					if (grp_Info[gIDpost].FixedInputWts)
						weightChanges[i+Npre*(p_i-grp_Info[gIDpost].StartN)] = 0.0f;
					else
						weightChanges[i+Npre*(p_i-grp_Info[gIDpost].StartN)] = wtChange[pos_i];
				}
			}
		}
	}

	return weightChanges;
}


// True allows getSpikeCntPtr_GPU to copy firing state information from GPU kernel to cpuNetPtrs
// Warning: setting this flag to true will slow down the simulation significantly.
void CpuSNN::setCopyFiringStateFromGPU(bool _enableGPUSpikeCntPtr) {
	enableGPUSpikeCntPtr=_enableGPUSpikeCntPtr;
}


/// **************************************************************************************************************** ///
/// PRIVATE METHODS
/// **************************************************************************************************************** ///

// all unsafe operations of CpuSNN constructor
void CpuSNN::CpuSNNinit() {
	assert(ithGPU_>=0);
	assert(simMode_!=UNKNOWN_SIM); assert(loggerMode_!=UNKNOWN_LOGGER);

	// set logger mode (defines where to print all status, error, and debug messages)
	switch (loggerMode_) {
	case USER:
		fpInf_ = stdout;
		fpErr_ = stderr;
		#if (WIN32 || WIN64)
			fpDeb_ = fopen("nul","w");
		#else
			fpDeb_ = fopen("/dev/null","w");
		#endif
		break;
	case DEVELOPER:
		fpInf_ = stdout;
		fpErr_ = stderr;
		fpDeb_ = stdout;
		break;
	case SHOWTIME:
		#if (WIN32 || WIN64)
			fpInf_ = fopen("nul","w");
		#else
			fpInf_ = fopen("/dev/null","w");
		#endif
		fpErr_ = stderr;
		#if (WIN32 || WIN64)
			fpDeb_ = fopen("nul","w");
		#else
			fpDeb_ = fopen("/dev/null","w");
		#endif
		break;
	case SILENT:
	case CUSTOM:
		#if (WIN32 || WIN64)
			fpInf_ = fopen("nul","w");
			fpErr_ = fopen("nul","w");
			fpDeb_ = fopen("nul","w");
		#else
			fpInf_ = fopen("/dev/null","w");
			fpErr_ = fopen("/dev/null","w");
			fpDeb_ = fopen("/dev/null","w");
		#endif
	break;
	default:
		KERNEL_ERROR("Unknown logger mode");
		exit(1);
	}
	#if (WIN32 || WIN64)
		fpLog_= fopen("results\\debug.log","w");
	#else
		fpLog_ = fopen("results/debug.log","w");
	#endif

	#ifdef __REGRESSION_TESTING__
	#if (WIN32 || WIN64)
		fpInf_ = fopen("nul","w");
		fpErr_ = fopen("nul","w");
		fpDeb_ = fopen("nul","w");
	#else
		fpInf_ = fopen("/dev/null","w");
		fpErr_ = fopen("/dev/null","w");
		fpDeb_ = fopen("/dev/null","w");
	#endif
	#endif

	KERNEL_INFO("*********************************************************************************");
	KERNEL_INFO("********************      Welcome to CARLsim %d.%d      ***************************",
				MAJOR_VERSION,MINOR_VERSION);
	KERNEL_INFO("*********************************************************************************\n");

	KERNEL_INFO("***************************** Configuring Network ********************************");
	KERNEL_INFO("Starting CARLsim simulation \"%s\" in %s mode",networkName_.c_str(),
		loggerMode_string[loggerMode_]);
	KERNEL_INFO("Random number seed: %d",randSeed_);

	time_t rawtime;
	struct tm * timeinfo;
	time(&rawtime);
	timeinfo = localtime(&rawtime);
	KERNEL_DEBUG("Current local time and date: %s", asctime(timeinfo));

	// init random seed
	srand48(randSeed_);
	getRand.seed(randSeed_*2);
	getRandClosed.seed(randSeed_*3);

	finishedPoissonGroup  = false;
	connectBegin = NULL;

	simTimeLastUpdSpkMon_ = 0;
	simTimeRunStart     = 0;    simTimeRunStop      = 0;
	simTimeMs	 		= 0;    simTimeSec          = 0;    simTime = 0;
	spikeCountAll1sec	= 0;    secD1fireCntHost    = 0;    secD2fireCntHost  = 0;
	spikeCountAll 		= 0;    spikeCountD2Host    = 0;    spikeCountD1Host = 0;
	nPoissonSpikes 		= 0;

	numGrp   = 0;
	numConnections = 0;
	numSpikeGenGrps  = 0;
	NgenFunc = 0;
	simulatorDeleted = false;
	enableGPUSpikeCntPtr = false;

	allocatedN      = 0;
	allocatedPre    = 0;
	allocatedPost   = 0;
	doneReorganization = false;
	memoryOptimized	   = false;

	cumExecutionTime = 0.0;
	cpuExecutionTime = 0.0;
	gpuExecutionTime = 0.0;

	spikeRateUpdated = false;
	numSpikeMonitor = 0;
	numGroupMonitor = 0;
	numConnectionMonitor = 0;
	numSpkCnt = 0;

	sim_with_fixedwts = true; // default is true, will be set to false if there are any plastic synapses
	sim_with_conductances = false; // default is false
	sim_with_stdp = false;
	sim_with_modulated_stdp = false;
	sim_with_homeostasis = false;
	sim_with_stp = false;

	maxSpikesD2 = maxSpikesD1 = 0;
	loadSimFID = NULL;

	numN = 0;
	numNPois = 0;
	numNExcPois = 0;
	numNInhPois = 0;
	numNReg = 0;
	numNExcReg = 0;
	numNInhReg = 0;

	numPostSynapses = 0;
	numPreSynapses = 0;
	maxDelay_ = 0;

	// conductance info struct for simulation
	sim_with_NMDA_rise = false;
	sim_with_GABAb_rise = false;
	dAMPA  = 1.0-1.0/5.0;		// some default decay and rise times
	rNMDA  = 1.0-1.0/10.0;
	dNMDA  = 1.0-1.0/150.0;
	sNMDA  = 1.0;
	dGABAa = 1.0-1.0/6.0;
	rGABAb = 1.0-1.0/100.0;
	dGABAb = 1.0-1.0/150.0;
	sGABAb = 1.0;

	// reset all pointers, don't deallocate (false)
	resetPointers(false);


	memset(&cpuSnnSz, 0, sizeof(cpuSnnSz));

	showGrpFiringInfo = true;

	// initialize propogated spike buffers.....
	pbuf = new PropagatedSpikeBuffer(0, PROPAGATED_BUFFER_SIZE);

	memset(&cpu_gpuNetPtrs, 0, sizeof(network_ptr_t));
	memset(&net_Info, 0, sizeof(network_info_t));
	cpu_gpuNetPtrs.allocated = false;

	memset(&cpuNetPtrs, 0, sizeof(network_ptr_t));
	cpuNetPtrs.allocated = false;

	for (int i=0; i < MAX_GRP_PER_SNN; i++) {
		grp_Info[i].Type = UNKNOWN_NEURON;
		grp_Info[i].MaxFiringRate = UNKNOWN_NEURON_MAX_FIRING_RATE;
		grp_Info[i].SpikeMonitorId = -1;
		grp_Info[i].GroupMonitorId = -1;
		grp_Info[i].ConnectionMonitorId = -1;
		grp_Info[i].FiringCount1sec=0;
		grp_Info[i].numPostSynapses 		= 0;	// default value
		grp_Info[i].numPreSynapses 	= 0;	// default value
		grp_Info[i].WithSTP = false;
		grp_Info[i].WithSTDP = false;
		grp_Info[i].WithESTDP = false;
		grp_Info[i].WithISTDP = false;
		grp_Info[i].WithESTDPtype = UNKNOWN_STDP;
		grp_Info[i].WithISTDPtype = UNKNOWN_STDP;
		grp_Info[i].FixedInputWts = true; // Default is true. This value changed to false
		// if any incoming  connections are plastic
		grp_Info[i].isSpikeGenerator = false;
		grp_Info[i].RatePtr = NULL;

		grp_Info[i].homeoId = -1;
		grp_Info[i].avgTimeScale  = 10000.0;

		grp_Info[i].baseDP = 1.0f;
		grp_Info[i].base5HT = 1.0f;
		grp_Info[i].baseACh = 1.0f;
		grp_Info[i].baseNE = 1.0f;
		grp_Info[i].decayDP = 1 - (1.0f / 100);
		grp_Info[i].decay5HT = 1 - (1.0f / 100);
		grp_Info[i].decayACh = 1 - (1.0f / 100);
		grp_Info[i].decayNE = 1 - (1.0f / 100);

		grp_Info[i].spikeGen = NULL;

		grp_Info[i].withSpikeCounter = false;
		grp_Info[i].spkCntRecordDur = -1;
		grp_Info[i].spkCntRecordDurHelper = 0;
		grp_Info[i].spkCntBufPos = -1;

		grp_Info[i].StartN       = -1;
		grp_Info[i].EndN       	 = -1;

		grp_Info[i].CurrTimeSlice = 0;
		grp_Info[i].NewTimeSlice = 0;
		grp_Info[i].SliceUpdateTime = 0;

		grp_Info2[i].numPostConn = 0;
		grp_Info2[i].numPreConn  = 0;
		grp_Info2[i].maxPostConn = 0;
		grp_Info2[i].maxPreConn  = 0;
		grp_Info2[i].sumPostConn = 0;
		grp_Info2[i].sumPreConn  = 0;

	}

	CUDA_CREATE_TIMER(timer);
	CUDA_RESET_TIMER(timer);

	// default weight update parameter
	wtUpdateInterval_ = 1000; // update weights every 1000 ms (default)
	wtUpdateIntervalCnt_ = 0; // helper var to implement fast modulo
	stdpScaleFactor_ = 1.0f;
	wtChangeUpdateInterval_ = 1000; // update weight change every 1000 ms (default)
	wtChangeDecay_ = 0.0f;

	// initialize parameters needed in snn_gpu.cu
	// \FIXME: naming is terrible... so it's a CPU SNN on GPU...
	CpuSNNinit_GPU();
}

//! update (initialize) numN, numPostSynapses, numPreSynapses, maxDelay_, postSynCnt, preSynCnt
//! allocate space for voltage, recovery, Izh_a, Izh_b, Izh_c, Izh_d, current, gAMPA, gNMDA, gGABAa, gGABAb
//! lastSpikeTime, curSpike, nSpikeCnt, intrinsicWeight, stpu, stpx, Npre, Npre_plastic, Npost, cumulativePost, cumulativePre
//! postSynapticIds, tmp_SynapticDely, postDelayInfo, wt, maxSynWt, preSynapticIds, timeTableD2, timeTableD1
void CpuSNN::buildNetworkInit(unsigned int nNeur, unsigned int nPostSyn, unsigned int nPreSyn, unsigned int maxDelay) {
	numN = nNeur;
	numPostSynapses = nPostSyn;
	maxDelay_ = maxDelay;
	numPreSynapses = nPreSyn;

	// \FIXME: need to figure out STP buffer for delays > 1
	if (sim_with_stp && maxDelay>1) {
		KERNEL_ERROR("STP with delays > 1 ms is currently not supported.");
		exitSimulation(1);
	}

	voltage	 = new float[numNReg];
	recovery = new float[numNReg];
	Izh_a	 = new float[numNReg];
	Izh_b    = new float[numNReg];
	Izh_c	 = new float[numNReg];
	Izh_d	 = new float[numNReg];
	current	 = new float[numNReg];
	cpuSnnSz.neuronInfoSize += (sizeof(float)*numNReg*7);

	if (sim_with_conductances) {
		gAMPA  = new float[numNReg];
		gGABAa = new float[numNReg];
		cpuSnnSz.neuronInfoSize += sizeof(float)*numNReg*2;

		if (sim_with_NMDA_rise) {
			// If NMDA rise time is enabled, we'll have to compute NMDA conductance in two steps (using an exponential
			// for the rise time and one for the decay time)
			gNMDA_r = new float[numNReg];
			gNMDA_d = new float[numNReg];
			cpuSnnSz.neuronInfoSize += sizeof(float)*numNReg*2;
		} else {
			gNMDA = new float[numNReg];
			cpuSnnSz.neuronInfoSize += sizeof(float)*numNReg;
		}

		if (sim_with_GABAb_rise) {
			gGABAb_r = new float[numNReg];
			gGABAb_d = new float[numNReg];
			cpuSnnSz.neuronInfoSize += sizeof(float)*numNReg*2;
		} else {
			gGABAb = new float[numNReg];
			cpuSnnSz.neuronInfoSize += sizeof(float)*numNReg;
		}
	}

	grpDA = new float[numGrp];
	grp5HT = new float[numGrp];
	grpACh = new float[numGrp];
	grpNE = new float[numGrp];

	resetCurrent();
	resetConductances();

	lastSpikeTime	= new uint32_t[numN];
	cpuSnnSz.neuronInfoSize += sizeof(int) * numN;
	memset(lastSpikeTime, 0, sizeof(lastSpikeTime[0]) * numN);

	curSpike   = new bool[numN];
	nSpikeCnt  = new int[numN];
	KERNEL_INFO("allocated nSpikeCnt");

	//! homeostasis variables
	if (sim_with_homeostasis) {
		avgFiring  = new float[numN];
		baseFiring = new float[numN];
	}

	intrinsicWeight  = new float[numN];
	memset(intrinsicWeight,0,sizeof(float)*numN);
	cpuSnnSz.neuronInfoSize += (sizeof(int)*numN*2+sizeof(bool)*numN);

	// STP can be applied to spike generators, too -> numN
	if (sim_with_stp) {
		// \TODO: The size of these data structures could be reduced to the max synaptic delay of all
		// connections with STP. That number might not be the same as maxDelay_.
		stpu = new float[numN*(maxDelay_+1)];
		stpx = new float[numN*(maxDelay_+1)];
		memset(stpu, 0, sizeof(float)*numN*(maxDelay_+1)); // memset works for 0.0
		for (int i=0; i < numN*(maxDelay_+1); i++)
			stpx[i] = 1.0f; // but memset doesn't work for 1.0
		cpuSnnSz.synapticInfoSize += (2*sizeof(float)*numN*(maxDelay_+1));
	}

	Npre 		   = new unsigned short[numN];
	Npre_plastic   = new unsigned short[numN];
	Npost 		   = new unsigned short[numN];
	cumulativePost = new unsigned int[numN];
	cumulativePre  = new unsigned int[numN];
	cpuSnnSz.networkInfoSize += (int)(sizeof(int) * numN * 3.5);

	postSynCnt = 0;
	preSynCnt  = 0;
	for(int g = 0; g < numGrp; g++) {
		// check for INT overflow: postSynCnt is O(numNeurons*numSynapses), must be able to fit within u int limit
		assert(postSynCnt < UINT_MAX - (grp_Info[g].SizeN * grp_Info[g].numPostSynapses));
		assert(preSynCnt < UINT_MAX - (grp_Info[g].SizeN * grp_Info[g].numPreSynapses));
		postSynCnt += (grp_Info[g].SizeN * grp_Info[g].numPostSynapses);
		preSynCnt  += (grp_Info[g].SizeN * grp_Info[g].numPreSynapses);
	}
	assert(postSynCnt/numN <= numPostSynapses); // divide by numN to prevent INT overflow
	postSynapticIds		= new post_info_t[postSynCnt+100];
	tmp_SynapticDelay	= new uint8_t[postSynCnt+100];	//!< Temporary array to store the delays of each connection
	postDelayInfo		= new delay_info_t[numN*(maxDelay_+1)];	//!< Possible delay values are 0....maxDelay_ (inclusive of maxDelay_)
	cpuSnnSz.networkInfoSize += ((sizeof(post_info_t)+sizeof(uint8_t))*postSynCnt+100)+(sizeof(delay_info_t)*numN*(maxDelay_+1));
	assert(preSynCnt/numN <= numPreSynapses); // divide by numN to prevent INT overflow

	wt  			= new float[preSynCnt+100];
	maxSynWt     	= new float[preSynCnt+100];

	mulSynFast 		= new float[MAX_nConnections];
	mulSynSlow 		= new float[MAX_nConnections];
	cumConnIdPre	= new short int[preSynCnt+100];

	//! Temporary array to hold pre-syn connections. will be deleted later if necessary
	preSynapticIds	= new post_info_t[preSynCnt + 100];
	// size due to weights and maximum weights
	cpuSnnSz.synapticInfoSize += ((sizeof(int) + 2 * sizeof(float) + sizeof(post_info_t)) * (preSynCnt + 100));

	timeTableD2  = new unsigned int[1000 + maxDelay_ + 1];
	timeTableD1  = new unsigned int[1000 + maxDelay_ + 1];
	resetTimingTable();
	cpuSnnSz.spikingInfoSize += sizeof(int) * 2 * (1000 + maxDelay_ + 1);

	// poisson Firing Rate
	cpuSnnSz.neuronInfoSize += (sizeof(int) * numNPois);
}


int CpuSNN::addSpikeToTable(int nid, int g) {
	int spikeBufferFull = 0;
	lastSpikeTime[nid] = simTime;
	curSpike[nid] = true;
	nSpikeCnt[nid]++;
	if (sim_with_homeostasis)
		avgFiring[nid] += 1000/(grp_Info[g].avgTimeScale*1000);

	if (simMode_ == GPU_MODE) {
		assert(grp_Info[g].isSpikeGenerator == true);
		setSpikeGenBit_GPU(nid, g);
		return 0;
	}

	if (grp_Info[g].WithSTP) {
		// update the spike-dependent part of du/dt and dx/dt
		// we need to retrieve the STP values from the right buffer position (right before vs. right after the spike)
		int ind_plus = STP_BUF_POS(nid,simTime); // index of right after the spike, such as in u^+
	    int ind_minus = STP_BUF_POS(nid,(simTime-1)); // index of right before the spike, such as in u^-

		// du/dt = -u/tau_F + U * (1-u^-) * \delta(t-t_{spk})
		stpu[ind_plus] += grp_Info[g].STP_U*(1.0-stpu[ind_minus]);

		// dx/dt = (1-x)/tau_D - u^+ * x^- * \delta(t-t_{spk})
		stpx[ind_plus] -= stpu[ind_plus]*stpx[ind_minus];
	}

	if (grp_Info[g].MaxDelay == 1) {
		assert(nid < numN);
		firingTableD1[secD1fireCntHost] = nid;
		secD1fireCntHost++;
		grp_Info[g].FiringCount1sec++;
		if (secD1fireCntHost >= maxSpikesD1) {
			spikeBufferFull = 2;
			secD1fireCntHost = maxSpikesD1-1;
		}
	} else {
		assert(nid < numN);
		firingTableD2[secD2fireCntHost] = nid;
		grp_Info[g].FiringCount1sec++;
		secD2fireCntHost++;
		if (secD2fireCntHost >= maxSpikesD2) {
			spikeBufferFull = 1;
			secD2fireCntHost = maxSpikesD2-1;
		}
	}
	return spikeBufferFull;
}


void CpuSNN::buildGroup(int grpId) {
	assert(grp_Info[grpId].StartN == -1);
	grp_Info[grpId].StartN = allocatedN;
	grp_Info[grpId].EndN   = allocatedN + grp_Info[grpId].SizeN - 1;

	KERNEL_DEBUG("Allocation for %d(%s), St=%d, End=%d",
				grpId, grp_Info2[grpId].Name.c_str(), grp_Info[grpId].StartN, grp_Info[grpId].EndN);

	resetNeuromodulator(grpId);

	allocatedN = allocatedN + grp_Info[grpId].SizeN;
	assert(allocatedN <= numN);

	for(int i=grp_Info[grpId].StartN; i <= grp_Info[grpId].EndN; i++) {
		resetNeuron(i, grpId);
		Npre_plastic[i]	= 0;
		Npre[i]		  	= 0;
		Npost[i]	  	= 0;
		cumulativePost[i] = allocatedPost;
		cumulativePre[i]  = allocatedPre;
		allocatedPost    += grp_Info[grpId].numPostSynapses;
		allocatedPre     += grp_Info[grpId].numPreSynapses;
	}

	assert(allocatedPost <= postSynCnt);
	assert(allocatedPre  <= preSynCnt);
}

//! build the network based on the current setting (e.g., group, connection)
/*!
 * \sa createGroup(), connect()
 */
void CpuSNN::buildNetwork() {
	grpConnectInfo_t* newInfo = connectBegin;
//	int curN = 0, curD = 0, numPostSynapses = 0, numPreSynapses = 0;

	// make sure number of neuron parameters have been accumulated correctly
	// NOTE: this used to be updateParameters
	assert(isNumNeuronsConsistent());
	int curN = numN;

	// find the maximum values for number of pre- and post-synaptic neurons
	int numPostSynapses = 0, numPreSynapses = 0;
	findMaxNumSynapses(&numPostSynapses, &numPreSynapses);

	// update (initialize) maxSpikesD1, maxSpikesD2 and allocate sapce for firingTableD1 and firingTableD2
	int curD = updateSpikeTables();

	assert((curN > 0) && (curN == numNExcReg + numNInhReg + numNPois));
	assert(numPostSynapses > 0);
	assert(numPreSynapses > 0);

	// display the evaluated network and delay length....
	KERNEL_INFO("\n");
	KERNEL_INFO("***************************** Setting up Network **********************************");
	KERNEL_INFO("numN = %d, numPostSynapses = %d, numPreSynapses = %d, maxDelay = %d", curN, numPostSynapses,
					numPreSynapses, curD);

	assert(curD != 0);
	assert(numPostSynapses != 0);
	assert(curN != 0);
	assert(numPreSynapses != 0);

	if (numPostSynapses > MAX_nPostSynapses) {
		for (int g=0;g<numGrp;g++) {
			if (grp_Info[g].numPostSynapses>MAX_nPostSynapses)
				KERNEL_ERROR("Grp: %s(%d) has too many output synapses (%d), max %d.",grp_Info2[g].Name.c_str(),g,
							grp_Info[g].numPostSynapses,MAX_nPostSynapses);
		}
		assert(numPostSynapses <= MAX_nPostSynapses);
	}
	if (numPreSynapses > MAX_nPreSynapses) {
		for (int g=0;g<numGrp;g++) {
			if (grp_Info[g].numPreSynapses>MAX_nPreSynapses)
				KERNEL_ERROR("Grp: %s(%d) has too many input synapses (%d), max %d.",grp_Info2[g].Name.c_str(),g,
 							grp_Info[g].numPreSynapses,MAX_nPreSynapses);
		}
		assert(numPreSynapses <= MAX_nPreSynapses);
	}
	assert(curD <= MAX_SynapticDelay); assert(curN <= 1000000);

	// initialize all the parameters....
	//! update (initialize) numN, numPostSynapses, numPreSynapses, maxDelay_, postSynCnt, preSynCnt
	//! allocate space for voltage, recovery, Izh_a, Izh_b, Izh_c, Izh_d, current, gAMPA, gNMDA, gGABAa, gGABAb
	//! lastSpikeTime, curSpike, nSpikeCnt, intrinsicWeight, stpu, stpx, Npre, Npre_plastic, Npost, cumulativePost, cumulativePre
	//! postSynapticIds, tmp_SynapticDely, postDelayInfo, wt, maxSynWt, preSynapticIds, timeTableD2, timeTableD1, grpDA, grp5HT, grpACh, grpNE
	buildNetworkInit(curN, numPostSynapses, numPreSynapses, curD);

	// we build network in the order...
	/////    !!!!!!! IMPORTANT : NEURON ORGANIZATION/ARRANGEMENT MAP !!!!!!!!!!
	////     <--- Excitatory --> | <-------- Inhibitory REGION ----------> | <-- Excitatory -->
	///      Excitatory-Regular  | Inhibitory-Regular | Inhibitory-Poisson | Excitatory-Poisson
	int allocatedGrp = 0;
	for(int order = 0; order < 4; order++) {
		for(int g = 0; g < numGrp; g++) {
			if (IS_EXCITATORY_TYPE(grp_Info[g].Type) && (grp_Info[g].Type & POISSON_NEURON) && order == 3) {
				buildPoissonGroup(g);
				allocatedGrp++;
			} else if (IS_INHIBITORY_TYPE(grp_Info[g].Type) &&  (grp_Info[g].Type & POISSON_NEURON) && order == 2) {
				buildPoissonGroup(g);
				allocatedGrp++;
			} else if (IS_EXCITATORY_TYPE(grp_Info[g].Type) && !(grp_Info[g].Type & POISSON_NEURON) && order == 0) {
				buildGroup(g);
				allocatedGrp++;
			} else if (IS_INHIBITORY_TYPE(grp_Info[g].Type) && !(grp_Info[g].Type & POISSON_NEURON) && order == 1) {
				buildGroup(g);
				allocatedGrp++;
			}
		}
	}
	assert(allocatedGrp == numGrp);

	// print group overview
	for (int g=0;g<numGrp;g++) {
		printGroupInfo(g);
	}


	grpIds = new short int[numN];
	for (int nid=0; nid<numN; nid++) {
		grpIds[nid] = -1;
		for (int g=0; g<numGrp; g++) {
			if (nid>=grp_Info[g].StartN && nid<=grp_Info[g].EndN) {
				grpIds[nid] = (short int)g;
//				printf("grpIds[%d] = %d\n",nid,g);
				break;
			}
		}
		assert(grpIds[nid]!=-1);
	}

	if (loadSimFID != NULL) {
		// we the user specified loadSimulation the synaptic weights will be restored here...
		#if READNETWORK_ADD_SYNAPSES_FROM_FILE
			assert(loadSimulation_internal(true) >= 0); // read the plastic synapses first
			assert(loadSimulation_internal(false) >= 0); // read the fixed synapses second
		#endif
	} else {
		// build all the connections here...
		// we run over the linked list two times...
		// first time, we make all plastic connections...
		// second time, we make all fixed connections...
		// this ensures that all the initial pre and post-synaptic
		// connections are of fixed type and later if of plastic type
		for(int con = 0; con < 2; con++) {
			newInfo = connectBegin;
			while(newInfo) {
				bool synWtType = GET_FIXED_PLASTIC(newInfo->connProp);
				if (synWtType == SYN_PLASTIC) {
					// given group has plastic connection, and we need to apply STDP rule...
					grp_Info[newInfo->grpDest].FixedInputWts = false;
				}

				// store scaling factors for synaptic currents in connection-centric array
				mulSynFast[newInfo->connId] = newInfo->mulSynFast;
				mulSynSlow[newInfo->connId] = newInfo->mulSynSlow;


				if( ((con == 0) && (synWtType == SYN_PLASTIC)) || ((con == 1) && (synWtType == SYN_FIXED))) {
					switch(newInfo->type) {
						case CONN_RANDOM:
							connectRandom(newInfo);
							break;
						case CONN_FULL:
							connectFull(newInfo);
							break;
						case CONN_FULL_NO_DIRECT:
							connectFull(newInfo);
							break;
						case CONN_ONE_TO_ONE:
							connectOneToOne(newInfo);
							break;
						case CONN_USER_DEFINED:
							connectUserDefined(newInfo);
							break;
						default:
							KERNEL_ERROR("Invalid connection type( should be 'random', or 'full')");
							exitSimulation(-1);
					}

					printConnectionInfo(newInfo->connId);
				}
				newInfo = newInfo->next;
			}
		}
	}
}

void CpuSNN::buildPoissonGroup(int grpId) {
	assert(grp_Info[grpId].StartN == -1);
	grp_Info[grpId].StartN 	= allocatedN;
	grp_Info[grpId].EndN   	= allocatedN + grp_Info[grpId].SizeN - 1;

	KERNEL_DEBUG("Allocation for %d(%s), St=%d, End=%d",
				grpId, grp_Info2[grpId].Name.c_str(), grp_Info[grpId].StartN, grp_Info[grpId].EndN);

	allocatedN = allocatedN + grp_Info[grpId].SizeN;
	assert(allocatedN <= numN);

	for(int i=grp_Info[grpId].StartN; i <= grp_Info[grpId].EndN; i++) {
		resetPoissonNeuron(i, grpId);
		Npre_plastic[i]	  = 0;
		Npre[i]		  	  = 0;
		Npost[i]	      = 0;
		cumulativePost[i] = allocatedPost;
		cumulativePre[i]  = allocatedPre;
		allocatedPost    += grp_Info[grpId].numPostSynapses;
		allocatedPre     += grp_Info[grpId].numPreSynapses;
	}
	assert(allocatedPost <= postSynCnt);
	assert(allocatedPre  <= preSynCnt);
}

/*!
 * \brief check whether Spike Counters need to be reset
 *
 * A Spike Counter keeps track of all spikes per neuron for a certain time period (recordDur)
 * After this period of time, the spike buffers need to be reset. The trick is to reset it in the very next
 * millisecond, before continuing. For example, if recordDur=1000ms, we want to reset it right before we start
 * executing the 1001st millisecond, so that at t=1000ms the user is able to access non-zero data.
 */
void CpuSNN::checkSpikeCounterRecordDur() {
	for (int g=0; g<numGrp; g++) {
		// skip groups w/o spkMonRT or non-real record durations
		if (!grp_Info[g].withSpikeCounter || grp_Info[g].spkCntRecordDur<=0)
			continue;

		// skip if simTime doesn't need udpating
		// we want to update in spkCntRecordDur + 1, because this function is called rigth at the beginning
		// of each millisecond
		if ( (simTime % ++grp_Info[g].spkCntRecordDurHelper) != 1)
			continue;

 		if (simMode_==GPU_MODE)
			resetSpikeCounter_GPU(g);
		else
			resetSpikeCounter(g);
	}
}

// We parallelly cleanup the postSynapticIds array to minimize any other wastage in that array by compacting the store
// Appropriate alignment specified by ALIGN_COMPACTION macro is used to ensure some level of alignment (if necessary)
void CpuSNN::compactConnections() {
	unsigned int* tmp_cumulativePost = new unsigned int[numN];
	unsigned int* tmp_cumulativePre  = new unsigned int[numN];
	unsigned int lastCnt_pre         = 0;
	unsigned int lastCnt_post        = 0;

	tmp_cumulativePost[0]   = 0;
	tmp_cumulativePre[0]    = 0;

	for(int i=1; i < numN; i++) {
		lastCnt_post = tmp_cumulativePost[i-1]+Npost[i-1]; //position of last pointer
		lastCnt_pre  = tmp_cumulativePre[i-1]+Npre[i-1]; //position of last pointer
		#if COMPACTION_ALIGNMENT_POST
			lastCnt_post= lastCnt_post + COMPACTION_ALIGNMENT_POST-lastCnt_post%COMPACTION_ALIGNMENT_POST;
			lastCnt_pre = lastCnt_pre  + COMPACTION_ALIGNMENT_PRE- lastCnt_pre%COMPACTION_ALIGNMENT_PRE;
		#endif
		tmp_cumulativePost[i] = lastCnt_post;
		tmp_cumulativePre[i]  = lastCnt_pre;
		assert(tmp_cumulativePost[i] <= cumulativePost[i]);
		assert(tmp_cumulativePre[i]  <= cumulativePre[i]);
	}

	// compress the post_synaptic array according to the new values of the tmp_cumulative counts....
	unsigned int tmp_postSynCnt = tmp_cumulativePost[numN-1]+Npost[numN-1];
	unsigned int tmp_preSynCnt  = tmp_cumulativePre[numN-1]+Npre[numN-1];
	assert(tmp_postSynCnt <= allocatedPost);
	assert(tmp_preSynCnt  <= allocatedPre);
	assert(tmp_postSynCnt <= postSynCnt);
	assert(tmp_preSynCnt  <= preSynCnt);
	KERNEL_DEBUG("******************");
	KERNEL_DEBUG("CompactConnection: ");
	KERNEL_DEBUG("******************");
	KERNEL_DEBUG("old_postCnt = %d, new_postCnt = %d", postSynCnt, tmp_postSynCnt);
	KERNEL_DEBUG("old_preCnt = %d,  new_postCnt = %d", preSynCnt,  tmp_preSynCnt);

	// new buffer with required size + 100 bytes of additional space just to provide limited overflow
	post_info_t* tmp_postSynapticIds   = new post_info_t[tmp_postSynCnt+100];

	// new buffer with required size + 100 bytes of additional space just to provide limited overflow
	post_info_t* tmp_preSynapticIds	= new post_info_t[tmp_preSynCnt+100];
	float* tmp_wt	    	  		= new float[tmp_preSynCnt+100];
	float* tmp_maxSynWt   	  		= new float[tmp_preSynCnt+100];
	short int *tmp_cumConnIdPre 		= new short int[tmp_preSynCnt+100];
	float *tmp_mulSynFast 			= new float[numConnections];
	float *tmp_mulSynSlow  			= new float[numConnections];

	// compact synaptic information
	for(int i=0; i<numN; i++) {
		assert(tmp_cumulativePost[i] <= cumulativePost[i]);
		assert(tmp_cumulativePre[i]  <= cumulativePre[i]);
		for( int j=0; j<Npost[i]; j++) {
			unsigned int tmpPos = tmp_cumulativePost[i]+j;
			unsigned int oldPos = cumulativePost[i]+j;
			tmp_postSynapticIds[tmpPos] = postSynapticIds[oldPos];
			tmp_SynapticDelay[tmpPos]   = tmp_SynapticDelay[oldPos];
		}
		for( int j=0; j<Npre[i]; j++) {
			unsigned int tmpPos =  tmp_cumulativePre[i]+j;
			unsigned int oldPos =  cumulativePre[i]+j;
			tmp_preSynapticIds[tmpPos]  = preSynapticIds[oldPos];
			tmp_maxSynWt[tmpPos] 	    = maxSynWt[oldPos];
			tmp_wt[tmpPos]              = wt[oldPos];
			tmp_cumConnIdPre[tmpPos]	= cumConnIdPre[oldPos];
		}
	}

	// delete old buffer space
	delete[] postSynapticIds;
	postSynapticIds = tmp_postSynapticIds;
	cpuSnnSz.networkInfoSize -= (sizeof(post_info_t)*postSynCnt);
	cpuSnnSz.networkInfoSize += (sizeof(post_info_t)*(tmp_postSynCnt+100));

	delete[] cumulativePost;
	cumulativePost  = tmp_cumulativePost;

	delete[] cumulativePre;
	cumulativePre   = tmp_cumulativePre;

	delete[] maxSynWt;
	maxSynWt = tmp_maxSynWt;
	cpuSnnSz.synapticInfoSize -= (sizeof(float)*preSynCnt);
	cpuSnnSz.synapticInfoSize += (sizeof(float)*(tmp_preSynCnt+100));

	delete[] wt;
	wt = tmp_wt;
	cpuSnnSz.synapticInfoSize -= (sizeof(float)*preSynCnt);
	cpuSnnSz.synapticInfoSize += (sizeof(float)*(tmp_preSynCnt+100));

	delete[] cumConnIdPre;
	cumConnIdPre = tmp_cumConnIdPre;
	cpuSnnSz.synapticInfoSize -= (sizeof(short int)*preSynCnt);
	cpuSnnSz.synapticInfoSize += (sizeof(short int)*(tmp_preSynCnt+100));

	// compact connection-centric information
	for (int i=0; i<numConnections; i++) {
		tmp_mulSynFast[i] = mulSynFast[i];
		tmp_mulSynSlow[i] = mulSynSlow[i];
	}
	delete[] mulSynFast;
	delete[] mulSynSlow;
	mulSynFast = tmp_mulSynFast;
	mulSynSlow = tmp_mulSynSlow;
	cpuSnnSz.networkInfoSize -= (2*sizeof(uint8_t)*preSynCnt);
	cpuSnnSz.networkInfoSize += (2*sizeof(uint8_t)*(tmp_preSynCnt+100));


	delete[] preSynapticIds;
	preSynapticIds  = tmp_preSynapticIds;
	cpuSnnSz.synapticInfoSize -= (sizeof(post_info_t)*preSynCnt);
	cpuSnnSz.synapticInfoSize += (sizeof(post_info_t)*(tmp_preSynCnt+100));

	preSynCnt	= tmp_preSynCnt;
	postSynCnt	= tmp_postSynCnt;
}

// make 'C' full connections from grpSrc to grpDest
void CpuSNN::connectFull(grpConnectInfo_t* info) {
	int grpSrc = info->grpSrc;
	int grpDest = info->grpDest;
	bool noDirect = (info->type == CONN_FULL_NO_DIRECT);

	// rebuild struct for easier handling
	RadiusRF radius(info->radX, info->radY, info->radZ);

	for(int i = grp_Info[grpSrc].StartN; i <= grp_Info[grpSrc].EndN; i++)  {
		Point3D loc_i = getNeuronLocation3D(i); // 3D coordinates of i
		for(int j = grp_Info[grpDest].StartN; j <= grp_Info[grpDest].EndN; j++) { // j: the temp neuron id
			// if flag is set, don't connect direct connections
			if((noDirect) && (i - grp_Info[grpSrc].StartN) == (j - grp_Info[grpDest].StartN))
				continue;

			// check whether pre-neuron location is in RF of post-neuron
			Point3D loc_j = getNeuronLocation3D(j); // 3D coordinates of j
			if (!isPoint3DinRF(radius, loc_i, loc_j))
				continue;

			uint8_t dVal = info->minDelay + (int)(0.5 + (getRandClosed() * (info->maxDelay - info->minDelay)));
			assert((dVal >= info->minDelay) && (dVal <= info->maxDelay));
			float synWt = getWeights(info->connProp, info->initWt, info->maxWt, i, grpSrc);

			setConnection(grpSrc, grpDest, i, j, synWt, info->maxWt, dVal, info->connProp, info->connId);
			info->numberOfConnections++;
		}
	}

//	printf("numConnections=%d\n",info->numberOfConnections);

	grp_Info2[grpSrc].sumPostConn += info->numberOfConnections;
	grp_Info2[grpDest].sumPreConn += info->numberOfConnections;
}

void CpuSNN::connectOneToOne (grpConnectInfo_t* info) {
	int grpSrc = info->grpSrc;
	int grpDest = info->grpDest;
	assert( grp_Info[grpDest].SizeN == grp_Info[grpSrc].SizeN );

	// NOTE: RadiusRF does not make a difference here. Radius>0 is not allowed
	for(int nid=grp_Info[grpSrc].StartN,j=grp_Info[grpDest].StartN; nid<=grp_Info[grpSrc].EndN; nid++, j++)  {
		uint8_t dVal = info->minDelay + (int)(0.5+(getRandClosed()*(info->maxDelay-info->minDelay)));
		assert((dVal >= info->minDelay) && (dVal <= info->maxDelay));
		float synWt = getWeights(info->connProp, info->initWt, info->maxWt, nid, grpSrc);
		setConnection(grpSrc, grpDest, nid, j, synWt, info->maxWt, dVal, info->connProp, info->connId);
		info->numberOfConnections++;
	}

	grp_Info2[grpSrc].sumPostConn += info->numberOfConnections;
	grp_Info2[grpDest].sumPreConn += info->numberOfConnections;
}

// make 'C' random connections from grpSrc to grpDest
void CpuSNN::connectRandom (grpConnectInfo_t* info) {
	int grpSrc = info->grpSrc;
	int grpDest = info->grpDest;

	// rebuild struct for easier handling
	RadiusRF radius(info->radX, info->radY, info->radZ);

	for(int pre_nid=grp_Info[grpSrc].StartN; pre_nid<=grp_Info[grpSrc].EndN; pre_nid++) {
		Point3D loc_pre = getNeuronLocation3D(pre_nid); // 3D coordinates of i
		for(int post_nid=grp_Info[grpDest].StartN; post_nid<=grp_Info[grpDest].EndN; post_nid++) {
			// check whether pre-neuron location is in RF of post-neuron
			Point3D loc_post = getNeuronLocation3D(post_nid); // 3D coordinates of j
			if (!isPoint3DinRF(radius, loc_pre, loc_post))
				continue;

			if (getRand() < info->p) {
				uint8_t dVal = info->minDelay + (int)(0.5+(getRandClosed()*(info->maxDelay-info->minDelay)));
				assert((dVal >= info->minDelay) && (dVal <= info->maxDelay));
				float synWt = getWeights(info->connProp, info->initWt, info->maxWt, pre_nid, grpSrc);
				setConnection(grpSrc, grpDest, pre_nid, post_nid, synWt, info->maxWt, dVal, info->connProp, info->connId);
				info->numberOfConnections++;
			}
		}
	}

	grp_Info2[grpSrc].sumPostConn += info->numberOfConnections;
	grp_Info2[grpDest].sumPreConn += info->numberOfConnections;
}

// user-defined functions called here...
// This is where we define our user-defined call-back function.  -- KDC
void CpuSNN::connectUserDefined (grpConnectInfo_t* info) {
	int grpSrc = info->grpSrc;
	int grpDest = info->grpDest;
	info->maxDelay = 0;
	for(int nid=grp_Info[grpSrc].StartN; nid<=grp_Info[grpSrc].EndN; nid++) {
		for(int nid2=grp_Info[grpDest].StartN; nid2 <= grp_Info[grpDest].EndN; nid2++) {
			int srcId  = nid  - grp_Info[grpSrc].StartN;
			int destId = nid2 - grp_Info[grpDest].StartN;
			float weight, maxWt, delay;
			bool connected;

			info->conn->connect(this, grpSrc, srcId, grpDest, destId, weight, maxWt, delay, connected);
			if(connected)  {
				if (GET_FIXED_PLASTIC(info->connProp) == SYN_FIXED)
					maxWt = weight;

				assert(delay>=1);
				assert(delay<=MAX_SynapticDelay);
				assert(weight<=maxWt);

				setConnection(grpSrc, grpDest, nid, nid2, weight, maxWt, delay, info->connProp, info->connId);
				info->numberOfConnections++;
				if(delay > info->maxDelay)
				info->maxDelay = delay;
			}
		}
	}

	grp_Info2[grpSrc].sumPostConn += info->numberOfConnections;
	grp_Info2[grpDest].sumPreConn += info->numberOfConnections;
}


// delete all objects (CPU and GPU side)
void CpuSNN::deleteObjects() {
	if (simulatorDeleted)
		return;

	printSimSummary();

		// don't fclose if it's stdout or stderr, otherwise they're gonna stay closed for the rest of the process
	if (fpInf_!=NULL && fpInf_!=stdout && fpInf_!=stderr)
		fclose(fpInf_);
	if (fpErr_!=NULL && fpErr_!=stdout && fpErr_!=stderr)
		fclose(fpErr_);
	if (fpDeb_!=NULL && fpDeb_!=stdout && fpDeb_!=stderr)
		fclose(fpDeb_);
	if (fpLog_!=NULL && fpLog_!=stdout && fpLog_!=stderr)
		fclose(fpLog_);

	resetPointers(true); // deallocate pointers
		
	// do the same as above, but for snn_gpu.cu
	deleteObjects_GPU();
	simulatorDeleted = true;
}



// This method loops through all spikes that are generated by neurons with a delay of 1ms
// and delivers the spikes to the appropriate post-synaptic neuron
void CpuSNN::doD1CurrentUpdate() {
	int k     = secD1fireCntHost-1;
	int k_end = timeTableD1[simTimeMs+maxDelay_];

	while((k>=k_end) && (k>=0)) {

		int neuron_id      = firingTableD1[k];
		assert(neuron_id<numN);

		delay_info_t dPar = postDelayInfo[neuron_id*(maxDelay_+1)];

		unsigned int  offset = cumulativePost[neuron_id];

		for(int idx_d = dPar.delay_index_start;
			idx_d < (dPar.delay_index_start + dPar.delay_length);
			idx_d = idx_d+1) {
				generatePostSpike( neuron_id, idx_d, offset, 0);
		}
		k=k-1;
	}
}

// This method loops through all spikes that are generated by neurons with a delay of 2+ms
// and delivers the spikes to the appropriate post-synaptic neuron
void CpuSNN::doD2CurrentUpdate() {
	int k = secD2fireCntHost-1;
	int k_end = timeTableD2[simTimeMs+1];
	int t_pos = simTimeMs;

	while((k>=k_end)&& (k >=0)) {

		// get the neuron id from the index k
		int i  = firingTableD2[k];

		// find the time of firing from the timeTable using index k
		while (!((k >= timeTableD2[t_pos+maxDelay_])&&(k < timeTableD2[t_pos+maxDelay_+1]))) {
			t_pos = t_pos - 1;
			assert((t_pos+maxDelay_-1)>=0);
		}

		// \TODO: Instead of using the complex timeTable, can neuronFiringTime value...???
		// Calculate the time difference between time of firing of neuron and the current time...
		int tD = simTimeMs - t_pos;

		assert((tD<maxDelay_)&&(tD>=0));
		assert(i<numN);

		delay_info_t dPar = postDelayInfo[i*(maxDelay_+1)+tD];

		unsigned int offset = cumulativePost[i];

		// for each delay variables
		for(int idx_d = dPar.delay_index_start;
			idx_d < (dPar.delay_index_start + dPar.delay_length);
			idx_d = idx_d+1) {
			generatePostSpike( i, idx_d, offset, tD);
		}

		k=k-1;
	}
}

void CpuSNN::doSnnSim() {
	// for all Spike Counters, reset their spike counts to zero if simTime % recordDur == 0
	if (sim_with_spikecounters) {
		checkSpikeCounterRecordDur();
	}

	// decay STP vars and conductances
	doSTPUpdateAndDecayCond();

	updateSpikeGenerators();

	//generate all the scheduled spikes from the spikeBuffer..
	generateSpikes();

	// find the neurons that has fired..
	findFiring();

	timeTableD2[simTimeMs+maxDelay_+1] = secD2fireCntHost;
	timeTableD1[simTimeMs+maxDelay_+1] = secD1fireCntHost;

	doD2CurrentUpdate();
	doD1CurrentUpdate();
	globalStateUpdate();

	return;
}

void CpuSNN::doSTPUpdateAndDecayCond() {
	int spikeBufferFull = 0;

	//decay the STP variables before adding new spikes.
	for(int g=0; (g < numGrp) & !spikeBufferFull; g++) {
		for(int i=grp_Info[g].StartN; i<=grp_Info[g].EndN; i++) {
	   		//decay the STP variables before adding new spikes.
			if (grp_Info[g].WithSTP) {
				int ind_plus  = STP_BUF_POS(i,simTime);
				int ind_minus = STP_BUF_POS(i,(simTime-1));
				stpu[ind_plus] = stpu[ind_minus]*(1.0-grp_Info[g].STP_tau_u_inv);
				stpx[ind_plus] = stpx[ind_minus] + (1.0-stpx[ind_minus])*grp_Info[g].STP_tau_x_inv;
			}

			if (grp_Info[g].Type&POISSON_NEURON)
				continue;

			// decay conductances
			if (sim_with_conductances) {
				gAMPA[i]  *= dAMPA;
				gGABAa[i] *= dGABAa;

				if (sim_with_NMDA_rise) {
					gNMDA_r[i] *= rNMDA;	// rise
					gNMDA_d[i] *= dNMDA;	// decay
				} else {
					gNMDA[i]   *= dNMDA;	// instantaneous rise
				}

				if (sim_with_GABAb_rise) {
					gGABAb_r[i] *= rGABAb;	// rise
					gGABAb_d[i] *= dGABAb;	// decay
				} else {
					gGABAb[i] *= dGABAb;	// instantaneous rise
				}
			}
			else {
				current[i] = 0.0f; // in CUBA mode, reset current to 0 at each time step and sum up all wts
			}
		}
	}
}


void CpuSNN::findFiring() {
	int spikeBufferFull = 0;

	for(int g=0; (g < numGrp) & !spikeBufferFull; g++) {
		// given group of neurons belong to the poisson group....
		if (grp_Info[g].Type&POISSON_NEURON)
			continue;

		// his flag is set if with_stdp is set and also grpType is set to have GROUP_SYN_FIXED
		for(int i=grp_Info[g].StartN; i <= grp_Info[g].EndN; i++) {

			assert(i < numNReg);

			if (voltage[i] >= 30.0) {
				voltage[i] = Izh_c[i];
				recovery[i] += Izh_d[i];

				// if flag hasSpkMonRT is set, we want to keep track of how many spikes per neuron in the group
				if (grp_Info[g].withSpikeCounter) {
					int bufPos = grp_Info[g].spkCntBufPos; // retrieve buf pos
					int bufNeur = i-grp_Info[g].StartN;
					spkCntBuf[bufPos][bufNeur]++;
				}
				spikeBufferFull = addSpikeToTable(i, g);

				if (spikeBufferFull)
					break;

				// STDP calculation: the post-synaptic neuron fires after the arrival of a pre-synaptic spike
				if (grp_Info[g].WithSTDP) {
					unsigned int pos_ij = cumulativePre[i]; // the index of pre-synaptic neuron
					for(int j=0; j < Npre_plastic[i]; pos_ij++, j++) {
						int stdp_tDiff = (simTime-synSpikeTime[pos_ij]);
						assert(!((stdp_tDiff < 0) && (synSpikeTime[pos_ij] != MAX_SIMULATION_TIME)));

						if (stdp_tDiff > 0) {
							// check this is an excitatory or inhibitory synapse
							if (grp_Info[g].WithESTDP && maxSynWt[pos_ij] >= 0) { // excitatory synapse
								if (stdp_tDiff * grp_Info[g].TAU_LTP_INV_EXC < 25)
									wtChange[pos_ij] += STDP(stdp_tDiff, grp_Info[g].ALPHA_LTP_EXC, grp_Info[g].TAU_LTP_INV_EXC);
							} else if (grp_Info[g].WithISTDP && maxSynWt[pos_ij] < 0) { // inhibitory synapse
								// Anti-Hebbian I-STDP curve
								//if (stdp_tDiff * grp_Info[g].TAU_LTD_INV_EXC < 25) {
								//	wtChange[pos_ij] -= (STDP(stdp_tDiff, grp_Info[g].ALPHA_LTP_EXC, grp_Info[g].TAU_LTP_INV_EXC)
								//		- STDP(stdp_tDiff, grp_Info[g].ALPHA_LTD_EXC*1.5, grp_Info[g].TAU_LTD_INV_EXC));
								//}

								// Symmetrical I-STDP curve
								if (stdp_tDiff <= grp_Info[g].LAMDA) { // LTP of inhibitory synapse, which decreases synapse weight
									wtChange[pos_ij] -= grp_Info[g].BETA_LTP;
									//printf("I-STDP LTP\n");
								} else if (stdp_tDiff <= grp_Info[g].DELTA) { // LTD of inhibitory syanpse, which increase sysnapse weight
									wtChange[pos_ij] += grp_Info[g].BETA_LTD;
									//printf("I-STDP LTD\n");
								} else {/* Do nothing */}
							}
						}
					}
				}
				spikeCountAll1sec++;
			}
		}
	}
}

int CpuSNN::findGrpId(int nid) {
	KERNEL_WARN("Using findGrpId is deprecated, use array grpIds[] instead...");
	for(int g=0; g < numGrp; g++) {
		if(nid >=grp_Info[g].StartN && (nid <=grp_Info[g].EndN)) {
			return g;
		}
	}
	KERNEL_ERROR("findGrp(): cannot find the group for neuron %d", nid);
	exitSimulation(1);
}

void CpuSNN::findMaxNumSynapses(int* numPostSynapses, int* numPreSynapses) {
	*numPostSynapses = 0;
	*numPreSynapses = 0;

	//  scan all the groups and find the required information
	for (int g=0; g<numGrp; g++) {
		// find the values for maximum postsynaptic length
		// and maximum pre-synaptic length
		if (grp_Info[g].numPostSynapses >= *numPostSynapses)
			*numPostSynapses = grp_Info[g].numPostSynapses;
		if (grp_Info[g].numPreSynapses >= *numPreSynapses)
			*numPreSynapses = grp_Info[g].numPreSynapses;
	}
}

void CpuSNN::generatePostSpike(unsigned int pre_i, unsigned int idx_d, unsigned int offset, unsigned int tD) {
	// get synaptic info...
	post_info_t post_info = postSynapticIds[offset + idx_d];

	// get post-neuron id
	unsigned int post_i = GET_CONN_NEURON_ID(post_info);
	assert(post_i<numN);

	// get syn id
	int s_i = GET_CONN_SYN_ID(post_info);
	assert(s_i<(Npre[post_i]));

	// get the cumulative position for quick access
	unsigned int pos_i = cumulativePre[post_i] + s_i;
	assert(post_i < numNReg); // \FIXME is this assert supposed to be for pos_i?

	// get group id of pre- / post-neuron
	short int post_grpId = grpIds[post_i];
	short int pre_grpId = grpIds[pre_i];

	// get type of pre-synaptic group
	unsigned int pre_type = grp_Info[pre_grpId].Type;

	// get connect info from the cumulative synapse index for mulSynFast/mulSynSlow (requires less memory than storing
	// mulSynFast/Slow per synapse or storing a pointer to grpConnectInfo_s)
	// mulSynFast will be applied to fast currents (either AMPA or GABAa)
	// mulSynSlow will be applied to slow currents (either NMDA or GABAb)
	short int mulIndex = cumConnIdPre[pos_i];
	assert(mulIndex>=0 && mulIndex<numConnections);


	// for each presynaptic spike, postsynaptic (synaptic) current is going to increase by some amplitude (change)
	// generally speaking, this amplitude is the weight; but it can be modulated by STP
	float change = wt[pos_i];

	if (grp_Info[pre_grpId].WithSTP) {
		// if pre-group has STP enabled, we need to modulate the weight
		// NOTE: Order is important! (Tsodyks & Markram, 1998; Mongillo, Barak, & Tsodyks, 2008)
		// use u^+ (value right after spike-update) but x^- (value right before spike-update)

		// dI/dt = -I/tau_S + A * u^+ * x^- * \delta(t-t_{spk})
		// I noticed that for connect(.., RangeDelay(1), ..) tD will be 0
		int ind_minus = STP_BUF_POS(pre_i,(simTime-tD-1));
		int ind_plus  = STP_BUF_POS(pre_i,(simTime-tD));

		change *= grp_Info[pre_grpId].STP_A*stpu[ind_plus]*stpx[ind_minus];

//		fprintf(stderr,"%d: %d[%d], numN=%d, td=%d, maxDelay_=%d, ind-=%d, ind+=%d, stpu=[%f,%f], stpx=[%f,%f], change=%f, wt=%f\n", 
//			simTime, pre_grpId, pre_i,
//					numN, tD, maxDelay_, ind_minus, ind_plus,
//					stpu[ind_minus], stpu[ind_plus], stpx[ind_minus], stpx[ind_plus], change, wt[pos_i]);
	}

	// update currents
	// NOTE: it's faster to += 0.0 rather than checking for zero and not updating
	if (sim_with_conductances) {
		if (pre_type & TARGET_AMPA) // if post_i expresses AMPAR
			gAMPA [post_i] += change*mulSynFast[mulIndex]; // scale by some factor
		if (pre_type & TARGET_NMDA) {
			if (sim_with_NMDA_rise) {
				gNMDA_r[post_i] += change*sNMDA*mulSynSlow[mulIndex];
				gNMDA_d[post_i] += change*sNMDA*mulSynSlow[mulIndex];
			} else {
				gNMDA [post_i] += change*mulSynSlow[mulIndex];
			}
		}
		if (pre_type & TARGET_GABAa)
			gGABAa[post_i] -= change*mulSynFast[mulIndex]; // wt should be negative for GABAa and GABAb
		if (pre_type & TARGET_GABAb) {
			if (sim_with_GABAb_rise) {
				gGABAb_r[post_i] -= change*sGABAb*mulSynSlow[mulIndex];
				gGABAb_d[post_i] -= change*sGABAb*mulSynSlow[mulIndex];
			} else {
				gGABAb[post_i] -= change*mulSynSlow[mulIndex];
			}
		}
	} else {
		current[post_i] += change;
	}

	synSpikeTime[pos_i] = simTime;

	// Got one spike from dopaminergic neuron, increase dopamine concentration in the target area
	if (pre_type & TARGET_DA) {
		cpuNetPtrs.grpDA[post_grpId] += 0.02;
	}

	// STDP calculation: the post-synaptic neuron fires before the arrival of a pre-synaptic spike
	if (grp_Info[post_grpId].WithSTDP) {
		int stdp_tDiff = (simTime-lastSpikeTime[post_i]);

		if (stdp_tDiff >= 0) {
			if (grp_Info[post_grpId].WithISTDP && ((pre_type & TARGET_GABAa) || (pre_type & TARGET_GABAb))) { // inhibitory syanpse
				// Anit-Hebbian I-STDP curve
				//if ((stdp_tDiff*grp_Info[post_grpId].TAU_LTD_INV_EXC)<25) {
				//	wtChange[pos_i] -= (STDP(stdp_tDiff, grp_Info[post_grpId].ALPHA_LTP_EXC, grp_Info[post_grpId].TAU_LTP_INV_EXC)
				// 					 - STDP(stdp_tDiff, grp_Info[post_grpId].ALPHA_LTD_EXC*1.5, grp_Info[post_grpId].TAU_LTD_INV_EXC));
				//}

				// Symmetrical I-STDP curve
				if (stdp_tDiff <= grp_Info[post_grpId].LAMDA) { // LTP of inhibitory synapse, which decreases synapse weight
					wtChange[pos_i] -= grp_Info[post_grpId].BETA_LTP;
					//printf("I-STDP LTP\n");
				} else if (stdp_tDiff <= grp_Info[post_grpId].DELTA) { // LTD of inhibitory syanpse, which increase sysnapse weight
					wtChange[pos_i] += grp_Info[post_grpId].BETA_LTD;
					//printf("I-STDP LTD\n");
				} else {/* do nothing */}
			} else if (grp_Info[post_grpId].WithESTDP && ((pre_type & TARGET_AMPA) || (pre_type & TARGET_NMDA))) { // excitatory synapse
				if (stdp_tDiff * grp_Info[post_grpId].TAU_LTD_INV_EXC < 25)
					wtChange[pos_i] -= STDP(stdp_tDiff, grp_Info[post_grpId].ALPHA_LTD_EXC, grp_Info[post_grpId].TAU_LTD_INV_EXC);
			}
		}
		assert(!((stdp_tDiff < 0) && (lastSpikeTime[post_i] != MAX_SIMULATION_TIME)));
	}
}

void CpuSNN::generateSpikes() {
	PropagatedSpikeBuffer::const_iterator srg_iter;
	PropagatedSpikeBuffer::const_iterator srg_iter_end = pbuf->endSpikeTargetGroups();

	for( srg_iter = pbuf->beginSpikeTargetGroups(); srg_iter != srg_iter_end; ++srg_iter )  {
		// Get the target neurons for the given groupId
		int nid	 = srg_iter->stg;
		//delaystep_t del = srg_iter->delay;
		//generate a spike to all the target neurons from source neuron nid with a delay of del
		short int g = grpIds[nid];

/*
// MB: Uncomment this if you want to activate real-time spike monitors for SpikeGenerators
// However, the GPU version of this is not implemented... Need to implement it for the case 1) GPU mode
// and generators on CPU side, 2) GPU mode and generators on GPU side
			// if flag hasSpkCnt is set, we want to keep track of how many spikes per neuron in the group
			if (grp_Info[g].withSpikeCounter) {
				int bufPos = grp_Info[g].spkCntBufPos; // retrieve buf pos
				int bufNeur = nid-grp_Info[g].StartN;
				spkCntBuf[bufPos][bufNeur]++;
				printf("%d: %s[%d], nid=%d, %u spikes\n",simTimeMs,grp_Info2[g].Name.c_str(),g,nid,spkCntBuf[bufPos][bufNeur]);
			}
*/
		addSpikeToTable (nid, g);
		spikeCountAll1sec++;
		nPoissonSpikes++;
	}

	// advance the time step to the next phase...
	pbuf->nextTimeStep();
}

void CpuSNN::generateSpikesFromFuncPtr(int grpId) {
	bool done;
	SpikeGeneratorCore* spikeGen = grp_Info[grpId].spikeGen;
	int timeSlice = grp_Info[grpId].CurrTimeSlice;
	unsigned int currTime = simTime;
	int spikeCnt = 0;
	for(int i = grp_Info[grpId].StartN; i <= grp_Info[grpId].EndN; i++) {
		// start the time from the last time it spiked, that way we can ensure that the refractory period is maintained
		unsigned int nextTime = lastSpikeTime[i];
		if (nextTime == MAX_SIMULATION_TIME)
			nextTime = 0;

		// the end of the valid time window is either the length of the scheduling time slice from now (because that
		// is the max of the allowed propagated buffer size) or simply the end of the simulation
		unsigned int endOfTimeWindow = MIN(currTime+timeSlice,simTimeRunStop);

		done = false;
		while (!done) {

			nextTime = spikeGen->nextSpikeTime(this, grpId, i - grp_Info[grpId].StartN, currTime, nextTime);

			// found a valid time window
			if (nextTime < endOfTimeWindow) {
				if (nextTime >= currTime) {
//					fprintf(stderr,"%u: spike scheduled for %d at %u\n",currTime, i-grp_Info[grpId].StartN,nextTime);
					// scheduled spike...
					// \TODO CPU mode does not check whether the same AER event has been scheduled before (bug #212)
					// check how GPU mode does it, then do the same here.
					pbuf->scheduleSpikeTargetGroup(i, nextTime - currTime);
					spikeCnt++;
				}
			} else {
				done = true;
			}
		}
	}
}

void CpuSNN::generateSpikesFromRate(int grpId) {
	bool done;
	PoissonRate* rate = grp_Info[grpId].RatePtr;
	float refPeriod = grp_Info[grpId].RefractPeriod;
	int timeSlice   = grp_Info[grpId].CurrTimeSlice;
	unsigned int currTime = simTime;
	int spikeCnt = 0;

	if (rate == NULL) return;

	if (rate->onGPU) {
		KERNEL_ERROR("Specifying rates on the GPU but using the CPU SNN is not supported.");
		exitSimulation(1);
	}

	const float* ptr = rate->rates;
	for (int cnt=0;cnt<rate->len;cnt++,ptr++) {
		float frate = *ptr;

		// start the time from the last time it spiked, that way we can ensure that the refractory period is maintained
		unsigned int nextTime = lastSpikeTime[grp_Info[grpId].StartN+cnt];
		if (nextTime == MAX_SIMULATION_TIME)
			nextTime = 0;

		done = false;
		while (!done && frate>0) {
			nextTime = poissonSpike(nextTime, frate/1000.0, refPeriod);
			// found a valid timeSlice
			if (nextTime < (currTime+timeSlice)) {
				if (nextTime >= currTime) {
					int nid = grp_Info[grpId].StartN+cnt;
					pbuf->scheduleSpikeTargetGroup(nid, nextTime-currTime);
					spikeCnt++;
				}
			}
			else {
				done=true;
			}
		}
	}
}

inline int CpuSNN::getPoissNeuronPos(int nid) {
	int nPos = nid-numNReg;
	assert(nid >= numNReg);
	assert(nid < numN);
	assert((nid-numNReg) < numNPois);
	return nPos;
}

//We need pass the neuron id (nid) and the grpId just for the case when we want to
//ramp up/down the weights.  In that case we need to set the weights of each synapse
//depending on their nid (their position with respect to one another). -- KDC
float CpuSNN::getWeights(int connProp, float initWt, float maxWt, unsigned int nid, int grpId) {
	float actWts;
	// \FIXME: are these ramping thingies still supported?
	bool setRandomWeights   = GET_INITWTS_RANDOM(connProp);
	bool setRampDownWeights = GET_INITWTS_RAMPDOWN(connProp);
	bool setRampUpWeights   = GET_INITWTS_RAMPUP(connProp);

	if (setRandomWeights)
		actWts = initWt * drand48();
	else if (setRampUpWeights)
		actWts = (initWt + ((nid - grp_Info[grpId].StartN) * (maxWt - initWt) / grp_Info[grpId].SizeN));
	else if (setRampDownWeights)
		actWts = (maxWt - ((nid - grp_Info[grpId].StartN) * (maxWt - initWt) / grp_Info[grpId].SizeN));
	else
		actWts = initWt;

	return actWts;
}


void  CpuSNN::globalStateUpdate() {
	double tmp_iNMDA, tmp_I;
	double tmp_gNMDA, tmp_gGABAb;

	for(int g=0; g < numGrp; g++) {
		if (grp_Info[g].Type&POISSON_NEURON) {
			if (grp_Info[g].WithHomeostasis) {
				for(int i=grp_Info[g].StartN; i <= grp_Info[g].EndN; i++)
					avgFiring[i] *= grp_Info[g].avgTimeScale_decay;
			}
			continue;
		}

		// decay dopamine concentration
		if (cpuNetPtrs.grpDA[g] > grp_Info[g].baseDP)
			cpuNetPtrs.grpDA[g] *= grp_Info[g].decayDP;

		for(int i=grp_Info[g].StartN; i <= grp_Info[g].EndN; i++) {
			assert(i < numNReg);
			if (grp_Info[g].WithHomeostasis)
				avgFiring[i] *= grp_Info[g].avgTimeScale_decay;

			if (sim_with_conductances) {
				// COBA model

				// all the tmpIs will be summed into current[i] in the following loop
				current[i] = 0.0f;

				// \FIXME: these tmp vars cause a lot of rounding errors... consider rewriting
				for (int j=0; j<COND_INTEGRATION_SCALE; j++) {
					tmp_iNMDA = (voltage[i]+80.0)*(voltage[i]+80.0)/60.0/60.0;

					tmp_gNMDA = sim_with_NMDA_rise ? gNMDA_d[i]-gNMDA_r[i] : gNMDA[i];
					tmp_gGABAb = sim_with_GABAb_rise ? gGABAb_d[i]-gGABAb_r[i] : gGABAb[i];

					tmp_I = -(   gAMPA[i]*(voltage[i]-0)
									 + tmp_gNMDA*tmp_iNMDA/(1+tmp_iNMDA)*(voltage[i]-0)
									 + gGABAa[i]*(voltage[i]+70)
									 + tmp_gGABAb*(voltage[i]+90)
								   );

					#ifdef NEURON_NOISE
						double noiseI = -intrinsicWeight[i]*log(getRand());
						if (isnan(noiseI) || isinf(noiseI))
							noiseI = 0;
						tmp_I += noiseI;
					#endif

					voltage[i]+=((0.04*voltage[i]+5.0)*voltage[i]+140.0-recovery[i]+tmp_I)/COND_INTEGRATION_SCALE;
					assert(!isnan(voltage[i]) && !isinf(voltage[i]));

					// keep track of total current
					current[i] += tmp_I;

					if (voltage[i] > 30) {
						voltage[i] = 30;
						j=COND_INTEGRATION_SCALE; // break the loop but evaluate u[i]
//						if (gNMDA[i]>=10.0f) KERNEL_WARN("High NMDA conductance (gNMDA>=10.0) may cause instability");
//						if (gGABAb[i]>=2.0f) KERNEL_WARN("High GABAb conductance (gGABAb>=2.0) may cause instability");
					}
					if (voltage[i] < -90)
						voltage[i] = -90;
					recovery[i]+=Izh_a[i]*(Izh_b[i]*voltage[i]-recovery[i])/COND_INTEGRATION_SCALE;
				} // end COND_INTEGRATION_SCALE loop
			} else {
				// CUBA model
				voltage[i]+=0.5*((0.04*voltage[i]+5.0)*voltage[i]+140.0-recovery[i]+current[i]); //for numerical stability
				voltage[i]+=0.5*((0.04*voltage[i]+5.0)*voltage[i]+140.0-recovery[i]+current[i]); //time step is 0.5 ms
				if (voltage[i] > 30)
					voltage[i] = 30;
				if (voltage[i] < -90)
					voltage[i] = -90;
				recovery[i]+=Izh_a[i]*(Izh_b[i]*voltage[i]-recovery[i]);
			} // end COBA/CUBA
		} // end StartN...EndN
	} // end numGrp
}

// initialize all the synaptic weights to appropriate values..
// total size of the synaptic connection is 'length' ...
void CpuSNN::initSynapticWeights() {
	// Initialize the network wtChange, wt, synaptic firing time
	wtChange         = new float[preSynCnt];
	synSpikeTime     = new uint32_t[preSynCnt];
	cpuSnnSz.synapticInfoSize = sizeof(float)*(preSynCnt*2);

	resetSynapticConnections(false);
}

// checks whether the numN* class members are consistent and complete
bool CpuSNN::isNumNeuronsConsistent() {
	int nExcPois = 0;
	int nInhPois = 0;
	int nExcReg = 0;
	int nInhReg = 0;

	bool isValid = true;

	//  scan all the groups and find the required information
	//  about the group (numN, numPostSynapses, numPreSynapses and others).
	for(int g=0; g<numGrp; g++)  {
		if (grp_Info[g].Type==UNKNOWN_NEURON) {
			KERNEL_ERROR("Unknown group for %d (%s)", g, grp_Info2[g].Name.c_str());
			exitSimulation(1);
		}

		if (IS_INHIBITORY_TYPE(grp_Info[g].Type) && !(grp_Info[g].Type & POISSON_NEURON))
			nInhReg += grp_Info[g].SizeN;
		else if (IS_EXCITATORY_TYPE(grp_Info[g].Type) && !(grp_Info[g].Type & POISSON_NEURON))
			nExcReg += grp_Info[g].SizeN;
		else if (IS_EXCITATORY_TYPE(grp_Info[g].Type) &&  (grp_Info[g].Type & POISSON_NEURON))
			nExcPois += grp_Info[g].SizeN;
		else if (IS_INHIBITORY_TYPE(grp_Info[g].Type) &&  (grp_Info[g].Type & POISSON_NEURON))
			nInhPois += grp_Info[g].SizeN;
	}

	// check the newly gathered information with class members
	isValid &= (numN == nExcReg+nInhReg+nExcPois+nInhPois);
	isValid &= (numNReg == nExcReg+nInhReg);
	isValid &= (numNPois == nExcPois+nInhPois);
//	printf("numN=%d == %d\n",numN,nExcReg+nInhReg+nExcPois+nInhPois);
//	printf("numNReg=%d == %d\n",numNReg, nExcReg+nInhReg);
//	printf("numNPois=%d == %d\n",numNPois, nExcPois+nInhPois);

	return isValid;
}

// \FIXME: not sure where this should go... maybe create some helper file?
bool CpuSNN::isPoint3DinRF(const RadiusRF& radius, const Point3D& pre, const Point3D& post) {
	// Note: RadiusRF rad is assumed to be the fanning in to the post neuron. So if the radius is 10 pixels, it means
	// that if you look at the post neuron, it will receive input from neurons that code for locations no more than
	// 10 pixels away.

	// inverse semi-principal axes of the ellipsoid
	// avoid division by zero by working with inverse of semi-principal axes (set to large value)
	double aa = (radius.radX>0) ? 1.0/radius.radX : 1e+20;
	double bb = (radius.radY>0) ? 1.0/radius.radY : 1e+20;
	double cc = (radius.radZ>0) ? 1.0/radius.radZ : 1e+20;

	// ready output argument
	// pre and post are connected, except if they fall in one of the following if-else cases
	bool isInRF = true;

	// how many semi-principal axes have negative value
	int numNegRadii = (radius.radX<0) + (radius.radY<0) + (radius.radZ<0);
	switch (numNegRadii) {
		case 0:
			// 3D ellipsoid: connect if x^2/a^2 + y^2/b^2 + z^2/c^2 <= 1
			if ( norm((pre-post)*Point3D(aa,bb,cc)) > 1.0)
				isInRF = false;
			break;
		case 1:
			// 2D ellipse: connect if x^2/a^2 + y^2/b^2 <= 1, 3 choose 2
			if (radius.radX<0 && norm((pre-post)*Point3D(0.0,bb,cc)) > 1.0)
				isInRF = false;
			else if (radius.radY<0 && norm((pre-post)*Point3D(aa,0.0,cc)) > 1.0)
				isInRF = false;
			else if (radius.radZ<0 && norm((pre-post)*Point3D(aa,bb,0.0)) > 1.0)
				isInRF = false;
			break;
		case 2:
			// 1D line: connect if x^2/a^2 <= 1, 3 choose 1
			if (radius.radX>=0 && (pre.x-post.x)*(pre.x-post.x)*aa*aa > 1.0)
				isInRF = false;
			else if (radius.radY>=0 && (pre.y-post.y)*(pre.y-post.y)*bb*bb > 1.0)
				isInRF = false;
			else if (radius.radZ>=0 && (pre.z-post.z)*(pre.z-post.z)*cc*cc > 1.0)
				isInRF = false;
			break;
		case 3:
			// 3D no restrictions
			isInRF = true;
			break;
		default:
			KERNEL_ERROR("Invalid number of negative semi-principal axes: %d",numNegRadii);
	}

//	if (!isInRF) {
//		std::cout << "Skipping " << pre << " to " << post << " with " << radius << " and numNegRadii="
//			<< numNegRadii << std::endl;
//	}

	return isInRF;
}

// \FIXME: not sure where this should go... maybe create some helper file?
//! check whether certain point lies on certain grid \FIXME maybe move to carlsim_helper.h or something...
bool CpuSNN::isPoint3DonGrid(const Point3D& p, const Grid3D& g) {
	// point needs to have non-negative coordinates
	if (p.x<0 || p.y<0 || p.z<0)
		return false;
		
	// point needs to have all integer coordinates
	if (floor(p.x)!=p.x || floor(p.y)!=p.y || floor(p.z)!=p.z)
		return false;
		
	// point needs to be within ranges
	if (p.x>=g.x || p.y>=g.y || p.z>=g.z)
		return false;
		
	// passed all tests
	return true;
}

// creates the CPU net pointers
// don't forget to cudaFree the device pointers if you make cpu_gpuNetPtrs
void CpuSNN::makePtrInfo() {
	cpuNetPtrs.voltage			= voltage;
	cpuNetPtrs.recovery			= recovery;
	cpuNetPtrs.current			= current;
	cpuNetPtrs.Npre				= Npre;
	cpuNetPtrs.Npost			= Npost;
	cpuNetPtrs.cumulativePost 	= cumulativePost;
	cpuNetPtrs.cumulativePre  	= cumulativePre;
	cpuNetPtrs.synSpikeTime		= synSpikeTime;
	cpuNetPtrs.wt				= wt;
	cpuNetPtrs.wtChange			= wtChange;
	cpuNetPtrs.mulSynFast 		= mulSynFast;
	cpuNetPtrs.mulSynSlow 		= mulSynSlow;
	cpuNetPtrs.cumConnIdPre 	= cumConnIdPre;
	cpuNetPtrs.nSpikeCnt		= nSpikeCnt;
	cpuNetPtrs.curSpike 		= curSpike;
	cpuNetPtrs.firingTableD2 	= firingTableD2;
	cpuNetPtrs.firingTableD1 	= firingTableD1;
	cpuNetPtrs.grpIds 			= grpIds;

	// homeostasis variables
	cpuNetPtrs.avgFiring    	= avgFiring;
	cpuNetPtrs.baseFiring   	= baseFiring;

	cpuNetPtrs.gAMPA        	= gAMPA;
	cpuNetPtrs.gGABAa       	= gGABAa;
	if (sim_with_NMDA_rise) {
		cpuNetPtrs.gNMDA 		= NULL;
		cpuNetPtrs.gNMDA_r		= gNMDA_r;
		cpuNetPtrs.gNMDA_d		= gNMDA_d;
	} else {
		cpuNetPtrs.gNMDA		= gNMDA;
		cpuNetPtrs.gNMDA_r 		= NULL;
		cpuNetPtrs.gNMDA_d 		= NULL;
	}
	if (sim_with_GABAb_rise) {
		cpuNetPtrs.gGABAb		= NULL;
		cpuNetPtrs.gGABAb_r		= gGABAb_r;
		cpuNetPtrs.gGABAb_d		= gGABAb_d;
	} else {
		cpuNetPtrs.gGABAb		= gGABAb;
		cpuNetPtrs.gGABAb_r 	= NULL;
		cpuNetPtrs.gGABAb_d 	= NULL;
	}
	cpuNetPtrs.grpDA			= grpDA;
	cpuNetPtrs.grp5HT			= grp5HT;
	cpuNetPtrs.grpACh			= grpACh;
	cpuNetPtrs.grpNE			= grpNE;
	cpuNetPtrs.allocated    	= true;
	cpuNetPtrs.memType      	= CPU_MODE;
	cpuNetPtrs.stpu 			= stpu;
	cpuNetPtrs.stpx				= stpx;
}

// will be used in generateSpikesFromRate
unsigned int CpuSNN::poissonSpike(unsigned int currTime, float frate, int refractPeriod) {
	bool done = false;
	unsigned int nextTime = 0;

	// refractory period must be 1 or greater, 0 means could have multiple spikes specified at the same time.
	assert(refractPeriod>0);
	static int cnt = 0;
	while(!done) {
		float randVal = drand48();
		unsigned int tmpVal  = -log(randVal)/frate;
		nextTime = currTime + tmpVal;
		if ((nextTime - currTime) >= (unsigned) refractPeriod)
			done = true;
	}

	assert(nextTime != 0);
	return nextTime;
}

// \FIXME: this guy is a mess
#if READNETWORK_ADD_SYNAPSES_FROM_FILE
int CpuSNN::loadSimulation_internal(bool onlyPlastic)
#else
int CpuSNN::loadSimulation_internal()
#endif
{
	long file_position = ftell(loadSimFID); // so that we can restore the file position later...
	int tmpInt;
	float tmpFloat;

	// read file signature
	if (!fread(&tmpInt,sizeof(int),1,loadSimFID)) return -11;
	if (tmpInt != 294338571) return -10;

	// read version number
	if (!fread(&tmpFloat,sizeof(float),1,loadSimFID)) return -11;
	if (tmpFloat > 1.0) return -10;

	// read simulation and execution time
	if (!fread(&tmpFloat,sizeof(float),2,loadSimFID)) return -11;

	// read number of neurons
	if (!fread(&tmpInt,sizeof(int),1,loadSimFID)) return -11;
	int nrCells = tmpInt;
	if (nrCells != numN) return -5;

	// read total synapse counts
	if (!fread(&tmpInt,sizeof(int),2,loadSimFID)) return -11;

	// read number of groups
	if (!fread(&tmpInt,sizeof(int),1,loadSimFID)) return -11;
	if (numGrp != tmpInt) return -1;

	char name[100];
	int startN, endN;

	for (int g=0;g<numGrp;g++) {
		if (!fread(&startN,sizeof(int),1,loadSimFID)) return -11;
		if (!fread(&endN,sizeof(int),1,loadSimFID)) return -11;
		if (startN != grp_Info[g].StartN) return -2;
		if (endN != grp_Info[g].EndN) return -3;
		
		if (!fread(&tmpInt,sizeof(int),1,loadSimFID)) return -11;
		if (tmpInt != grp_Info[g].SizeX) return -2; // \FIXME all these error codes...
		if (!fread(&tmpInt,sizeof(int),1,loadSimFID)) return -11;
		if (tmpInt != grp_Info[g].SizeY) return -2;
		if (!fread(&tmpInt,sizeof(int),1,loadSimFID)) return -11;
		if (tmpInt != grp_Info[g].SizeZ) return -2;

		if (!fread(name,1,100,loadSimFID)) return -11;
		if (strcmp(name,grp_Info2[g].Name.c_str()) != 0) return -4;
	}

	// \TODO: if saveSimulation was called with saveSynapseInfo==false, the following
	// information will not be available
	for (unsigned int i=0;i<nrCells;i++) {
		unsigned int nrSynapses = 0;
		if (!fread(&nrSynapses,sizeof(int),1,loadSimFID)) return -11;

		for (int j=0;j<nrSynapses;j++) {
			unsigned int nIDpre;
			unsigned int nIDpost;
			float weight, maxWeight;
			uint8_t delay;
			uint8_t plastic;
			short int connId;

			if (!fread(&nIDpre,sizeof(int),1,loadSimFID)) return -11;
			if (nIDpre != i) return -6;
			if (!fread(&nIDpost,sizeof(int),1,loadSimFID)) return -11;
			if (nIDpost >= nrCells) return -7;
			if (!fread(&weight,sizeof(float),1,loadSimFID)) return -11;

			short int gIDpre = grpIds[nIDpre];
			if (IS_INHIBITORY_TYPE(grp_Info[gIDpre].Type) && (weight>0)
					|| !IS_INHIBITORY_TYPE(grp_Info[gIDpre].Type) && (weight<0)) {
				return -8;
			}

			if (!fread(&maxWeight,sizeof(float),1,loadSimFID)) return -11;
			if (IS_INHIBITORY_TYPE(grp_Info[gIDpre].Type) && (maxWeight>=0)
					|| !IS_INHIBITORY_TYPE(grp_Info[gIDpre].Type) && (maxWeight<=0)) {
				return -8;
			}

			if (!fread(&delay,sizeof(uint8_t),1,loadSimFID)) return -11;
			if (delay > MAX_SynapticDelay) return -9;
			if (!fread(&plastic,sizeof(uint8_t),1,loadSimFID)) return -11;
			if (!fread(&connId,sizeof(short int),1,loadSimFID)) return -11;

			#if READNETWORK_ADD_SYNAPSES_FROM_FILE
				if ((plastic && onlyPlastic) || (!plastic && !onlyPlastic)) {
					int gIDpost = grpIds[nIDpost];
					int connProp = SET_FIXED_PLASTIC(plastic?SYN_PLASTIC:SYN_FIXED);

					setConnection(gIDpre, gIDpost, nIDpre, nIDpost, weight, maxWeight, delay, connProp, connId);
					grp_Info2[gIDpre].sumPostConn++;
					grp_Info2[gIDpost].sumPreConn++;

					if (delay > grp_Info[gIDpre].MaxDelay)
						grp_Info[gIDpre].MaxDelay = delay;
				}
			#endif
		}
	}
	#if READNETWORK_ADD_SYNAPSES_FROM_FILE
		fseek(loadSimFID,file_position,SEEK_SET);
	#endif
	return 0;
}


// The post synaptic connections are sorted based on delay here so that we can reduce storage requirement
// and generation of spike at the post-synaptic side.
// We also create the delay_info array has the delay_start and delay_length parameter
void CpuSNN::reorganizeDelay()
{
	for(int grpId=0; grpId < numGrp; grpId++) {
		for(int nid=grp_Info[grpId].StartN; nid <= grp_Info[grpId].EndN; nid++) {
			unsigned int jPos=0;					// this points to the top of the delay queue
			unsigned int cumN=cumulativePost[nid];	// cumulativePost[] is unsigned int
			unsigned int cumDelayStart=0; 			// Npost[] is unsigned short
			for(int td = 0; td < maxDelay_; td++) {
				unsigned int j=jPos;				// start searching from top of the queue until the end
				unsigned int cnt=0;					// store the number of nodes with a delay of td;
				while(j < Npost[nid]) {
					// found a node j with delay=td and we put
					// the delay value = 1 at array location td=0;
					if(td==(tmp_SynapticDelay[cumN+j]-1)) {
						assert(jPos<Npost[nid]);
						swapConnections(nid, j, jPos);

						jPos=jPos+1;
						cnt=cnt+1;
					}
					j=j+1;
				}

				// update the delay_length and start values...
				postDelayInfo[nid*(maxDelay_+1)+td].delay_length	     = cnt;
				postDelayInfo[nid*(maxDelay_+1)+td].delay_index_start  = cumDelayStart;
				cumDelayStart += cnt;

				assert(cumDelayStart <= Npost[nid]);
			}

			// total cumulative delay should be equal to number of post-synaptic connections at the end of the loop
			assert(cumDelayStart == Npost[nid]);
			for(unsigned int j=1; j < Npost[nid]; j++) {
				unsigned int cumN=cumulativePost[nid]; // cumulativePost[] is unsigned int
				if( tmp_SynapticDelay[cumN+j] < tmp_SynapticDelay[cumN+j-1]) {
	  				KERNEL_ERROR("Post-synaptic delays not sorted correctly... id=%d, delay[%d]=%d, delay[%d]=%d",
						nid, j, tmp_SynapticDelay[cumN+j], j-1, tmp_SynapticDelay[cumN+j-1]);
					assert( tmp_SynapticDelay[cumN+j] >= tmp_SynapticDelay[cumN+j-1]);
				}
			}
		}
	}
}

// after all the initalization. Its time to create the synaptic weights, weight change and also
// time of firing these are the mostly costly arrays so dense packing is essential to minimize wastage of space
void CpuSNN::reorganizeNetwork(bool removeTempMemory) {
	//Double check...sometimes by mistake we might call reorganize network again...
	if(doneReorganization)
		return;

	KERNEL_DEBUG("Beginning reorganization of network....");

	// time to build the complete network with relevant parameters..
	buildNetwork();

	//..minimize any other wastage in that array by compacting the store
	compactConnections();

	// The post synaptic connections are sorted based on delay here
	reorganizeDelay();

	// Print the statistics again but dump the results to a file
	printMemoryInfo(fpDeb_);

	// initialize the synaptic weights accordingly..
	initSynapticWeights();

	updateSpikeGeneratorsInit();

	//ensure that we dont do all the above optimizations again
	doneReorganization = true;

	// reset all spike cnt
	resetSpikeCnt(ALL);

	printTuningLog(fpDeb_);

	makePtrInfo();

	KERNEL_INFO("");
	KERNEL_INFO("*****************      Initializing %s Simulation      *************************",
		simMode_==GPU_MODE?"GPU":"CPU");

	if(removeTempMemory) {
		memoryOptimized = true;
		delete[] tmp_SynapticDelay;
		tmp_SynapticDelay = NULL;
	}
}


void CpuSNN::resetConductances() {
	if (sim_with_conductances) {
		memset(gAMPA, 0, sizeof(float)*numNReg);
		if (sim_with_NMDA_rise) {
			memset(gNMDA_r, 0, sizeof(float)*numNReg);
			memset(gNMDA_d, 0, sizeof(float)*numNReg);
		} else {
			memset(gNMDA, 0, sizeof(float)*numNReg);
		}
		memset(gGABAa, 0, sizeof(float)*numNReg);
		if (sim_with_GABAb_rise) {
			memset(gGABAb_r, 0, sizeof(float)*numNReg);
			memset(gGABAb_d, 0, sizeof(float)*numNReg);
		} else {
			memset(gGABAb, 0, sizeof(float)*numNReg);
		}
	}
}

void CpuSNN::resetCounters() {
	assert(numNReg <= numN);
	memset(curSpike, 0, sizeof(bool) * numN);
}

void CpuSNN::resetCPUTiming() {
	prevCpuExecutionTime = cumExecutionTime;
	cpuExecutionTime     = 0.0;
}

void CpuSNN::resetCurrent() {
	assert(current != NULL);
	memset(current, 0, sizeof(float) * numNReg);
}

void CpuSNN::resetFiringInformation() {
	// Reset firing tables and time tables to default values..

	// reset Various Times..
	spikeCountAll	  = 0;
	spikeCountAll1sec = 0;
	spikeCountD2Host = 0;
	spikeCountD1Host = 0;
	secD1fireCntHost  = 0;
	secD2fireCntHost  = 0;

	for(int i=0; i < numGrp; i++) {
		grp_Info[i].FiringCount1sec = 0;
	}

	// reset various times...
	simTimeMs  = 0;
	simTimeSec = 0;
	simTime    = 0;

	// reset the propogation Buffer.
	resetPropogationBuffer();
	// reset Timing  Table..
	resetTimingTable();
}

void CpuSNN::resetGPUTiming() {
	prevGpuExecutionTime = cumExecutionTime;
	gpuExecutionTime     = 0.0;
}

void CpuSNN::resetGroups() {
	for(int g=0; (g < numGrp); g++) {
		// reset spike generator group...
		if (grp_Info[g].isSpikeGenerator) {
			grp_Info[g].CurrTimeSlice = grp_Info[g].NewTimeSlice;
			grp_Info[g].SliceUpdateTime  = 0;
			for(int nid=grp_Info[g].StartN; nid <= grp_Info[g].EndN; nid++)
				resetPoissonNeuron(nid, g);
		}
		// reset regular neuron group...
		else {
			for(int nid=grp_Info[g].StartN; nid <= grp_Info[g].EndN; nid++)
				resetNeuron(nid, g);
		}
	}

	// reset the currents for each neuron
	resetCurrent();

	// reset the conductances...
	resetConductances();

	//  reset various counters in the group...
	resetCounters();
}

void CpuSNN::resetNeuromodulator(int grpId) {
	grpDA[grpId] = grp_Info[grpId].baseDP;
	grp5HT[grpId] = grp_Info[grpId].base5HT;
	grpACh[grpId] = grp_Info[grpId].baseACh;
	grpNE[grpId] = grp_Info[grpId].baseNE;
}

void CpuSNN::resetNeuron(unsigned int neurId, int grpId) {
	assert(neurId < numNReg);
    if (grp_Info2[grpId].Izh_a == -1) {
		KERNEL_ERROR("setNeuronParameters must be called for group %s (%d)",grp_Info2[grpId].Name.c_str(),grpId);
		exitSimulation(1);
	}

	Izh_a[neurId] = grp_Info2[grpId].Izh_a + grp_Info2[grpId].Izh_a_sd*(float)getRandClosed();
	Izh_b[neurId] = grp_Info2[grpId].Izh_b + grp_Info2[grpId].Izh_b_sd*(float)getRandClosed();
	Izh_c[neurId] = grp_Info2[grpId].Izh_c + grp_Info2[grpId].Izh_c_sd*(float)getRandClosed();
	Izh_d[neurId] = grp_Info2[grpId].Izh_d + grp_Info2[grpId].Izh_d_sd*(float)getRandClosed();

	voltage[neurId] = Izh_c[neurId];	// initial values for new_v
	recovery[neurId] = Izh_b[neurId]*voltage[neurId]; // initial values for u


 	if (grp_Info[grpId].WithHomeostasis) {
		// set the baseFiring with some standard deviation.
		if(drand48()>0.5)   {
			baseFiring[neurId] = grp_Info2[grpId].baseFiring + grp_Info2[grpId].baseFiringSD*-log(drand48());
		} else  {
			baseFiring[neurId] = grp_Info2[grpId].baseFiring - grp_Info2[grpId].baseFiringSD*-log(drand48());
			if(baseFiring[neurId] < 0.1) baseFiring[neurId] = 0.1;
		}

		if( grp_Info2[grpId].baseFiring != 0.0) {
			avgFiring[neurId]  = baseFiring[neurId];
		} else {
			baseFiring[neurId] = 0.0;
			avgFiring[neurId]  = 0;
		}
	}

	lastSpikeTime[neurId]  = MAX_SIMULATION_TIME;

	if(grp_Info[grpId].WithSTP) {
		for (int j=0; j<=maxDelay_; j++) { // is of size maxDelay_+1
			int ind = STP_BUF_POS(neurId,j);
			stpu[ind] = 0.0f;
			stpx[ind] = 1.0f;
		}
	}
}

void CpuSNN::resetPointers(bool deallocate) {
	if (voltage!=NULL && deallocate) delete[] voltage;
	if (recovery!=NULL && deallocate) delete[] recovery;
	if (current!=NULL && deallocate) delete[] current;
	voltage=NULL; recovery=NULL; current=NULL;

	if (Izh_a!=NULL && deallocate) delete[] Izh_a;
	if (Izh_b!=NULL && deallocate) delete[] Izh_b;
	if (Izh_c!=NULL && deallocate) delete[] Izh_c;
	if (Izh_d!=NULL && deallocate) delete[] Izh_d;
	Izh_a=NULL; Izh_b=NULL; Izh_c=NULL; Izh_d=NULL;

	if (Npre!=NULL && deallocate) delete[] Npre;
	if (Npre_plastic!=NULL && deallocate) delete[] Npre_plastic;
	if (Npost!=NULL && deallocate) delete[] Npost;
	Npre=NULL; Npre_plastic=NULL; Npost=NULL;

	if (cumulativePre!=NULL && deallocate) delete[] cumulativePre;
	if (cumulativePost!=NULL && deallocate) delete[] cumulativePost;
	cumulativePre=NULL; cumulativePost=NULL;

	if (gAMPA!=NULL && deallocate) delete[] gAMPA;
	if (gNMDA!=NULL && deallocate) delete[] gNMDA;
	if (gNMDA_r!=NULL && deallocate) delete[] gNMDA_r;
	if (gNMDA_d!=NULL && deallocate) delete[] gNMDA_d;
	if (gGABAa!=NULL && deallocate) delete[] gGABAa;
	if (gGABAb!=NULL && deallocate) delete[] gGABAb;
	if (gGABAb_r!=NULL && deallocate) delete[] gGABAb_r;
	if (gGABAb_d!=NULL && deallocate) delete[] gGABAb_d;
	gAMPA=NULL; gNMDA=NULL; gNMDA_r=NULL; gNMDA_d=NULL; gGABAa=NULL; gGABAb=NULL; gGABAb_r=NULL; gGABAb_d=NULL;

	if (stpu!=NULL && deallocate) delete[] stpu;
	if (stpx!=NULL && deallocate) delete[] stpx;
	stpu=NULL; stpx=NULL;

	if (avgFiring!=NULL && deallocate) delete[] avgFiring;
	if (baseFiring!=NULL && deallocate) delete[] baseFiring;
	avgFiring=NULL; baseFiring=NULL;

	if (lastSpikeTime!=NULL && deallocate) delete[] lastSpikeTime;
	if (synSpikeTime !=NULL && deallocate) delete[] synSpikeTime;
	if (curSpike!=NULL && deallocate) delete[] curSpike;
	if (nSpikeCnt!=NULL && deallocate) delete[] nSpikeCnt;
	lastSpikeTime=NULL; synSpikeTime=NULL; curSpike=NULL; nSpikeCnt=NULL;

	if (postDelayInfo!=NULL && deallocate) delete[] postDelayInfo;
	if (preSynapticIds!=NULL && deallocate) delete[] preSynapticIds;
	if (postSynapticIds!=NULL && deallocate) delete[] postSynapticIds;
	postDelayInfo=NULL; preSynapticIds=NULL; postSynapticIds=NULL;

	if (wt!=NULL && deallocate) delete[] wt;
	if (maxSynWt!=NULL && deallocate) delete[] maxSynWt;
	if (wtChange !=NULL && deallocate) delete[] wtChange;
	wt=NULL; maxSynWt=NULL; wtChange=NULL;

	if (mulSynFast!=NULL && deallocate) delete[] mulSynFast;
	if (mulSynSlow!=NULL && deallocate) delete[] mulSynSlow;
	if (cumConnIdPre!=NULL && deallocate) delete[] cumConnIdPre;
	mulSynFast=NULL; mulSynSlow=NULL; cumConnIdPre=NULL;

	if (grpIds!=NULL && deallocate) delete[] grpIds;
	grpIds=NULL;

	#ifdef NEURON_NOISE
	if (intrinsicWeight!=NULL && deallocate) delete[] intrinsicWeight;
	#endif

	if (firingTableD2!=NULL && deallocate) delete[] firingTableD2;
	if (firingTableD1!=NULL && deallocate) delete[] firingTableD1;
	if (timeTableD2!=NULL && deallocate) delete[] timeTableD2;
	if (timeTableD1!=NULL && deallocate) delete[] timeTableD1;
	firingTableD2=NULL; firingTableD1=NULL; timeTableD2=NULL; timeTableD1=NULL;

	// delete all SpikeMonitor objects
	// don't kill SpikeMonitorCore objects, they will get killed automatically
	for (int i=0; i<numSpikeMonitor; i++) {
		if (spikeMonList[i]!=NULL && deallocate) delete spikeMonList[i];
		spikeMonList[i]=NULL;
	}
	// delete all Spike Counters
	for (int i=0; i<numSpkCnt; i++) {
		if (spkCntBuf[i]!=NULL && deallocate)
			delete[] spkCntBuf[i];
		spkCntBuf[i]=NULL;
	}

	if (pbuf!=NULL && deallocate) delete pbuf;
	if (spikeGenBits!=NULL && deallocate) delete[] spikeGenBits;
	pbuf=NULL; spikeGenBits=NULL;

	// clear all existing connection info
	if (deallocate) {
		while (connectBegin) {
			grpConnectInfo_t* nextConn = connectBegin->next;
			if (connectBegin!=NULL && deallocate) {
				free(connectBegin);
				connectBegin = nextConn;
			}
		}
	}
	connectBegin=NULL;

	// clear data (i.e., concentration of neuromodulator) of groups
	if (grpDA != NULL && deallocate) delete [] grpDA;
	if (grp5HT != NULL && deallocate) delete [] grp5HT;
	if (grpACh != NULL && deallocate) delete [] grpACh;
	if (grpNE != NULL && deallocate) delete [] grpNE;
	grpDA = NULL;
	grp5HT = NULL;
	grpACh = NULL;
	grpNE = NULL;

	// clear data buffer for group monitor
	for (int i = 0; i < numGroupMonitor; i++) {
		if (grpDABuffer != NULL && deallocate) delete [] grpDABuffer[i];
		if (grp5HTBuffer != NULL && deallocate) delete [] grp5HTBuffer[i];
		if (grpAChBuffer != NULL && deallocate) delete [] grpAChBuffer[i];
		if (grpNEBuffer != NULL && deallocate) delete [] grpNEBuffer[i];
		grpDABuffer[i] = NULL;
		grp5HTBuffer[i] = NULL;
		grpAChBuffer[i] = NULL;
		grpNEBuffer[i] = NULL;
	}
}


void CpuSNN::resetPoissonNeuron(unsigned int nid, int grpId) {
	assert(nid < numN);
	lastSpikeTime[nid]  = MAX_SIMULATION_TIME;
	if (grp_Info[grpId].WithHomeostasis)
		avgFiring[nid]      = 0.0;

	if(grp_Info[grpId].WithSTP) {
		for (int j=0; j<=maxDelay_; j++) { // is of size maxDelay_+1
			int ind = STP_BUF_POS(nid,j);
			stpu[nid] = 0.0f;
			stpx[nid] = 1.0f;
		}
	}
}

void CpuSNN::resetPropogationBuffer() {
	pbuf->reset(0, 1023);
}

// resets nSpikeCnt[]
void CpuSNN::resetSpikeCnt(int grpId) {
	int startGrp, endGrp;

	if (!doneReorganization)
		return;

	if (grpId == -1) {
		startGrp = 0;
		endGrp = numGrp;
	} else {
		 startGrp = grpId;
		 endGrp = grpId;
	}

	for (int g = startGrp; g<endGrp; g++) {
		int startN = grp_Info[g].StartN;
		int endN   = grp_Info[g].EndN;
		for (int i=startN; i<=endN; i++)
			nSpikeCnt[i] = 0;
	}
}

//Reset wt, wtChange, pre-firing time values to default values, rewritten to
//integrate changes between JMN and MDR -- KDC
//if changeWeights is false, we should keep the values of the weights as they currently
//are but we should be able to change them to plastic or fixed synapses. -- KDC
void CpuSNN::resetSynapticConnections(bool changeWeights) {
	int j;
	// Reset wt,wtChange,pre-firingtime values to default values...
	for(int destGrp=0; destGrp < numGrp; destGrp++) {
		const char* updateStr = (grp_Info[destGrp].newUpdates == true)?"(**)":"";
		KERNEL_DEBUG("Grp: %d:%s s=%d e=%d %s", destGrp, grp_Info2[destGrp].Name.c_str(), grp_Info[destGrp].StartN,
					grp_Info[destGrp].EndN,  updateStr);
		KERNEL_DEBUG("Grp: %d:%s s=%d e=%d  %s",  destGrp, grp_Info2[destGrp].Name.c_str(), grp_Info[destGrp].StartN,
					grp_Info[destGrp].EndN, updateStr);

		for(int nid=grp_Info[destGrp].StartN; nid <= grp_Info[destGrp].EndN; nid++) {
			unsigned int offset = cumulativePre[nid];
			for (j=0;j<Npre[nid]; j++) {
				wtChange[offset+j] = 0.0;						// synaptic derivatives is reset
				synSpikeTime[offset+j] = MAX_SIMULATION_TIME;	// some large negative value..
			}
			post_info_t *preIdPtr = &preSynapticIds[cumulativePre[nid]];
			float* synWtPtr       = &wt[cumulativePre[nid]];
			float* maxWtPtr       = &maxSynWt[cumulativePre[nid]];
			int prevPreGrp  = -1;

			for (j=0; j < Npre[nid]; j++,preIdPtr++, synWtPtr++, maxWtPtr++) {
				int preId    = GET_CONN_NEURON_ID((*preIdPtr));
				assert(preId < numN);
				int srcGrp = grpIds[preId];
				grpConnectInfo_t* connInfo;
				grpConnectInfo_t* connIterator = connectBegin;
				while(connIterator) {
					if(connIterator->grpSrc == srcGrp && connIterator->grpDest == destGrp) {
						//we found the corresponding connection
						connInfo=connIterator;
						break;
					}
					//move to the next grpConnectInfo_t
					connIterator=connIterator->next;
				}
				assert(connInfo != NULL);
				int connProp   = connInfo->connProp;
				bool   synWtType = GET_FIXED_PLASTIC(connProp);
				// print debug information...
				if( prevPreGrp != srcGrp) {
					if(nid==grp_Info[destGrp].StartN) {
						const char* updateStr = (connInfo->newUpdates==true)? "(**)":"";
						KERNEL_DEBUG("\t%d (%s) start=%d, type=%s maxWts = %f %s", srcGrp,
										grp_Info2[srcGrp].Name.c_str(), j, (j<Npre_plastic[nid]?"P":"F"),
										connInfo->maxWt, updateStr);
					}
					prevPreGrp = srcGrp;
				}

				if(!changeWeights)
					continue;

				// if connection was plastic or if the connection weights were updated we need to reset the weights
				// TODO: How to account for user-defined connection reset
				if ((synWtType == SYN_PLASTIC) || connInfo->newUpdates) {
					*synWtPtr = getWeights(connInfo->connProp, connInfo->initWt, connInfo->maxWt, nid, srcGrp);
					*maxWtPtr = connInfo->maxWt;
				}
			}
		}
		grp_Info[destGrp].newUpdates = false;
	}

	grpConnectInfo_t* connInfo = connectBegin;
	// clear all existing connection info...
	while (connInfo) {
		connInfo->newUpdates = false;
		connInfo = connInfo->next;
	}
}

void CpuSNN::resetTimingTable() {
		memset(timeTableD2, 0, sizeof(int) * (1000 + maxDelay_ + 1));
		memset(timeTableD1, 0, sizeof(int) * (1000 + maxDelay_ + 1));
}



//! set one specific connection from neuron id 'src' to neuron id 'dest'
inline void CpuSNN::setConnection(int srcGrp,  int destGrp,  unsigned int src, unsigned int dest, float synWt,
									float maxWt, uint8_t dVal, int connProp, short int connId) {
	assert(dest<=CONN_SYN_NEURON_MASK);			// total number of neurons is less than 1 million within a GPU
	assert((dVal >=1) && (dVal <= maxDelay_));

	// adjust sign of weight based on pre-group (negative if pre is inhibitory)
	synWt = isExcitatoryGroup(srcGrp) ? fabs(synWt) : -1.0*fabs(synWt);
	maxWt = isExcitatoryGroup(srcGrp) ? fabs(maxWt) : -1.0*fabs(maxWt);

	// we have exceeded the number of possible connection for one neuron
	if(Npost[src] >= grp_Info[srcGrp].numPostSynapses)	{
		KERNEL_ERROR("setConnection(%d (Grp=%s), %d (Grp=%s), %f, %d)", src, grp_Info2[srcGrp].Name.c_str(),
					dest, grp_Info2[destGrp].Name.c_str(), synWt, dVal);
		KERNEL_ERROR("Large number of postsynaptic connections established");
		KERNEL_ERROR("Increase maxM param in connect(%s,%s)",grp_Info2[srcGrp].Name.c_str(),grp_Info2[destGrp].Name.c_str());
		exitSimulation(1);
	}

	if(Npre[dest] >= grp_Info[destGrp].numPreSynapses) {
		KERNEL_ERROR("setConnection(%d (Grp=%s), %d (Grp=%s), %f, %d)", src, grp_Info2[srcGrp].Name.c_str(),
					dest, grp_Info2[destGrp].Name.c_str(), synWt, dVal);
		KERNEL_ERROR("Large number of presynaptic connections established");
		KERNEL_ERROR("Increase maxPreM param in connect(%s,%s)", grp_Info2[srcGrp].Name.c_str(), grp_Info2[destGrp].Name.c_str());
		exitSimulation(1);
	}

	int p = Npost[src];

	assert(Npost[src] >= 0);
	assert(Npre[dest] >= 0);
	assert((src * numPostSynapses + p) / numN < numPostSynapses); // divide by numN to prevent INT overflow

	unsigned int post_pos = cumulativePost[src] + Npost[src];
	unsigned int pre_pos  = cumulativePre[dest] + Npre[dest];

	assert(post_pos < postSynCnt);
	assert(pre_pos  < preSynCnt);

	//generate a new postSynapticIds id for the current connection
	postSynapticIds[post_pos]   = SET_CONN_ID(dest, Npre[dest], destGrp);
	tmp_SynapticDelay[post_pos] = dVal;

	preSynapticIds[pre_pos] = SET_CONN_ID(src, Npost[src], srcGrp);
	wt[pre_pos] 	  = synWt;
	maxSynWt[pre_pos] = maxWt;
	cumConnIdPre[pre_pos] = connId;

	bool synWtType = GET_FIXED_PLASTIC(connProp);

	if (synWtType == SYN_PLASTIC) {
		sim_with_fixedwts = false; // if network has any plastic synapses at all, this will be set to true
		Npre_plastic[dest]++;
		// homeostasis
		if (grp_Info[destGrp].WithHomeostasis && grp_Info[destGrp].homeoId ==-1)
			grp_Info[destGrp].homeoId = dest; // this neuron info will be printed
	}

	Npre[dest] += 1;
	Npost[src] += 1;

	grp_Info2[srcGrp].numPostConn++;
	grp_Info2[destGrp].numPreConn++;

	if (Npost[src] > grp_Info2[srcGrp].maxPostConn)
		grp_Info2[srcGrp].maxPostConn = Npost[src];
	if (Npre[dest] > grp_Info2[destGrp].maxPreConn)
	grp_Info2[destGrp].maxPreConn = Npre[src];
}

void CpuSNN::setGrpTimeSlice(int grpId, int timeSlice) {
	if (grpId == ALL) {
		for(int g=0; (g < numGrp); g++) {
			if (grp_Info[g].isSpikeGenerator)
				setGrpTimeSlice(g, timeSlice);
		}
	} else {
		assert((timeSlice > 0 ) && (timeSlice <  PROPAGATED_BUFFER_SIZE));
		// the group should be poisson spike generator group
		grp_Info[grpId].NewTimeSlice = timeSlice;
		grp_Info[grpId].CurrTimeSlice = timeSlice;
	}
}

// method to set const member randSeed_
int CpuSNN::setRandSeed(int seed) {
	if (seed<0)
		return time(NULL);
	else if(seed==0)
		return 123;
	else
		return seed;
}

// reorganize the network and do the necessary allocation
// of all variable for carrying out the simulation..
// this code is run only one time during network initialization
void CpuSNN::setupNetwork(bool removeTempMem) {
	if(!doneReorganization)
		reorganizeNetwork(removeTempMem);

	if((simMode_ == GPU_MODE) && (cpu_gpuNetPtrs.allocated == false))
		allocateSNN_GPU();
}


void CpuSNN::startCPUTiming() { prevCpuExecutionTime = cumExecutionTime; }
void CpuSNN::startGPUTiming() { prevGpuExecutionTime = cumExecutionTime; }
void CpuSNN::stopCPUTiming() {
	cpuExecutionTime += (cumExecutionTime - prevCpuExecutionTime);
	prevCpuExecutionTime = cumExecutionTime;
}
void CpuSNN::stopGPUTiming() {
	gpuExecutionTime += (cumExecutionTime - prevGpuExecutionTime);
	prevGpuExecutionTime = cumExecutionTime;
}


void CpuSNN::swapConnections(int nid, int oldPos, int newPos) {
	unsigned int cumN=cumulativePost[nid];

	// Put the node oldPos to the top of the delay queue
	post_info_t tmp = postSynapticIds[cumN+oldPos];
	postSynapticIds[cumN+oldPos]= postSynapticIds[cumN+newPos];
	postSynapticIds[cumN+newPos]= tmp;

	// Ensure that you have shifted the delay accordingly....
	uint8_t tmp_delay = tmp_SynapticDelay[cumN+oldPos];
	tmp_SynapticDelay[cumN+oldPos] = tmp_SynapticDelay[cumN+newPos];
	tmp_SynapticDelay[cumN+newPos] = tmp_delay;

	// update the pre-information for the postsynaptic neuron at the position oldPos.
	post_info_t  postInfo = postSynapticIds[cumN+oldPos];
	int  post_nid = GET_CONN_NEURON_ID(postInfo);
	int  post_sid = GET_CONN_SYN_ID(postInfo);

	post_info_t* preId    = &preSynapticIds[cumulativePre[post_nid]+post_sid];
	int  pre_nid  = GET_CONN_NEURON_ID((*preId));
	int  pre_sid  = GET_CONN_SYN_ID((*preId));
	int  pre_gid  = GET_CONN_GRP_ID((*preId));
	assert (pre_nid == nid);
	assert (pre_sid == newPos);
	*preId = SET_CONN_ID( pre_nid, oldPos, pre_gid);

	// update the pre-information for the postsynaptic neuron at the position newPos
	postInfo = postSynapticIds[cumN+newPos];
	post_nid = GET_CONN_NEURON_ID(postInfo);
	post_sid = GET_CONN_SYN_ID(postInfo);

	preId    = &preSynapticIds[cumulativePre[post_nid]+post_sid];
	pre_nid  = GET_CONN_NEURON_ID((*preId));
	pre_sid  = GET_CONN_SYN_ID((*preId));
	pre_gid  = GET_CONN_GRP_ID((*preId));
	assert (pre_nid == nid);
	assert (pre_sid == oldPos);
	*preId = SET_CONN_ID( pre_nid, newPos, pre_gid);
}


void CpuSNN::updateAfterMaxTime() {
  KERNEL_WARN("Maximum Simulation Time Reached...Resetting simulation time");

	// This will be our cut of time. All other time values
	// that are less than cutOffTime will be set to zero
	unsigned int cutOffTime = (MAX_SIMULATION_TIME - 10*1000);

	for(int g=0; g < numGrp; g++) {

	if (grp_Info[g].isSpikeGenerator) {
			int diffTime = (grp_Info[g].SliceUpdateTime - cutOffTime);
			grp_Info[g].SliceUpdateTime = (diffTime < 0) ? 0 : diffTime;
		}

		// no STDP then continue...
		if(!grp_Info[g].FixedInputWts) {
			continue;
		}

		for(int k=0, nid = grp_Info[g].StartN; nid <= grp_Info[g].EndN; nid++,k++) {
		assert(nid < numNReg);
			// calculate the difference in time
			signed diffTime = (lastSpikeTime[nid] - cutOffTime);
			lastSpikeTime[nid] = (diffTime < 0) ? 0 : diffTime;

			// do the same thing with all synaptic connections..
			unsigned* synTime = &synSpikeTime[cumulativePre[nid]];
			for(int i=0; i < Npre[nid]; i++, synTime++) {
				// calculate the difference in time
				signed diffTime = (synTime[0] - cutOffTime);
				synTime[0]      = (diffTime < 0) ? 0 : diffTime;
			}
		}
	}

	simTime = MAX_SIMULATION_TIME - cutOffTime;
	resetPropogationBuffer();
}

void CpuSNN::updateConnectionMonitor() {
	for (int grpId = 0; grpId < numGrp; grpId++) {
		int monitorId = grp_Info[grpId].ConnectionMonitorId;

		if(monitorId != -1) {
			int grpIdPre = connMonGrpIdPre[monitorId];
			int grpIdPost = connMonGrpIdPost[monitorId];
			float* weights = NULL;
			float avgWeight = 0.0f;
			int weightSzie;
			getPopWeights(grpIdPre, grpIdPost, weights, weightSzie);

			for (int i = 0; i < weightSzie; i++)
				avgWeight += weights[i];
			avgWeight /= weightSzie;

			KERNEL_INFO("");
			KERNEL_INFO("(t=%.3fs) Connection Monitor for Group %s to Group %s has average weight %f",
				(float)(simTime/1000.0),
				grp_Info2[grpIdPre].Name.c_str(), grp_Info2[grpIdPost].Name.c_str(), avgWeight);

			printWeights(grpIdPre,grpIdPost);

			// call the callback function
			if (connBufferCallback[monitorId])
				connBufferCallback[monitorId]->update(this, grpIdPre, grpIdPost, weights, weightSzie);

			if (weights != NULL)
				delete [] weights;
		}
	}
}

void CpuSNN::updateGroupMonitor() {
	// TODO: build DA, 5HT, ACh, NE buffer in GPU memory and retrieve data every one second
	// Currently, there is no buffer in GPU side. data are retrieved at every 10 ms simulation time

	for (int grpId = 0; grpId < numGrp; grpId++) {
		int monitorId = grp_Info[grpId].GroupMonitorId;

		if(monitorId != -1) {
			KERNEL_INFO("Group Monitor for Group %s has DA(%f)", grp_Info2[grpId].Name.c_str(), grpDABuffer[monitorId][0]);

			// call the callback function
			if (grpBufferCallback[monitorId])
				grpBufferCallback[monitorId]->update(this, grpId, grpDABuffer[monitorId], 100);
		}
	}
}

void CpuSNN::updateSpikesFromGrp(int grpId) {
	assert(grp_Info[grpId].isSpikeGenerator==true);

	bool done;
	//static FILE* _fp = fopen("spikes.txt", "w");
	unsigned int currTime = simTime;

	int timeSlice = grp_Info[grpId].CurrTimeSlice;
	grp_Info[grpId].SliceUpdateTime  = simTime;

	// we dont generate any poisson spike if during the
	// current call we might exceed the maximum 32 bit integer value
	if (((uint64_t) currTime + timeSlice) >= MAX_SIMULATION_TIME)
		return;

	if (grp_Info[grpId].spikeGen) {
		generateSpikesFromFuncPtr(grpId);
	} else {
		// current mode is GPU, and GPU would take care of poisson generators
		// and other information about refractor period etc. So no need to continue further...
#if !TESTING_CPU_GPU_POISSON
    if(simMode_ == GPU_MODE)
      return;
#endif

		generateSpikesFromRate(grpId);
	}
}

void CpuSNN::updateSpikeGenerators() {
	for(int g=0; g<numGrp; g++) {
		if (grp_Info[g].isSpikeGenerator) {
			// This evaluation is done to check if its time to get new set of spikes..
			// check whether simTime has advance more than the current time slice, in which case we need to schedule
			// spikes for the next time slice
			// we always have to run this the first millisecond of a new runNetwork call; that is,
			// when simTime==simTimeRunStart
			if(((simTime-grp_Info[g].SliceUpdateTime) >= (unsigned) grp_Info[g].CurrTimeSlice || simTime == simTimeRunStart)) {
				updateSpikesFromGrp(g);
			}
		}
	}
}

void CpuSNN::updateSpikeGeneratorsInit() {
	int cnt=0;
	for(int g=0; (g < numGrp); g++) {
		if (grp_Info[g].isSpikeGenerator) {
			// This is done only during initialization
			grp_Info[g].CurrTimeSlice = grp_Info[g].NewTimeSlice;

			// we only need NgenFunc for spike generator callbacks that need to transfer their spikes to the GPU
			if (grp_Info[g].spikeGen) {
				grp_Info[g].Noffset = NgenFunc;
				NgenFunc += grp_Info[g].SizeN;
			}
			//Note: updateSpikeFromGrp() will be called first time in updateSpikeGenerators()
			//updateSpikesFromGrp(g);
			cnt++;
			assert(cnt <= numSpikeGenGrps);
		}
	}

	// spikeGenBits can be set only once..
	assert(spikeGenBits == NULL);

	if (NgenFunc) {
		spikeGenBits = new uint32_t[NgenFunc/32+1];
		cpuNetPtrs.spikeGenBits = spikeGenBits;
		// increase the total memory size used by the routine...
		cpuSnnSz.addInfoSize += sizeof(spikeGenBits[0])*(NgenFunc/32+1);
	}
}

//! update CpuSNN::maxSpikesD1, CpuSNN::maxSpikesD2 and allocate sapce for CpuSNN::firingTableD1 and CpuSNN::firingTableD2
/*!
 * \return maximum delay in groups
 */
int CpuSNN::updateSpikeTables() {
	int curD = 0;
	int grpSrc;
	// find the maximum delay in the given network
	// and also the maximum delay for each group.
	grpConnectInfo_t* newInfo = connectBegin;
	while(newInfo) {
		grpSrc = newInfo->grpSrc;
		if (newInfo->maxDelay > curD)
			curD = newInfo->maxDelay;

		// check if the current connection's delay meaning grp1's delay
		// is greater than the MaxDelay for grp1. We find the maximum
		// delay for the grp1 by this scheme.
		if (newInfo->maxDelay > grp_Info[grpSrc].MaxDelay)
		 	grp_Info[grpSrc].MaxDelay = newInfo->maxDelay;

		newInfo = newInfo->next;
	}

	for(int g = 0; g < numGrp; g++) {
		if (grp_Info[g].MaxDelay == 1)
			maxSpikesD1 += (grp_Info[g].SizeN * grp_Info[g].MaxFiringRate);
		else
			maxSpikesD2 += (grp_Info[g].SizeN * grp_Info[g].MaxFiringRate);
	}

	if ((maxSpikesD1 + maxSpikesD2) < (numNExcReg + numNInhReg + numNPois) * UNKNOWN_NEURON_MAX_FIRING_RATE) {
		KERNEL_ERROR("Insufficient amount of buffer allocated...");
		exitSimulation(1);
	}

	firingTableD2 = new unsigned int[maxSpikesD2];
	firingTableD1 = new unsigned int[maxSpikesD1];
	cpuSnnSz.spikingInfoSize += sizeof(int) * ((maxSpikesD2 + maxSpikesD1) + 2* (1000 + maxDelay_ + 1));

	return curD;
}

// This function is called every second by simulator...
// This function updates the firingTable by removing older firing values...
void CpuSNN::updateFiringTable() {
	// Read the neuron ids that fired in the last maxDelay_ seconds
	// and put it to the beginning of the firing table...
	for(int p=timeTableD2[999],k=0;p<timeTableD2[999+maxDelay_+1];p++,k++) {
		firingTableD2[k]=firingTableD2[p];
	}

	for(int i=0; i < maxDelay_; i++) {
		timeTableD2[i+1] = timeTableD2[1000+i+1]-timeTableD2[1000];
	}

	timeTableD1[maxDelay_] = 0;

	/* the code of weight update has been moved to CpuSNN::updateWeights() */

	spikeCountAll	+= spikeCountAll1sec;
	spikeCountD2Host += (secD2fireCntHost-timeTableD2[maxDelay_]);
	spikeCountD1Host += secD1fireCntHost;

	secD1fireCntHost  = 0;
	spikeCountAll1sec = 0;
	secD2fireCntHost = timeTableD2[maxDelay_];

	for (int i=0; i < numGrp; i++) {
		grp_Info[i].FiringCount1sec=0;
	}
}

// updates simTime, returns true when new second started
bool CpuSNN::updateTime() {
	bool finishedOneSec = false;

	// done one second worth of simulation
	// update relevant parameters...now
	if(++simTimeMs == 1000) {
		simTimeMs = 0;
		simTimeSec++;
		finishedOneSec = true;
	}

	simTime++;
	if(simTime >= MAX_SIMULATION_TIME){
		// reached the maximum limit of the simulation time using 32 bit value...
		updateAfterMaxTime();
	}

	return finishedOneSec;
}


void CpuSNN::updateSpikeMonitor(int grpId) {
	// don't continue if no spike monitors in the network
	if (!numSpikeMonitor)
		return;

	if (grpId==ALL) {
		for (int g=0; g<numGrp; g++)
			updateSpikeMonitor(g);
	} else {
		// update spike monitor of a specific group

		// find index in spike monitor arrays
		int monitorId = grp_Info[grpId].SpikeMonitorId;

		// don't continue if no spike monitor enabled for this group
		if (monitorId<0)
			return;

		// find last update time for this group
		SpikeMonitorCore* spkMonObj = spikeMonCoreList[monitorId];
		long int lastUpdate = spkMonObj->getLastUpdated();

		// don't continue if time interval is zero (nothing to update)
		if ( ((long int)getSimTime()) - lastUpdate <=0)
			return;

		if ( ((long int)getSimTime()) - lastUpdate > 1000)
			KERNEL_ERROR("updateSpikeMonitor(grpId=%d) must be called at least once every second",grpId);

		if (simMode_ == GPU_MODE) {
			// copy the neuron firing information from the GPU to the CPU..
			copyFiringInfo_GPU();
		}

		// find the time interval in which to update spikes
		// usually, we call updateSpikeMonitor once every second, so the time interval is [0,1000)
		// however, updateSpikeMonitor can be called at any time t \in [0,1000)... so we can have the cases
		// [0,t), [t,1000), and even [t1, t2)
		int numMsMin = lastUpdate%1000; // lower bound is given by last time we called update
		int numMsMax = getSimTimeMs(); // upper bound is given by current time
		if (numMsMax==0)
			numMsMax = 1000; // special case: full second
		assert(numMsMin<numMsMax);

		// current time is last completed second in milliseconds (plus t to be added below)
		// special case is after each completed second where !getSimTimeMs(): here we look 1s back
		int currentTimeSec = getSimTimeSec();
		if (!getSimTimeMs())
			currentTimeSec--;

		// save current time as last update time
		spkMonObj->setLastUpdated( (long int)getSimTime() );

		// prepare fast access
		FILE* spkFileId = spikeMonCoreList[monitorId]->getSpikeFileId();
		bool writeSpikesToFile = spkFileId!=NULL;
		bool writeSpikesToArray = spkMonObj->getMode()==AER && spkMonObj->isRecording();

		// Read one spike at a time from the buffer and put the spikes to an appopriate monitor buffer. Later the user
		// may need need to dump these spikes to an output file
		for (int k=0; k < 2; k++) {
			unsigned int* timeTablePtr = (k==0)?timeTableD2:timeTableD1;
			unsigned int* fireTablePtr = (k==0)?firingTableD2:firingTableD1;
			for(int t=numMsMin; t<numMsMax; t++) {
				for(int i=timeTablePtr[t+maxDelay_]; i<timeTablePtr[t+maxDelay_+1];i++) {
					// retrieve the neuron id
					int nid   = fireTablePtr[i];
					if (simMode_ == GPU_MODE)
						nid = GET_FIRING_TABLE_NID(nid);
					assert(nid < numN);

					// make sure neuron belongs to currently relevant group
					int this_grpId = grpIds[nid];
					if (this_grpId != grpId)
						continue;

					// adjust nid to be 0-indexed for each group
					// this way, if a group has 10 neurons, their IDs in the spike file and spike monitor will be
					// indexed from 0..9, no matter what their real nid is
					nid -= grp_Info[grpId].StartN;
					assert(nid>=0);

					// current time is last completed second plus whatever is leftover in t
					int time = currentTimeSec*1000 + t;

					if (writeSpikesToFile) {
						int cnt;
						cnt = fwrite(&time, sizeof(int), 1, spkFileId); assert(cnt==1);
						cnt = fwrite(&nid,  sizeof(int), 1, spkFileId); assert(cnt==1);
					}

					if (writeSpikesToArray) {
						spkMonObj->pushAER(time,nid);
					}
				}
			}
		}

		if (spkFileId!=NULL) // flush spike file
			fflush(spkFileId);
	}
}

// This function updates the synaptic weights from its derivatives..
void CpuSNN::updateWeights() {
	// update synaptic weights here for all the neurons..
	for(int g = 0; g < numGrp; g++) {
		// no changable weights so continue without changing..
		if(grp_Info[g].FixedInputWts || !(grp_Info[g].WithSTDP))
			continue;

		for(int i = grp_Info[g].StartN; i <= grp_Info[g].EndN; i++) {
			assert(i < numNReg);
			unsigned int offset = cumulativePre[i];
			float diff_firing = 0.0;
			float homeostasisScale = 1.0;

			if(grp_Info[g].WithHomeostasis) {
				assert(baseFiring[i]>0);
				diff_firing = 1-avgFiring[i]/baseFiring[i];
				homeostasisScale = grp_Info[g].homeostasisScale;
			}

			if (i==grp_Info[g].StartN)
				KERNEL_DEBUG("Weights, Change at %lu (diff_firing: %f)", simTimeSec, diff_firing);

			for(int j = 0; j < Npre_plastic[i]; j++) {
				//	if (i==grp_Info[g].StartN)
				//		KERNEL_DEBUG("%1.2f %1.2f \t", wt[offset+j]*10, wtChange[offset+j]*10);
				float effectiveWtChange = stdpScaleFactor_ * wtChange[offset + j];

				// homeostatic weight update
				// FIXME: check WithESTDPtype and WithISTDPtype first and then do weight change update
				switch (grp_Info[g].WithESTDPtype) {
				case STANDARD:
					if (grp_Info[g].WithHomeostasis) {
						wt[offset+j] += (diff_firing*wt[offset+j]*homeostasisScale + wtChange[offset+j])*baseFiring[i]/grp_Info[g].avgTimeScale/(1+fabs(diff_firing)*50);
					} else {
						// just STDP weight update
						wt[offset+j] += effectiveWtChange;
					}
					wtChange[offset+j] = 0.0f;
					break;
				case DA_MOD:
					if (grp_Info[g].WithHomeostasis) {
						effectiveWtChange = cpuNetPtrs.grpDA[g] * effectiveWtChange;
						wt[offset+j] += (diff_firing*wt[offset+j]*homeostasisScale + effectiveWtChange)*baseFiring[i]/grp_Info[g].avgTimeScale/(1+fabs(diff_firing)*50);
					} else {
						wt[offset+j] += cpuNetPtrs.grpDA[g] * effectiveWtChange;
					}
					wtChange[offset+j] *= wtChangeDecay_;
					break;
				case UNKNOWN_STDP:
				default:
					// we shouldn't even be in here if !WithSTDP
					break;
				}

				switch (grp_Info[g].WithISTDPtype) {
				case STANDARD:
					if (grp_Info[g].WithHomeostasis) {
						wt[offset+j] += (diff_firing*wt[offset+j]*homeostasisScale + wtChange[offset+j])*baseFiring[i]/grp_Info[g].avgTimeScale/(1+fabs(diff_firing)*50);
					} else {
						// just STDP weight update
						wt[offset+j] += effectiveWtChange;
					}
					wtChange[offset+j] = 0.0f;
					break;
				case DA_MOD:
					if (grp_Info[g].WithHomeostasis) {
						effectiveWtChange = cpuNetPtrs.grpDA[g] * effectiveWtChange;
						wt[offset+j] += (diff_firing*wt[offset+j]*homeostasisScale + effectiveWtChange)*baseFiring[i]/grp_Info[g].avgTimeScale/(1+fabs(diff_firing)*50);
					} else {
						wt[offset+j] += cpuNetPtrs.grpDA[g] * effectiveWtChange;
					}
					wtChange[offset+j] *= wtChangeDecay_;
					break;
				case UNKNOWN_STDP:
				default:
					// we shouldn't even be in here if !WithSTDP
					break;
				}

				// if this is an excitatory or inhibitory synapse
				if (maxSynWt[offset + j] >= 0) {
					if (wt[offset + j] >= maxSynWt[offset + j])
						wt[offset + j] = maxSynWt[offset + j];
					if (wt[offset + j] < 0)
						wt[offset + j] = 0.0;
				} else {
					if (wt[offset + j] <= maxSynWt[offset + j])
						wt[offset + j] = maxSynWt[offset + j];
					if (wt[offset+j] > 0)
						wt[offset+j] = 0.0;
				}
			}
		}
	}
}<|MERGE_RESOLUTION|>--- conflicted
+++ resolved
@@ -88,8 +88,7 @@
 
 
 // TODO: consider moving unsafe computations out of constructor
-CpuSNN::CpuSNN(const std::string& name, simMode_t simMode, loggerMode_t loggerMode,
-	int ithGPU, int randSeed)
+CpuSNN::CpuSNN(const std::string& name, simMode_t simMode, loggerMode_t loggerMode, int ithGPU, int randSeed)
 					: networkName_(name), simMode_(simMode), loggerMode_(loggerMode), ithGPU_(ithGPU),
 					  randSeed_(CpuSNN::setRandSeed(randSeed)) // all of these are const
 {
@@ -328,20 +327,12 @@
 	grp_Info[numGrp].SizeY              = grid.y; // number of neurons in second dim of Grid3D
 	grp_Info[numGrp].SizeZ              = grid.z; // number of neurons in third dim of Grid3D
 
-<<<<<<< HEAD
-		grp_Info[numGrp].Type   			= neurType;
-		grp_Info[numGrp].WithSTP			= false;
-		grp_Info[numGrp].WithSTDP			= false;
-		grp_Info[numGrp].WithESTDPtype      = UNKNOWN_STDP;
-		grp_Info[numGrp].WithISTDPtype		= UNKNOWN_STDP;
-		grp_Info[numGrp].WithHomeostasis	= false;
-=======
 	grp_Info[numGrp].Type   			= neurType;
 	grp_Info[numGrp].WithSTP			= false;
 	grp_Info[numGrp].WithSTDP			= false;
-	grp_Info[numGrp].WithSTDPtype       = UNKNOWN_STDP;
+	grp_Info[numGrp].WithESTDPtype      = UNKNOWN_STDP;
+	grp_Info[numGrp].WithISTDPtype		= UNKNOWN_STDP;
 	grp_Info[numGrp].WithHomeostasis	= false;
->>>>>>> fe473518
 
 	if ( (neurType&TARGET_GABAa) || (neurType&TARGET_GABAb)) {
 		grp_Info[numGrp].MaxFiringRate 	= INHIBITORY_NEURON_MAX_FIRING_RATE;
@@ -372,42 +363,6 @@
 
 // create spike generator group
 // use int for nNeur to avoid arithmetic underflow
-<<<<<<< HEAD
-int CpuSNN::createSpikeGeneratorGroup(const std::string& grpName, Grid3D& grid, int neurType, int configId) {
-		assert(grid.x*grid.y*grid.z>0);
-		assert(neurType>=0); assert(configId>=-1);	assert(configId<nConfig_);
-	if (configId == ALL) {
-		for(int c=0; c < nConfig_; c++)
-			createSpikeGeneratorGroup(grpName, grid, neurType, c);
-		return (numGrp-nConfig_);
-	} else {
-		grp_Info[numGrp].SizeN   		= grid.x * grid.y * grid.z; // number of neurons in the group
-        grp_Info[numGrp].SizeX          = grid.x; // number of neurons in first dim of Grid3D
-        grp_Info[numGrp].SizeY          = grid.y; // number of neurons in second dim of Grid3D
-        grp_Info[numGrp].SizeZ          = grid.z; // number of neurons in third dim of Grid3D
-		grp_Info[numGrp].Type    		= neurType | POISSON_NEURON;
-		grp_Info[numGrp].WithSTP		= false;
-		grp_Info[numGrp].WithSTDP		= false;
-		grp_Info[numGrp].WithESTDPtype  = UNKNOWN_STDP;
-		grp_Info[numGrp].WithISTDPtype	= UNKNOWN_STDP;
-		grp_Info[numGrp].WithHomeostasis	= false;
-		grp_Info[numGrp].isSpikeGenerator	= true;		// these belong to the spike generator class...
-		grp_Info2[numGrp].ConfigId		= configId;
-		grp_Info2[numGrp].Name    		= grpName;
-		grp_Info[numGrp].MaxFiringRate 	= POISSON_MAX_FIRING_RATE;
-
-		std::stringstream outStr;
-		outStr << configId;
-		if (configId != 0)
-			grp_Info2[numGrp].Name = grpName + "_" + outStr.str();
-
-		if ( (neurType&TARGET_GABAa) || (neurType&TARGET_GABAb))
-			numNInhPois += grid.N; // inh poisson group
-		else
-			numNExcPois += grid.N; // exc poisson group
-		numNPois += grid.N;
-		numN += grid.N;
-=======
 int CpuSNN::createSpikeGeneratorGroup(const std::string& grpName, const Grid3D& grid, int neurType) {
 	assert(grid.x*grid.y*grid.z>0);
 	assert(neurType>=0);
@@ -418,7 +373,8 @@
 	grp_Info[numGrp].Type    		= neurType | POISSON_NEURON;
 	grp_Info[numGrp].WithSTP		= false;
 	grp_Info[numGrp].WithSTDP		= false;
-	grp_Info[numGrp].WithSTDPtype   = UNKNOWN_STDP;
+	grp_Info[numGrp].WithESTDPtype  = UNKNOWN_STDP;
+	grp_Info[numGrp].WithISTDPtype	= UNKNOWN_STDP;
 	grp_Info[numGrp].WithHomeostasis	= false;
 	grp_Info[numGrp].isSpikeGenerator	= true;		// these belong to the spike generator class...
 	grp_Info2[numGrp].Name    		= grpName;
@@ -432,7 +388,6 @@
 		numNExcPois += grid.N; // exc poisson group
 	numNPois += grid.N;
 	numN += grid.N;
->>>>>>> fe473518
 
 	numGrp++;
 	numSpikeGenGrps++;
@@ -480,6 +435,7 @@
 		sGABAb = 1.0/(exp(-tmax/tdGABAb)-exp(-tmax/trGABAb)); // scaling factor, 1 over max amplitude
 		assert(!isinf(tmax) && !isnan(tmax)); assert(!isinf(sGABAb) && !isnan(sGABAb) && sGABAb>0);
 	}
+//		grp_Info[grpId].newUpdates 		= true; // \deprecated
 
 	if (sim_with_conductances) {
 		KERNEL_INFO("Running COBA mode:");
@@ -570,107 +526,62 @@
 	grp_Info[grpId].decayNE = 1.0 - (1.0 / tauNE);
 }
 
-<<<<<<< HEAD
-// set ESTDP params
-void CpuSNN::setESTDP(int grpId, bool isSet, stdpType_t type, float alphaLTP, float tauLTP, float alphaLTD, float tauLTD, int configId) {
-	assert(grpId>=-1); assert(configId>=-1);
-=======
 // set STDP params
-void CpuSNN::setSTDP(int grpId,bool isSet,stdpType_t type,float alphaLTP,float tauLTP,float alphaLTD,float tauLTD) {
+void CpuSNN::setESTDP(int grpId,bool isSet,stdpType_t type,float alphaLTP,float tauLTP,float alphaLTD,float tauLTD) {
 	assert(grpId>=-1);
->>>>>>> fe473518
 	if (isSet) {
 		assert(type!=UNKNOWN_STDP);
 		assert(alphaLTP>=0); assert(tauLTP>=0); assert(alphaLTD>=0); assert(tauLTD>=0);
 	}
 
-<<<<<<< HEAD
-	if (grpId==ALL && configId==ALL) { // shortcut for all groups & configs
-		for(int g=0; g < numGrp; g++)
-			setESTDP(g, isSet, type, alphaLTP, tauLTP, alphaLTD, tauLTD, 0);
-	} else if (grpId == ALL) { // shortcut for all groups
-		for(int grpId1=0; grpId1 < numGrp; grpId1 += nConfig_) {
-			int g = getGroupId(grpId1, configId);
-			setESTDP(g, isSet, type, alphaLTP, tauLTP, alphaLTD, tauLTD, configId);
-		}
-	} else if (configId == ALL) { // shortcut for all configs
-		for(int c=0; c < nConfig_; c++)
-			setESTDP(grpId, isSet, type, alphaLTP, tauLTP, alphaLTD, tauLTD, c);
-	} else {
-		// set STDP for a given group and configId
-		int cGrpId = getGroupId(grpId, configId);
-		// set params for STDP curve
-		grp_Info[cGrpId].ALPHA_LTP_EXC 		= alphaLTP;
-		grp_Info[cGrpId].ALPHA_LTD_EXC 		= alphaLTD;
-		grp_Info[cGrpId].TAU_LTP_INV_EXC 	= 1.0f/tauLTP;
-		grp_Info[cGrpId].TAU_LTD_INV_EXC	= 1.0f/tauLTD;
-		// set flags for STDP function
-		grp_Info[cGrpId].WithESTDPtype	= type;
-		grp_Info[cGrpId].WithESTDP		= isSet;
-		grp_Info[cGrpId].WithSTDP		|= grp_Info[cGrpId].WithESTDP;
-		sim_with_stdp					|= grp_Info[cGrpId].WithSTDP;
-
-		grp_Info[cGrpId].newUpdates 	= true; // \FIXME whatsathiis?
-
-		KERNEL_INFO("E-STDP %s for %s(%d)", isSet?"enabled":"disabled", grp_Info2[cGrpId].Name.c_str(), cGrpId);
-=======
 	if (grpId == ALL) { // shortcut for all groups
 		for(int grpId1=0; grpId1<numGrp; grpId1++) {
-			setSTDP(grpId1, isSet, type, alphaLTP, tauLTP, alphaLTD, tauLTD);
+			setESTDP(grpId1, isSet, type, alphaLTP, tauLTP, alphaLTD, tauLTD);
 		}
 	} else {
 		// set STDP for a given group
-		sim_with_stdp 				   |= isSet;
-		grp_Info[grpId].WithSTDP 		= isSet;
-		grp_Info[grpId].WithSTDPtype	= type;
-		grp_Info[grpId].ALPHA_LTP 		= alphaLTP;
-		grp_Info[grpId].ALPHA_LTD 		= alphaLTD;
-		grp_Info[grpId].TAU_LTP_INV 	= 1.0f/tauLTP;
-		grp_Info[grpId].TAU_LTD_INV	= 1.0f/tauLTD;
-		grp_Info[grpId].newUpdates 	= true; // \FIXME whatsathiis?
-
-		KERNEL_INFO("STDP %s for %s(%d)", isSet?"enabled":"disabled", grp_Info2[grpId].Name.c_str(), grpId);
->>>>>>> fe473518
+		grp_Info[grpId].WithSTDP         = isSet;
+		grp_Info[grpId].ALPHA_LTP_EXC    = alphaLTP;
+		grp_Info[grpId].ALPHA_LTD_EXC    = alphaLTD;
+		grp_Info[grpId].TAU_LTP_INV_EXC  = 1.0f/tauLTP;
+		grp_Info[grpId].TAU_LTD_INV_EXC  = 1.0f/tauLTD;
+		// set flags for STDP function
+		grp_Info[grpId].WithESTDPtype    = type;
+		grp_Info[grpId].WithESTDP        = isSet;
+		grp_Info[grpId].WithSTDP        |= grp_Info[grpId].WithESTDP;
+		sim_with_stdp                   |= grp_Info[grpId].WithSTDP;
+
+		KERNEL_INFO("E-STDP %s for %s(%d)", isSet?"enabled":"disabled", grp_Info2[grpId].Name.c_str(), grpId);
 	}
 }
 
 // set ISTDP params
-void CpuSNN::setISTDP(int grpId, bool isSet, stdpType_t type, float betaLTP, float betaLTD, float lamda, float delta, int configId) {
-	assert(grpId>=-1); assert(configId>=-1);
+void CpuSNN::setISTDP(int grpId, bool isSet, stdpType_t type, float betaLTP, float betaLTD, float lamda, float delta) {
+	assert(grpId>=-1);
 	if (isSet) {
 		assert(type!=UNKNOWN_STDP);
 		assert(betaLTP>=0); assert(betaLTD>=0); assert(lamda>=0); assert(delta>=0);
 	}
 
-	if (grpId==ALL && configId==ALL) { // shortcut for all groups & configs
-		for(int g=0; g < numGrp; g++)
-			setISTDP(g, isSet, type, betaLTP, betaLTD, lamda, delta, 0);
-	} else if (grpId == ALL) { // shortcut for all groups
-		for(int grpId1=0; grpId1 < numGrp; grpId1 += nConfig_) {
-			int g = getGroupId(grpId1, configId);
-			setISTDP(g, isSet, type, betaLTP, betaLTD, lamda, delta, configId);
-		}
-	} else if (configId == ALL) { // shortcut for all configs
-		for(int c=0; c < nConfig_; c++)
-			setISTDP(grpId, isSet, type, betaLTP, betaLTD, lamda, delta, c);
+	if (grpId == ALL) { // shortcut for all groups
+		for(int grpId1=0; grpId1<numGrp; grpId1++) {
+			setISTDP(grpId1, isSet, type, betaLTP, betaLTD, lamda, delta);
+		}
 	} else {
-		// set STDP for a given group and configId
-		int cGrpId = getGroupId(grpId, configId);
+		// set STDP for a given group
 		// set params for STDP curve
-		grp_Info[cGrpId].BETA_LTP 		= betaLTP;
-		grp_Info[cGrpId].BETA_LTD 		= betaLTD;
-		grp_Info[cGrpId].LAMDA			= lamda;
-		grp_Info[cGrpId].DELTA			= delta;
+		grp_Info[grpId].BETA_LTP 		= betaLTP;
+		grp_Info[grpId].BETA_LTD 		= betaLTD;
+		grp_Info[grpId].LAMDA			= lamda;
+		grp_Info[grpId].DELTA			= delta;
 		// set flags for STDP function
 		//FIXME: separate STDPType to ESTDPType and ISTDPType
-		grp_Info[cGrpId].WithISTDPtype	= type;
-		grp_Info[cGrpId].WithISTDP		= isSet;
-		grp_Info[cGrpId].WithSTDP		|= grp_Info[cGrpId].WithISTDP;
-		sim_with_stdp					|= grp_Info[cGrpId].WithSTDP;
-
-		grp_Info[cGrpId].newUpdates 	= true; // \FIXME whatsathiis?
-
-		KERNEL_INFO("I-STDP %s for %s(%d)", isSet?"enabled":"disabled", grp_Info2[cGrpId].Name.c_str(), cGrpId);
+		grp_Info[grpId].WithISTDPtype	= type;
+		grp_Info[grpId].WithISTDP		= isSet;
+		grp_Info[grpId].WithSTDP		|= grp_Info[grpId].WithISTDP;
+		sim_with_stdp					|= grp_Info[grpId].WithSTDP;
+
+		KERNEL_INFO("I-STDP %s for %s(%d)", isSet?"enabled":"disabled", grp_Info2[grpId].Name.c_str(), grpId);
 	}
 }
 
@@ -1566,28 +1477,17 @@
 GroupSTDPInfo_t CpuSNN::getGroupSTDPInfo(int grpId) {
 	GroupSTDPInfo_t gInfo;
 
-<<<<<<< HEAD
-	gInfo.WithSTDP = grp_Info[cGrpId].WithSTDP;
-	gInfo.WithESTDP = grp_Info[cGrpId].WithESTDP;
-	gInfo.WithISTDP = grp_Info[cGrpId].WithISTDP;
-	gInfo.WithESTDPtype = grp_Info[cGrpId].WithESTDPtype;
-	gInfo.WithISTDPtype = grp_Info[cGrpId].WithISTDPtype;
-	gInfo.ALPHA_LTD_EXC = grp_Info[cGrpId].ALPHA_LTD_EXC;
-	gInfo.ALPHA_LTP_EXC = grp_Info[cGrpId].ALPHA_LTP_EXC;
-	gInfo.TAU_LTD_INV_EXC = grp_Info[cGrpId].TAU_LTD_INV_EXC;
-	gInfo.TAU_LTP_INV_EXC = grp_Info[cGrpId].TAU_LTP_INV_EXC;
-	gInfo.BETA_LTP = grp_Info[cGrpId].BETA_LTP;
-	gInfo.BETA_LTD = grp_Info[cGrpId].BETA_LTD;
-	gInfo.LAMDA = grp_Info[cGrpId].LAMDA;
-	gInfo.DELTA = grp_Info[cGrpId].DELTA;
-=======
 	gInfo.WithSTDP = grp_Info[grpId].WithSTDP;
-	gInfo.WithSTDPtype = grp_Info[grpId].WithSTDPtype;
-	gInfo.ALPHA_LTD = grp_Info[grpId].ALPHA_LTD;
-	gInfo.ALPHA_LTP = grp_Info[grpId].ALPHA_LTP;
-	gInfo.TAU_LTD_INV = grp_Info[grpId].TAU_LTD_INV;
-	gInfo.TAU_LTP_INV = grp_Info[grpId].TAU_LTP_INV;
->>>>>>> fe473518
+	gInfo.WithESTDPtype = grp_Info[grpId].WithESTDPtype;
+	gInfo.WithISTDPtype = grp_Info[grpId].WithISTDPtype;
+	gInfo.ALPHA_LTD_EXC = grp_Info[grpId].ALPHA_LTD_EXC;
+	gInfo.ALPHA_LTP_EXC = grp_Info[grpId].ALPHA_LTP_EXC;
+	gInfo.TAU_LTD_INV_EXC = grp_Info[grpId].TAU_LTD_INV_EXC;
+	gInfo.TAU_LTP_INV_EXC = grp_Info[grpId].TAU_LTP_INV_EXC;
+	gInfo.BETA_LTP = grp_Info[grpId].BETA_LTP;
+	gInfo.BETA_LTD = grp_Info[grpId].BETA_LTD;
+	gInfo.LAMDA = grp_Info[grpId].LAMDA;
+	gInfo.DELTA = grp_Info[grpId].DELTA;
 
 	return gInfo;
 }
