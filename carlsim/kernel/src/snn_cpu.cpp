--- conflicted
+++ resolved
@@ -648,11 +648,7 @@
 	// setupNetwork() must have already been called
 	assert(doneReorganization);
 
-<<<<<<< HEAD
 	// don't bother printing if logger mode is SILENT
-=======
-	// don't bother printing if we are in SILENT
->>>>>>> c0cd76bc
 	printRunSummary = (loggerMode_==SILENT) ? false : printRunSummary;
 
 	// first-time run: inform the user the simulation is running now
@@ -2331,9 +2327,9 @@
 		// we the user specified loadSimulation the synaptic weights will be restored here...
 		KERNEL_DEBUG("Start to load simulation");
 		loadError = loadSimulation_internal(true); // read the plastic synapses first
-		KERNEL_DEBUG("readNetwork_internal() error number:%d", loadError);
+		KERNEL_DEBUG("loadSimulation_internal() error number:%d", loadError);
 		loadError = loadSimulation_internal(false); // read the fixed synapses second
-		KERNEL_DEBUG("readNetwork_internal() error number:%d", loadError);
+		KERNEL_DEBUG("loadSimulation_internal() error number:%d", loadError);
 		for(int con = 0; con < 2; con++) {
 			newInfo = connectBegin;
 			while(newInfo) {
@@ -3640,7 +3636,6 @@
 	return nextTime;
 }
 
-// \FIXME: this guy is a mess
 int CpuSNN::loadSimulation_internal(bool onlyPlastic) {
 	// TSC: so that we can restore the file position later...
 	// MB: not sure why though...
