/*
 * Copyright (c) 2014 Regents of the University of California. All rights reserved.
 *
 * Redistribution and use in source and binary forms, with or without
 * modification, are permitted provided that the following conditions
 * are met:
 *
 * 1. Redistributions of source code must retain the above copyright
 *    notice, this list of conditions and the following disclaimer.
 *
 * 2. Redistributions in binary form must reproduce the above copyright
 *    notice, this list of conditions and the following disclaimer in the
 *    documentation and/or other materials provided with the distribution.
 *
 * 3. The names of its contributors may not be used to endorse or promote
 *    products derived from this software without specific prior written
 *    permission.
 *
 * THIS SOFTWARE IS PROVIDED BY THE COPYRIGHT HOLDERS AND CONTRIBUTORS
 * "AS IS" AND ANY EXPRESS OR IMPLIED WARRANTIES, INCLUDING, BUT NOT
 * LIMITED TO, THE IMPLIED WARRANTIES OF MERCHANTABILITY AND FITNESS FOR
 * A PARTICULAR PURPOSE ARE DISCLAIMED. IN NO EVENT SHALL THE COPYRIGHT OWNER OR
 * CONTRIBUTORS BE LIABLE FOR ANY DIRECT, INDIRECT, INCIDENTAL, SPECIAL,
 * EXEMPLARY, OR CONSEQUENTIAL DAMAGES (INCLUDING, BUT NOT LIMITED TO,
 * PROCUREMENT OF SUBSTITUTE GOODS OR SERVICES; LOSS OF USE, DATA, OR
 * PROFITS; OR BUSINESS INTERRUPTION) HOWEVER CAUSED AND ON ANY THEORY OF
 * LIABILITY, WHETHER IN CONTRACT, STRICT LIABILITY, OR TORT (INCLUDING
 * NEGLIGENCE OR OTHERWISE) ARISING IN ANY WAY OUT OF THE USE OF THIS
 * SOFTWARE, EVEN IF ADVISED OF THE POSSIBILITY OF SUCH DAMAGE.
 *
 * *********************************************************************************************** *
 * CARLsim
 * created by: 		(MDR) Micah Richert, (JN) Jayram M. Nageswaran
 * maintained by:	(MA) Mike Avery <averym@uci.edu>, (MB) Michael Beyeler <mbeyeler@uci.edu>,
 *					(KDC) Kristofor Carlson <kdcarlso@uci.edu>
 *					(TSC) Ting-Shuo Chou <tingshuc@uci.edu>
 *
 * CARLsim available from http://socsci.uci.edu/~jkrichma/CARLsim/
 * Ver 2/21/2014
 */

/*
 * Common Abbreviations used in CARLsim
 * snn/SNN: spiking neural network
 * stp/STP: short-term plasticity
 * stdp/STDP: spike-timing dependent plasticity
 * syn/SYN: synapse
 * wt/WT: weight
 * exc/Exc: excitatory
 * inh/Inh: inhibitory
 * grp: group
 * nid/NId/NID: neuron id
 * gid/GId/GID: group id
 *
 * conn: connection
 * min: minimum
 * max: maximum
 * num: number
 * mem: memory
 * id/Id/ID: identification
 * info: information
 * cnt: count
 * curr: current
 * mon: monitor
 * reg/Reg: regurlar
 * pois/Pois: poisson
 */
#ifndef _SNN_GOLD_H_
#define _SNN_GOLD_H_

#include <carlsim.h>
#include <callback_core.h>

#include <snn_definitions.h>
#include <snn_datastructures.h>

#include <propagated_spike_buffer.h>
#include <poisson_rate.h>
#include <gpu_random.h>

class SpikeMonitor;
class SpikeMonitorCore;
class ConnectionMonitorCore;
class ConnectionMonitor;


//! nid=neuron id, sid=synapse id, grpId=group id.
inline post_info_t SET_CONN_ID(int nid, int sid, int grpId) {
	if (sid > CONN_SYN_MASK) {
		fprintf(stderr, "Error: Syn Id (%d) exceeds maximum limit (%d) for neuron %d\n", sid, CONN_SYN_MASK, nid);
		assert(0);
	}
	post_info_t p;
	p.postId = (((sid)<<CONN_SYN_NEURON_BITS)+((nid)&CONN_SYN_NEURON_MASK));
	p.grpId  = grpId;
	return p;
}


/// **************************************************************************************************************** ///
/// CPUSNN CORE CLASS
/// **************************************************************************************************************** ///

/*!
 * \brief Contains all of CARLsim's core functionality
 *
 * This is a more elaborate description of our main class.
 */
class CpuSNN {

/// **************************************************************************************************************** ///
/// PUBLIC METHODS
/// **************************************************************************************************************** ///
public:
	//! SNN Constructor
	/*!
	 * \brief
	 * \param name the symbolic name of a spiking neural network
	 * \param simMode simulation mode, CPU_MODE: running simluation on CPUs, GPU_MODE: running simulation with GPU
	 * acceleration, default = CPU_MODE
	 * \param loggerMode log mode
	 * \param ithGPU
	 * \param randSeed randomize seed of the random number generator
	 */
	CpuSNN(const std::string& name, simMode_t simMode, loggerMode_t loggerMode, int ithGPU, int randSeed);

	//! SNN Destructor
	/*!
	 * \brief clean up all allocated resource
	 */
	~CpuSNN();

	// +++++ PUBLIC PROPERTIES ++++++++++++++++++++++++++++++++++++++++++++++++++++++++++++++++++++++++++++++++++++++ //

	const static unsigned int MAJOR_VERSION = 2; //!< major release version, as in CARLsim X
	const static unsigned int MINOR_VERSION = 2; //!< minor release version, as in CARLsim 2.X



	// +++++ PUBLIC METHODS: SETTING UP A SIMULATION ++++++++++++++++++++++++++++++++++++++++++++++++++++++++++++++++ //

	// NOTE: there should be no default argument values in here, this should be handled by the user interface

	//! Creates synaptic projections from a pre-synaptic group to a post-synaptic group using a pre-defined primitive
	//! type.
	/*!
	 * \brief make from each neuron in grpId1 to 'numPostSynapses' neurons in grpId2
	 *
	 * \param grpIdPre ID of the pre-synaptic group
	 * \param grpIdPost ID of the post-synaptic group
	 * \param connType connection type. "random": random connectivity. "one-to-one": connect the i-th neuron in pre to the i-th neuron in post. "full": connect all neurons in pre to all neurons in post (no self-connections).
	 * \param initWt initial weight strength (arbitrary units); should be negative for inhibitory connections
	 * \param maxWt upper bound on weight strength (arbitrary units); should be negative for inhibitory connections
	 * \param connProb connection probability
	 * \param minDelay the minimum delay allowed (ms)
	 * \param maxdelay: the maximum delay allowed (ms)
	 * \param synWtType: (optional) connection type, either SYN_FIXED or SYN_PLASTIC, default = SYN_FIXED.
	 * \param wtType: (optional) DEPRECATED
	 * \return number of created synaptic projections
	 */
	short int connect(int gIDpre, int gIDpost, const std::string& _type, float initWt, float maxWt, float prob,
		uint8_t minDelay, uint8_t maxDelay, float radX, float radY, float radZ,
		float mulSynFast, float mulSynSlow, bool synWtType);

	/* Creates synaptic projections using a callback mechanism.
	 *
	 * \param _grpIdPre:ID of the pre-synaptic group
	 * \param _grpIdPost ID of the post-synaptic group
	 * \param _conn: pointer to an instance of class ConnectionGenerator
	 * \param _synWtType: (optional) connection type, either SYN_FIXED or SYN_PLASTIC, default = SYN_FIXED
	 * \param _maxPostM: (optional) maximum number of post-synaptic connections (per neuron), Set to 0 for no limit, default = 0
	 * \param _maxPreM: (optional) maximum number of pre-synaptic connections (per neuron), Set to 0 for no limit, default = 0.
	 * \return number of created synaptic projections
	 */
	short int connect(int gIDpre, int gIDpost, ConnectionGeneratorCore* conn, float mulSynFast, float mulSynSlow,
		bool synWtType,	int maxM, int maxPreM);

	//! Creates a group of Izhikevich spiking neurons
	/*!
	 * \param name the symbolic name of a group
	 * \param grid  Grid3D struct to create neurons on a 3D grid (x,y,z)
	 * \param nType the type of neuron
	 */
	int createGroup(const std::string& grpName, const Grid3D& grid, int neurType);

	//! Creates a spike generator group (dummy-neurons, not Izhikevich spiking neurons)
	/*!
	 * \param name the symbolic name of a group
	 * \param grid Grid3D struct to create neurons on a 3D grid (x,y,z)
	 * \param nType the type of neuron, currently only support EXCITATORY NEURON
	 */
	int createSpikeGeneratorGroup(const std::string& grpName, const Grid3D& grid, int neurType);


	/*!
	 * \brief Sets custom values for conductance decay (\tau_decay) or disables conductances alltogether
  	 * These will be applied to all connections in a network
	 * For details on the ODE that is implemented refer to (Izhikevich et al, 2004), and for suitable values see (Dayan & Abbott, 2001).
	 *
	 * \param isSet: enables the use of COBA mode
	 * \param tAMPA: time _constant of AMPA decay (ms); for example, 5.0
	 * \param tNMDA: time constant of NMDA decay (ms); for example, 150.0
	 * \param tGABAa: time constant of GABAa decay (ms); for example, 6.0
	 * \param tGABAb: time constant of GABAb decay (ms); for example, 150.0
	 */
	void setConductances(bool isSet, int tdAMPA, int trNMDA, int tdNMDA, int tdGABAa, int trGABAb, int tdGABAb);


	/*!
	 * \brief Sets the homeostasis parameters. g is the grpID, enable=true(false) enables(disables) homeostasis,
	 * homeostasisScale is strength of
	 * homeostasis compared to the strength of normal LTP/LTD from STDP (which is 1), and avgTimeScale is the time
	 * frame over which the average firing rate is averaged (it should be larger in scale than STDP timescales).
	 */
	void setHomeostasis(int grpId, bool isSet, float homeoScale, float avgTimeScale);

	//! Sets homeostatic target firing rate (enforced through homeostatic synaptic scaling)
	void setHomeoBaseFiringRate(int groupId, float baseFiring, float baseFiringSD);


	//! Sets the Izhikevich parameters a, b, c, and d of a neuron group.
	/*!
	 * \brief Parameter values for each neuron are given by a normal distribution with mean _a, _b, _c, _d and standard deviation _a_sd, _b_sd, _c_sd, and _d_sd, respectively
	 * \param _groupId the symbolic name of a group
	 * \param _a  the mean value of izhikevich parameter a
	 * \param _a_sd the standard deviation value of izhikevich parameter a
	 * \param _b  the mean value of izhikevich parameter b
	 * \param _b_sd the standard deviation value of izhikevich parameter b
	 * \param _c  the mean value of izhikevich parameter c
	 * \param _c_sd the standard deviation value of izhikevich parameter c
	 * \param _d  the mean value of izhikevich parameter d
	 * \param _d_sd the standard deviation value of izhikevich parameter d
	 */
	void setNeuronParameters(int grpId, float izh_a, float izh_a_sd, float izh_b, float izh_b_sd,
								float izh_c, float izh_c_sd, float izh_d, float izh_d_sd);

	//! Sets baseline concentration and decay time constant of neuromodulators (DP, 5HT, ACh, NE) for a neuron group.
	/*!
	 * \param groupId the symbolic name of a group
	 * \param baseDP  the baseline concentration of Dopamine
	 * \param tauDP the decay time constant of Dopamine
	 * \param base5HT  the baseline concentration of Serotonin
	 * \param tau5HT the decay time constant of Serotonin
	 * \param baseACh  the baseline concentration of Acetylcholine
	 * \param tauACh the decay time constant of Acetylcholine
	 * \param baseNE  the baseline concentration of Noradrenaline
	 * \param tauNE the decay time constant of Noradrenaline
	 */
	void setNeuromodulator(int grpId, float baseDP, float tauDP, float base5HT, float tau5HT,
							float baseACh, float tauACh, float baseNE, float tauNE);

	//! Set the spike-timing-dependent plasticity (STDP) for a neuron group.
	/*
	 * \brief STDP must be defined post-synaptically; that is, if STP should be implemented on the connections from group 0 to group 1,
	 * call setSTP on group 1. Fore details on the phenomeon, see (for example) (Bi & Poo, 2001).
	 * \param[in] grpId ID of the neuron group
	 * \param[in] isSet_enable set to true to enable STDP for this group
	 * \param[in] type STDP type (STANDARD, DA_MOD)
	 * \param[in] alphaLTP max magnitude for LTP change
	 * \param[in] tauLTP decay time constant for LTP
	 * \param[in] alphaLTD max magnitude for LTD change (leave positive)
	 * \param[in] tauLTD decay time constant for LTD
	 */
	void setESTDP(int grpId, bool isSet, stdpType_t type, stdpCurve_t curve, float alphaLTP, float tauLTP, float alphaLTD, float tauLTD, float gama);

	//! Set the inhibitory spike-timing-dependent plasticity (STDP) with anti-hebbian curve for a neuron group
	/*
	 * \brief STDP must be defined post-synaptically; that is, if STP should be implemented on the connections from group 0 to group 1,
	 * call setSTP on group 1. Fore details on the phenomeon, see (for example) (Bi & Poo, 2001).
	 * \param[in] grpId ID of the neuron group
	 * \param[in] isSet_enable set to true to enable STDP for this group
	 * \param[in] type STDP type (STANDARD, DA_MOD)
	 * \param[in] curve STDP curve
	 * \param[in] abLTP magnitude for LTP change
	 * \param[in] abLTD magnitude for LTD change (leave positive)
	 * \param[in] tau1, the interval for LTP
	 * \param[in] tau2, the interval for LTD
	 */
	void setISTDP(int grpId, bool isSet, stdpType_t type, stdpCurve_t curve, float abLTP, float abLTD, float tau1, float tau2);

	/*!
	 * \brief Sets STP params U, tau_u, and tau_x of a neuron group (pre-synaptically)
	 * CARLsim implements the short-term plasticity model of (Tsodyks & Markram, 1998; Mongillo, Barak, & Tsodyks, 2008)
	 * du/dt = -u/STP_tau_u + STP_U * (1-u-) * \delta(t-t_spk)
	 * dx/dt = (1-x)/STP_tau_x - u+ * x- * \delta(t-t_spk)
	 * dI/dt = -I/tau_S + A * u+ * x- * \delta(t-t_spk)
	 * where u- means value of variable u right before spike update, and x+ means value of variable x right after
	 * the spike update, and A is the synaptic weight.
	 * The STD effect is modeled by a normalized variable (0<=x<=1), denoting the fraction of resources that remain
	 * available after neurotransmitter depletion.
	 * The STF effect is modeled by a utilization parameter u, representing the fraction of available resources ready for
	 * use (release probability). Following a spike, (i) u increases due to spike-induced calcium influx to the
	 * presynaptic terminal, after which (ii) a fraction u of available resources is consumed to produce the post-synaptic
	 * current. Between spikes, u decays back to zero with time constant STP_tau_u (\tau_F), and x recovers to value one
	 * with time constant STP_tau_x (\tau_D).
	 * \param[in] grpId       pre-synaptic group id. STP will apply to all neurons of that group!
	 * \param[in] isSet       a flag whether to enable/disable STP
	 * \param[in] STP_tau_u   decay constant of u (\tau_F)
	 * \param[in] STP_tau_x   decay constant of x (\tau_D)
	 */
	 void setSTP(int grpId, bool isSet, float STP_U, float STP_tau_u, float STP_tau_x);

	//! Sets the weight and weight change update parameters
	/*!
	 * \param[in] wtANDwtChangeUpdateInterval the interval between two wt (weight) and wtChange (weight change) update.
	 * \param[in] enableWtChangeDecay enable weight change decay
	 * \param[in] wtChangeDecay the decay ratio of weight change (wtChange)
	 */
	void setWeightAndWeightChangeUpdate(updateInterval_t wtANDwtChangeUpdateInterval, bool enableWtChangeDecay, float wtChangeDecay);

	// +++++ PUBLIC METHODS: RUNNING A SIMULATION +++++++++++++++++++++++++++++++++++++++++++++++++++++++++++++++++++ //

	/*!
	 * \brief run the simulation for n sec
	 *
	 * \param[in] printRunSummary whether to print a basic summary of the run at the end
	 * \param[in] copyState 	enable copying of data from device to host
	 */
	int runNetwork(int _nsec, int _nmsec, bool printRunSummary, bool copyState);

	/*!
	 * \brief build the network
	 * \param[in] removeTempMemory 	remove temp memory after building network
	 */
	void setupNetwork(bool removeTempMemory);

	// +++++ PUBLIC METHODS: INTERACTING WITH A SIMULATION ++++++++++++++++++++++++++++++++++++++++++++++++++++++++++ //

	// adds a bias to every weight in the connection
	void biasWeights(short int connId, float bias, bool updateWeightRange=false);

	//! deallocates all dynamical structures and exits
	void exitSimulation(int val=1);

	//! reads the network state from file
	//! Reads a CARLsim network file. Such a file can be created using CpuSNN:writeNetwork.
	/*
	 * \brief After calling CpuSNN::loadSimulation, you should run CpuSNN::runNetwork before calling fclose(fp).
	 * \param fid: file pointer
	 * \sa CpuSNN::saveSimulation()
	 */
	 void loadSimulation(FILE* fid);

	/*!
	 * \brief reset Spike Counter to zero
	 * Manually resets the spike buffers of a Spike Counter to zero (for a specific group).
	 * Buffers get reset to zero automatically after recordDur. However, you can reset the buffer manually at any
	 * point in time.
	 * \param grpId the group for which to reset the spike counts. Set to ALL if you want to reset all Spike Counters.
	 */
	void resetSpikeCounter(int grpId);

	// multiplies every weight with a scaling factor
	void scaleWeights(short int connId, float scale, bool updateWeightRange=false);

	//! sets up a group monitor registered with a callback to process the spikes.
	/*!
	 * \param grpId ID of the neuron group
	 * \param groupMon GroupMonitorCore class
	 */
	void setGroupMonitor(int grpId, GroupMonitorCore* groupMon);

	//! sets up a network monitor registered with a callback to process the spikes.
	/*!
	 * \param[in] grpIdPre ID of the pre-synaptic neuron group
	 * \param[in] grpIdPost ID of the post-synaptic neuron group
	 * \param[in] connectionMon ConnectionMonitorCore class
	 */
//	void setConnectionMonitor(int grpIdPre, int grpIdPost, ConnectionMonitorCore* connectionMon);
	ConnectionMonitor* setConnectionMonitor(int grpIdPre, int grpIdPost, FILE* fid);

	//! injects current (mA) into the soma of every neuron in the group
	void setExternalCurrent(int grpId, const std::vector<float>& current);

	/*!
	 * \brief A Spike Counter keeps track of the number of spikes per neuron in a group.
	 * A Spike Counter keeps track of all spikes per neuron for a certain time period (recordDur).
	 * After that, the spike buffers get reset to zero number of spikes.
	 * Works for excitatory/inhibitory neurons.
	 * The recording time can be set to any x number of ms, so that after x ms the spike counts will be reset
	 * to zero. If x==-1, then the spike counts will never be reset (should only overflow after 97 days of sim).
	 * Also, spike counts can be manually reset at any time by calling snn->resetSpikeCounter(group);
	 * At any time, you can call getSpikeCounter to get the spiking information out.
	 * You can have only one spike counter per group. However, a group can have both a SpikeMonitor and a SpikeCounter.
	 * \param grpId the group for which you want to enable a SpikeCounter
	 * \param recordDur number of ms for which to record spike numbers. Spike numbers will be reset to zero after
	 * this. Set frameDur to -1 to never reset spike counts. Default: -1.
	 */
	void setSpikeCounter(int grpId, int recordDur);

	//! sets up a spike generator
	void setSpikeGenerator(int grpId, SpikeGeneratorCore* spikeGen);

	//! sets up a spike monitor registered with a callback to process the spikes, there can only be one SpikeMonitor per group
	/*!
	 * \param grpId ID of the neuron group
	 * \param spikeMon (optional) spikeMonitor class
	 * \return SpikeMonitor* pointer to a SpikeMonitor object
	 */
	SpikeMonitor* setSpikeMonitor(int gid, FILE* fid);

	//!Sets the Poisson spike rate for a group. For information on how to set up spikeRate, see Section Poisson spike generators in the Tutorial.
	/*!Input arguments:
	 * \param grpId ID of the neuron group
	 * \param spikeRate pointer to a PoissonRate instance
	 * \param refPeriod (optional) refractive period,  default = 1
	 */
	void setSpikeRate(int grpId, PoissonRate* spikeRate, int refPeriod);

<<<<<<< HEAD
	//! polls connection weights
	void updateConnectionMonitor(int connId=ALL);
=======
	// sets the weight value of a specific synapse
	void setWeight(short int connId, int neurIdPre, int neurIdPost, float weight, bool updateWeightRange=false);
>>>>>>> 86e40d8f

	/*!
	 * \brief copy required spikes from firing buffer to spike buffer
	 *
	 * This function is public in CpuSNN, but it should probably not be a public user function in CARLsim.
	 * It is usually called once every 1000ms by the core to update spike binaries and SpikeMonitor objects. In GPU
	 * mode, it will first copy the firing info to the host. The input argument can either be a specific group ID or
	 * keyword ALL (for all groups).
	 * Core and utility functions can call updateSpikeMonitor at any point in time. The function will automatically
	 * determine the last time it was called, and update SpikeMonitor information only if necessary.
	 */
	void updateSpikeMonitor(int grpId=ALL);

	//! Resets either the neuronal firing rate information by setting resetFiringRate = true and/or the
	//! weight values back to their default values by setting resetWeights = true.
	void updateNetwork(bool resetFiringInfo, bool resetWeights);

	//! stores the pre and post synaptic neuron ids with the weight and delay
	/*
	 * \param fid file pointer
	 */
	void saveSimulation(FILE* fid, bool saveSynapseInfo=false);

	//! function writes population weights from gIDpre to gIDpost to file fname in binary.
	void writePopWeights(std::string fname, int gIDpre, int gIDpost);


	// +++++ PUBLIC METHODS: LOGGING / PLOTTING +++++++++++++++++++++++++++++++++++++++++++++++++++++++++++++++++++++ //

	//! returns file pointer to info log
	const FILE* getLogFpInf() { return fpInf_; }
	//! returns file pointer to error log
	const FILE* getLogFpErr() { return fpErr_; }
	//! returns file pointer to debug log
	const FILE* getLogFpDeb() { return fpDeb_; }
	//! returns file pointer to log file
	const FILE* getLogFpLog() { return fpLog_; }

	/*!
	 * \brief Sets the file pointer of the debug log file
	 * \param[in] fpLog file pointer to new log file
	 */
	void setLogDebugFp(FILE* fpLog);

	/*!
	 * \brief Sets the file pointers for all log files
	 *
	 * \param[in] fpInf file pointer for status info
	 * \param[in] fpErr file pointer for errors/warnings
	 * \param[in] fpDeb file pointer for debug info
	 * \param[in] fpLog file pointer for debug log file that contains all the above info
	 */
	void setLogsFp(FILE* fpInf, FILE* fpErr, FILE* fpDeb, FILE* fpLog);


	// +++++ PUBLIC METHODS: GETTERS / SETTERS ++++++++++++++++++++++++++++++++++++++++++++++++++++++++++++++++++++++ //

	short int getConnectId(int grpIdPre, int grpIdPost); //!< find connection ID based on pre-post group pair, O(N)
	grpConnectInfo_t* getConnectInfo(short int connectId); //!< required for homeostasis

	//! returns the RangeDelay struct of a connection
	RangeDelay getDelayRange(short int connId);

	//! Returns the delay information for all synaptic connections between a pre-synaptic and a post-synaptic neuron group
	/*!
	 * \param _grpIdPre ID of pre-synaptic group
	 * \param _grpIdPost ID of post-synaptic group
	 * \param _nPre return the number of pre-synaptic neurons
	 * \param _nPost retrun the number of post-synaptic neurons
	 * \param _delays (optional) return the delay information for all synapses, default = NULL
	 * \return delay information for all synapses
	 */
	uint8_t* getDelays(int gIDpre, int gIDpost, int& Npre, int& Npost, uint8_t* delays);

	Grid3D getGroupGrid3D(int grpId);
	int getGroupId(std::string grpName);
	group_info_t getGroupInfo(int groupId);
	std::string getGroupName(int grpId);
	GroupSTDPInfo_t getGroupSTDPInfo(int grpId);
	GroupNeuromodulatorInfo_t getGroupNeuromodulatorInfo(int grpId);

	loggerMode_t getLoggerMode() { return loggerMode_; }

	// get functions for GroupInfo
	int getGroupStartNeuronId(int grpId)  { return grp_Info[grpId].StartN; }
	int getGroupEndNeuronId(int grpId)    { return grp_Info[grpId].EndN; }
	int getGroupNumNeurons(int grpId)     { return grp_Info[grpId].SizeN; }

	std::string getNetworkName() { return networkName_; }

	Point3D getNeuronLocation3D(int neurId);
	Point3D getNeuronLocation3D(int grpId, int relNeurId);

	int getNumConnections() { return numConnections; }
	int getNumSynapticConnections(short int connectionId);		//!< gets number of connections associated with a connection ID
	int getNumGroups() { return numGrp; }
	int getNumNeurons() { return numN; }
	int getNumNeuronsReg() { return numNReg; }
	int getNumNeuronsRegExc() { return numNExcReg; }
	int getNumNeuronsRegInh() { return numNInhReg; }
	int getNumNeuronsGen() { return numNPois; }
	int getNumNeuronsGenExc() { return numNExcPois; }
	int getNumNeuronsGenInh() { return numNInhPois; }
	int getNumPreSynapses() { return preSynCnt; }
	int getNumPostSynapses() { return postSynCnt; }

	int getRandSeed() { return randSeed_; }

	simMode_t getSimMode()		{ return simMode_; }
	uint64_t getSimTime()		{ return simTime; }
	unsigned int getSimTimeSec()	{ return simTimeSec; }
	unsigned int getSimTimeMs()		{ return simTimeMs; }

<<<<<<< HEAD
=======
	//! returns pointer to existing SpikeMonitor object, NULL else
	SpikeMonitor* getSpikeMonitor(int grpId);

	// TODO: same as spikeMonRT
	//TODO: may need to make it work for different configurations. -- KDC
	/*!
 	 * \brief Returns pointer to nSpikeCnt, which is a 1D array of the number of spikes every neuron in the group
	 *  has fired.  Takes the grpID and the simulation mode (CPU_MODE or GPU_MODE) as arguments.
	 */
	int* getSpikeCntPtr(int grpId=ALL);

>>>>>>> 86e40d8f
	/*!
	 * \brief return the number of spikes per neuron for a certain group
	 * A Spike Counter keeps track of all spikes per neuron for a certain time period (recordDur) at any point in time.
	 * \param grpId	the group for which you want the spikes
	 * \return pointer to array of ints. Number of elements in array is the number of neurons in group.
	 * Each entry is the number of spikes for this neuron (int) since the last reset.
	 */
	int* getSpikeCounter(int grpId);

	//! temporary getter to return pointer to current[] \TODO replace with NeuronMonitor
	float* getCurrent() { return current; }

	std::vector<float> getConductanceAMPA(int grpId);
	std::vector<float> getConductanceNMDA(int grpId);
	std::vector<float> getConductanceGABAa(int grpId);
	std::vector<float> getConductanceGABAb(int grpId);

	//! temporary getter to return pointer to stpu[] \TODO replace with NeuronMonitor or ConnectionMonitor
	float* getSTPu() { return stpu; }

	//! temporary getter to return pointer to stpx[] \TODO replace with NeuronMonitor or ConnectionMonitor
	float* getSTPx() { return stpx; }

<<<<<<< HEAD
    bool isConnectionPlastic(short int connId);
=======
	//! Returns the change in weight strength in the last second (due to plasticity) for all synaptic connections between a pre-synaptic and a post-synaptic neuron group.
	/*!
	 * \param grpIdPre ID of pre-synaptic group
	 * \param grpIdPost ID of post-synaptic group
	 * \param nPre return the number of pre-synaptic neurons
	 * \param nPost retrun the number of post-synaptic neurons
	 * \param weightChanges (optional) return changes in weight strength for all synapses, default = NULL
	 * \return changes in weight strength for all synapses
	 */
	 float* getWeightChanges(int gIDpre, int gIDpost, int& Npre, int& Npost, float* weightChanges);

	//! returns RangeWeight struct of a connection
	RangeWeight getWeightRange(short int connId);
>>>>>>> 86e40d8f

	bool isExcitatoryGroup(int g) { return (grp_Info[g].Type&TARGET_AMPA) || (grp_Info[g].Type&TARGET_NMDA); }
	bool isInhibitoryGroup(int g) { return (grp_Info[g].Type&TARGET_GABAa) || (grp_Info[g].Type&TARGET_GABAb); }
	bool isPoissonGroup(int g) { return (grp_Info[g].Type&POISSON_NEURON); }
	bool isDopaminergicGroup(int g) { return (grp_Info[g].Type&TARGET_DA); }

	//! checks whether a point pre lies in the receptive field for point post
	bool isPoint3DinRF(const RadiusRF& radius, const Point3D& pre, const Point3D& post);
	bool isPoint3DonGrid(const Point3D& p, const Grid3D& g); //!< checks whether a point lies on a grid

	bool isSimulationWithCOBA() { return sim_with_conductances; }
	bool isSimulationWithCUBA() { return !sim_with_conductances; }
	bool isSimulationWithNMDARise() { return sim_with_NMDA_rise; }
	bool isSimulationWithGABAbRise() { return sim_with_GABAb_rise; }
	bool isSimulationWithFixedWeightsOnly() { return sim_with_fixedwts; }
	bool isSimulationWithHomeostasis() { return sim_with_homeostasis; }
	bool isSimulationWithPlasticWeights() { return !sim_with_fixedwts; }
	bool isSimulationWithSTDP() { return sim_with_stdp; }
	bool isSimulationWithSTP() { return sim_with_stp; }

/// **************************************************************************************************************** ///
/// PRIVATE METHODS
/// **************************************************************************************************************** ///

private:
	// +++++ CPU MODE +++++++++++++++++++++++++++++++++++++++++++++++++++++++++++++++++++++++++++++++++++++++++++++++ //
	void CpuSNNinit();	//!< all unsafe operations of constructor

	void buildNetworkInit(unsigned int nNeur, unsigned int nPostSyn, unsigned int nPreSyn, unsigned int maxDelay);

	int  addSpikeToTable(int id, int g); //!< add the entry that the current neuron has spiked

	void buildGroup(int groupId);
	void buildNetwork();
	void buildPoissonGroup(int groupId);

	/*!
	 * \brief reset Spike Counters to zero if simTime % recordDur == 0
	 * A Spike Counter keeps track of all spikes per neuron for a certain time period (recordDur)
	 * after this period of time, the spike buffers need to be reset
	 * this function checks simTime vs. recordDur and resets the spike buffers if necessary
	 */
	void checkSpikeCounterRecordDur();

	void compactConnections(); //!< minimize any other wastage in that array by compacting the store
	void connectFull(grpConnectInfo_t* info);
	void connectOneToOne(grpConnectInfo_t* info);
	void connectRandom(grpConnectInfo_t* info);
	void connectUserDefined(grpConnectInfo_t* info);

	void deleteObjects();			//!< deallocates all used data structures in snn_cpu.cpp

	void doD1CurrentUpdate();
	void doD2CurrentUpdate();
	void doGPUSim();
	void doSnnSim();
	void doSTPUpdateAndDecayCond();

	void findFiring();
	int findGrpId(int nid);//!< For the given neuron nid, find the group id

	//! finds the maximum post-synaptic and pre-synaptic length
	//! this used to be in updateParameters
	void findMaxNumSynapses(int* numPostSynapses, int* numPreSynapses);

	void generatePostSpike(unsigned int pre_i, unsigned int idx_d, unsigned int offset, unsigned int tD);
	void generateSpikes();
	void generateSpikes(int grpId);
	void generateSpikesFromFuncPtr(int grpId);
	void generateSpikesFromRate(int grpId);

	int getPoissNeuronPos(int nid);
	float getWeights(int connProp, float initWt, float maxWt, unsigned int nid, int grpId);

	void globalStateUpdate();

	void initSynapticWeights(); //!< initialize all the synaptic weights to appropriate values. total size of the synaptic connection is 'length'

	//! performs a consistency check to see whether numN* class members have been accumulated correctly
	bool isNumNeuronsConsistent();

	void makePtrInfo();				//!< creates CPU net ptrs

	unsigned int poissonSpike(unsigned int currTime, float frate, int refractPeriod); //!< for generateSpikesFromRate

	// NOTE: all these printer functions should be in printSNNInfo.cpp
	// FIXME: are any of these actually supposed to be public?? they are not yet in carlsim.h
	void printConnection(const std::string& fname);
	void printConnection(FILE* fp);
	void printConnection(int grpId, FILE* fp); //!< print the connection info of grpId
	void printConnectionInfo(short int connId);
	void printConnectionInfo(FILE* fp);
	void printConnectionInfo2(FILE *fpg);
	void printCurrentInfo(FILE* fp); //!< for GPU debugging
	void printFiringRate(char *fname=NULL);
	void printGroupInfo(int grpId);	//!< CARLSIM_INFO prints group info
	void printGroupInfo2(FILE* fpg);
	void printMemoryInfo(FILE* fp); //!< prints memory info to file
	void printNetworkInfo(FILE* fp);
	void printNeuronState(int grpId, FILE* fp);
	void printParameters(FILE *fp);
	void printPostConnection(FILE* fp); //!< print all post connections
	void printPostConnection(int grpId, FILE* fp);
	int  printPostConnection2(int grpId, FILE* fpg);
	void printPreConnection(FILE* fp); //!< print all pre connections
	void printPreConnection(int grpId, FILE* fp);
	int  printPreConnection2(int grpId, FILE* fpg);
	void printSimSummary(); 	//!< prints a simulation summary at the end of sim
	void printState(FILE* fp);
	void printStatusConnectionMonitor(int connId=ALL);
	void printStatusSpikeMonitor(int grpId=ALL, int runDurationMs=1000);
	void printTuningLog(FILE* fp);
	void printWeights(int preGrpId, int postGrpId=-1);

	int loadSimulation_internal(bool onlyPlastic);

	void reorganizeDelay();
	void reorganizeNetwork(bool removeTempMemory);

	void resetConductances();
	void resetCounters();
	void resetCPUTiming();
	void resetCurrent();
	void resetFiringInformation(); //!< resets the firing information when updateNetwork is called
	void resetGroups();
	void resetNeuromodulator(int grpId);
	void resetNeuron(unsigned int nid, int grpId);
	void resetPointers(bool deallocate=false);
	void resetPoissonNeuron(unsigned int nid, int grpId);
	void resetPropogationBuffer();
	void resetSpikeCnt(int grpId=ALL);					//!< Resets the spike count for a particular group.
	void resetSynapticConnections(bool changeWeights=false);
	void resetTimingTable();

	inline void setConnection(int srcGrpId, int destGrpId, unsigned int src, unsigned int dest, float synWt,
		float maxWt, uint8_t dVal, int connProp, short int connId);

	void setGrpTimeSlice(int grpId, int timeSlice); //!< used for the Poisson generator. TODO: further optimize
	int setRandSeed(int seed);	//!< setter function for const member randSeed_

	void showStatus();

	void startCPUTiming();
	void stopCPUTiming();

	void swapConnections(int nid, int oldPos, int newPos);

	void updateAfterMaxTime();
	void updateGroupMonitor();
	void updateSpikesFromGrp(int grpId);
	void updateSpikeGenerators();
	void updateSpikeGeneratorsInit();

	int  updateSpikeTables();
	//void updateStateAndFiringTable();
	bool updateTime(); //!< updates simTime, returns true when a new second is started

	// +++++ GPU MODE +++++++++++++++++++++++++++++++++++++++++++++++++++++++++++++++++++++++++++++++++++++++++++++++ //
	// TODO: consider moving to snn_gpu.h
	void CpuSNNinit_GPU();	//!< initializes params needed in snn_gpu.cu (gets called in CpuSNN constructor)

	void allocateGroupId();
	void allocateNetworkParameters();
	void allocateSNN_GPU(); //!< allocates required memory and then initialize the GPU
	int  allocateStaticLoad(int bufSize);

	void assignPoissonFiringRate_GPU();

	void checkAndSetGPUDevice();
	void checkDestSrcPtrs(network_ptr_t* dest, network_ptr_t* src, cudaMemcpyKind kind, int allocateMem, int grpId);
	void checkInitialization(char* testString=NULL);
	void checkInitialization2(char* testString=NULL);
	void configGPUDevice();

	void copyConductanceAMPA(network_ptr_t* dest, network_ptr_t* src, cudaMemcpyKind kind, int allocateMem, int grpId=-1);
	void copyConductanceNMDA(network_ptr_t* dest, network_ptr_t* src, cudaMemcpyKind kind, int allocateMem, int grpId=-1);
	void copyConductanceGABAa(network_ptr_t* dest, network_ptr_t* src, cudaMemcpyKind kind, int allocateMem, int grpId=-1);
	void copyConductanceGABAb(network_ptr_t* dest, network_ptr_t* src, cudaMemcpyKind kind, int allocateMem, int grpId=-1);
	void copyConductanceState(network_ptr_t* dest, network_ptr_t* src, cudaMemcpyKind kind, int allocateMem, int grpId=-1);
	void copyConnections(network_ptr_t* dest, int kind, int allocateMem);
	void copyExternalCurrent(network_ptr_t* dest, network_ptr_t* src, int allocateMem, int grpId=-1);
	void copyFiringInfo_GPU();
	void copyFiringStateFromGPU (int grpId = -1);
	void copyGroupState(network_ptr_t* dest, network_ptr_t* src,  cudaMemcpyKind kind, int allocateMem, int grpId=-1);
	void copyNeuronParameters(network_ptr_t* dest, int kind, int allocateMem, int grpId = -1);
	void copyNeuronState(network_ptr_t* dest, network_ptr_t* src, cudaMemcpyKind kind, int allocateMem, int grpId=-1);
	void copyParameters();
	void copyPostConnectionInfo(network_ptr_t* dest, int allocateMem);
	void copyState(network_ptr_t* dest, int allocateMem);
	void copySTPState(network_ptr_t* dest, network_ptr_t* src, cudaMemcpyKind kind, int allocateMem);
	void copyWeightsGPU(unsigned int nid, int src_grp);
	void copyWeightState(network_ptr_t* dest, network_ptr_t* src, cudaMemcpyKind kind, //!< copy presynaptic info
		int allocateMem, int grpId=-1);

	void deleteObjects_GPU();		//!< deallocates all used data structures in snn_gpu.cu
	void doCurrentUpdate_GPU();
	void doSTPUpdateAndDecayCond_GPU(int gridSize=64, int blkSize=128);
	void dumpSpikeBuffToFile_GPU(int gid);
	void findFiring_GPU(int gridSize=64, int blkSize=128);

	/*!
	 * \brief return the number of spikes per neuron for a certain group in GPU mode
	 * A Spike Counter keeps track of all spikes per neuron for a certain time period (recordDur)
	 * at any point in time.
	 * \param grpId	the group for which you want the spikes
	 * \return pointer to array of unsigned ints. Number of elements in array is the number of neurons in group.
	 * Each entry is the number of spikes for this neuron (unsigned int) since the last reset.
	 */
	int* getSpikeCounter_GPU(int grpId);

	void globalStateUpdate_GPU();
	void initGPU(int gridSize, int blkSize);

	void resetFiringInformation_GPU(); //!< resets the firing information in GPU_MODE when updateNetwork is called
	void resetGPUTiming();
	void resetSpikeCnt_GPU(int _startGrp, int _endGrp); //!< Utility function to clear spike counts in the GPU code.

	/*!
	 * \brief reset spike counter to zero in GPU mode
	 * Buffers get reset to zero automatically after recordDur. However, you can reset the buffer manually at any
	 * point in time through calling the public equivalent. This one gets called in
	 * CpuSNN::resetSpikeCounter if we're running GPU mode.
	 * \param grpId	the group for which you want to reset the spikes
	 */
	void resetSpikeCounter_GPU(int grpId);

	void setSpikeGenBit_GPU(unsigned int nid, int grp);
	void showStatus_GPU();
	void spikeGeneratorUpdate_GPU();
	void startGPUTiming();
	void stopGPUTiming();
	void updateFiringTable();
	void updateFiringTable_GPU();
	void updateNetwork_GPU(bool resetFiringInfo); //!< Allows parameters to be reset in the middle of the simulation
	void updateWeights();
	void updateWeights_GPU();
	//void updateStateAndFiringTable_GPU();
	void updateTimingTable_GPU();


	// +++++ PRIVATE PROPERTIES +++++++++++++++++++++++++++++++++++++++++++++++++++++++++++++++++++++++++++++++++++++ //
	FILE* loadSimFID;

	const std::string networkName_;	//!< network name
	const simMode_t simMode_;		//!< current simulation mode (CPU_MODE or GPU_MODE) FIXME: give better name
	const loggerMode_t loggerMode_;	//!< current logger mode (USER, DEVELOPER, SILENT, CUSTOM)
	const int ithGPU_;				//!< on which CUDA device to establish a context (only in GPU_MODE)
	const int randSeed_;			//!< random number seed to use


	//! temporary variables created and deleted by network after initialization
	uint8_t			*tmp_SynapticDelay;

	bool simulatorDeleted;
	bool spikeRateUpdated;

	float prevCpuExecutionTime;
	float cpuExecutionTime;
	float prevGpuExecutionTime;
	float gpuExecutionTime;


	//! properties of the network (number of groups, network name, allocated neurons etc..)
	bool			doneReorganization;
	bool			memoryOptimized;

	int				numGrp;
	int				numConnections;		//!< number of connection calls (as in snn.connect(...))
	//! keeps track of total neurons/presynapses/postsynapses currently allocated
	unsigned int	allocatedN;
	unsigned int	allocatedPre;
	unsigned int	allocatedPost;

	grpConnectInfo_t* connectBegin;
	short int 	*cumConnIdPre;		//!< connId, per synapse, presynaptic cumulative indexing
	float 		*mulSynFast;	//!< scaling factor for fast synaptic currents, per connection
	float 		*mulSynSlow;	//!< scaling factor for slow synaptic currents, per connection

	short int *grpIds;

	//! Buffer to store spikes
	PropagatedSpikeBuffer* pbuf;

	bool sim_with_conductances;		//!< flag to inform whether we run in COBA mode (true) or CUBA mode (false)
	bool sim_with_NMDA_rise;	//!< a flag to inform whether to compute NMDA rise time
	bool sim_with_GABAb_rise;	//!< a flag to inform whether to compute GABAb rise time
	double dAMPA;				//!< multiplication factor for decay time of AMPA conductance (gAMPA[i] *= dAMPA)
	double rNMDA;				//!< multiplication factor for rise time of NMDA
	double dNMDA;				//!< multiplication factor for decay time of NMDA
	double sNMDA;				//!< scaling factor for NMDA amplitude
	double dGABAa;				//!< multiplication factor for decay time of GABAa
	double rGABAb;				//!< multiplication factor for rise time of GABAb
	double dGABAb;				//!< multiplication factor for decay time of GABAb
	double sGABAb;				//!< scaling factor for GABAb amplitude

	bool sim_with_fixedwts;
	bool sim_with_stdp;
	bool sim_with_modulated_stdp;
	bool sim_with_homeostasis;
	bool sim_with_stp;
	bool sim_with_spikecounters; //!< flag will be true if there are any spike counters around

	// spiking neural network related information, including neurons, synapses and network parameters
	int	        	numN;				//!< number of neurons in the spiking neural network
	int				numPostSynapses;	//!< maximum number of post-synaptic connections in groups
	int				numPreSynapses;		//!< maximum number of pre-syanptic connections in groups
	int				maxDelay_;					//!< maximum axonal delay in groups
	int				numNReg;			//!< number of regular (spking) neurons
	int				numNExcReg;			//!< number of regular excitatory neurons
	int				numNInhReg;			//!< number of regular inhibitory neurons
	int   			numNExcPois;		//!< number of excitatory poisson neurons
	int				numNInhPois;		//!< number of inhibitory poisson neurons
	int				numNPois;			//!< number of poisson neurons
	float       	*voltage, *recovery, *Izh_a, *Izh_b, *Izh_c, *Izh_d, *current, *extCurrent;
	bool			*curSpike;
	int         	*nSpikeCnt;     //!< spike counts per neuron
	unsigned short       	*Npre;			//!< stores the number of input connections to the neuron
	unsigned short			*Npre_plastic;	//!< stores the number of excitatory input connection to the input
	unsigned short       	*Npost;			//!< stores the number of output connections from a neuron.
	uint32_t    	*lastSpikeTime;	//!< stores the most recent spike time of the neuron
	float			*wtChange, *wt;	//!< stores the synaptic weight and weight change of a synaptic connection
	float	 		*maxSynWt;		//!< maximum synaptic weight for given connection..
	uint32_t    	*synSpikeTime;	//!< stores the spike time of each synapse
	unsigned int		postSynCnt; //!< stores the total number of post-synaptic connections in the network
	unsigned int		preSynCnt; //!< stores the total number of pre-synaptic connections in the network
	float			*intrinsicWeight;
	//added to include homeostasis. -- KDC
	float					*baseFiring;
	float                 *avgFiring;
	unsigned int	        *nextTaste;
	unsigned int	        *nextDeath;
	unsigned int		*cumulativePost;
	unsigned int		*cumulativePre;
	post_info_t		*preSynapticIds;
	post_info_t		*postSynapticIds;		//!< 10 bit syn id, 22 bit neuron id, ordered based on delay
	delay_info_t    *postDelayInfo;      	//!< delay information

	//! size of memory used for different parts of the network
	typedef struct snnSize_s {
		unsigned int		neuronInfoSize;
		unsigned int		synapticInfoSize;
		unsigned int		networkInfoSize;
		unsigned int		spikingInfoSize;
		unsigned int		debugInfoSize;
		unsigned int		addInfoSize;	//!< includes random number generator etc.
		unsigned int		blkInfoSize;
		unsigned int		monitorInfoSize;
	} snnSize_t;

	snnSize_t cpuSnnSz;
	snnSize_t gpuSnnSz;
	unsigned int 	postConnCnt;
	unsigned int	preConnCnt;

	//! firing info
	unsigned int		*timeTableD2;
	unsigned int		*timeTableD1;
	unsigned int		*firingTableD2;
	unsigned int		*firingTableD1;
	unsigned int		maxSpikesD1;
	unsigned int		maxSpikesD2;

	//time and timestep

	unsigned int    simTimeRunStart; //!< the start time of current/last runNetwork call
	unsigned int    simTimeRunStop;  //!< the end time of current/last runNetwork call

	unsigned int	simTimeMs;
	uint64_t        simTimeSec;		//!< this is used to store the seconds.
	unsigned int	simTime;		//!< The absolute simulation time. The unit is millisecond. this value is not reset but keeps increasing to its max value.
	unsigned int	spikeCountAll1secHost;
	unsigned int	secD1fireCntHost;
	unsigned int	secD2fireCntHost;	//!< firing counts for each second
	unsigned int	spikeCountAllHost;
	unsigned int	spikeCountD1Host;
	unsigned int	spikeCountD2Host;	//!< overall firing counts values
	unsigned int	nPoissonSpikes;

		//cuda keep track of performance...
#if __CUDA3__
		unsigned int    timer;
#else
		StopWatchInterface* timer;
#endif
		float		cumExecutionTime;
		float		lastExecutionTime;

	FILE*	fpInf_;			//!< fp of where to write all simulation output (status info) if not in silent mode
	FILE*	fpErr_;			//!< fp of where to write all errors if not in silent mode
	FILE*	fpDeb_;			//!< fp of where to write all debug info if not in silent mode
	FILE*	fpLog_;

	// keep track of number of SpikeMonitor/SpikeMonitorCore objects
	unsigned int numSpikeMonitor;
	SpikeMonitorCore* spikeMonCoreList[MAX_GRP_PER_SNN];
	SpikeMonitor*     spikeMonList[MAX_GRP_PER_SNN];

	// \FIXME \DEPRECATED this one moved to group-based
	long int    simTimeLastUpdSpkMon_; //!< last time we ran updateSpikeMonitor



	unsigned int	numSpikeGenGrps;

	int numSpkCnt; //!< number of real-time spike monitors in the network
	int* spkCntBuf[MAX_GRP_PER_SNN]; //!< the actual buffer of spike counts (per group, per neuron)

	// group monitor variables
	GroupMonitorCore*	grpBufferCallback[MAX_GRP_PER_SNN];
	float*			grpDABuffer[MAX_GRP_PER_SNN];
	float*			grp5HTBuffer[MAX_GRP_PER_SNN];
	float*			grpAChBuffer[MAX_GRP_PER_SNN];
	float*			grpNEBuffer[MAX_GRP_PER_SNN];
	unsigned int		groupMonitorGrpId[MAX_GRP_PER_SNN];
	unsigned int		numGroupMonitor;

	// neuron monitor variables
//	NeuronMonitorCore* neurBufferCallback[MAX_]
	int numNeuronMonitor;

	// connection monitor variables
	int numConnectionMonitor;
	ConnectionMonitorCore* connMonCoreList[MAX_nConnections];
	ConnectionMonitor*     connMonList[MAX_nConnections];


	/* Tsodyks & Markram (1998), where the short-term dynamics of synapses is characterized by three parameters:
	   U (which roughly models the release probability of a synaptic vesicle for the first spike in a train of spikes),
	   maxDelay_ (time constant for recovery from depression), and F (time constant for recovery from facilitation). */
	   float *stpu;
	   float *stpx;

	   float *gAMPA;
	   float *gNMDA;
	   float *gNMDA_r;
	   float *gNMDA_d;
	   float *gGABAa;
	   float *gGABAb;
	   float *gGABAb_r;
	   float *gGABAb_d;

	// concentration of neuromodulators for each group
	float*	grpDA;
	float*	grp5HT;
	float*	grpACh;
	float*	grpNE;

	network_info_t 	net_Info;

	network_ptr_t  		cpu_gpuNetPtrs;
	network_ptr_t   	cpuNetPtrs;

	//int   Noffset;
	int	  NgenFunc;					//!< this counts the spike generator offsets...

	bool finishedPoissonGroup;		//!< This variable is set after we have finished
	//!< creating the poisson group...

	bool showGrpFiringInfo;

	// gpu related info...
	// information about various data allocated at GPU side...
	unsigned int	gpu_tStep, gpu_simSec;		//!< this is used to store the seconds.
	unsigned int	gpu_simTime;				//!< this value is not reset but keeps increasing to its max value.

	group_info_t	  	grp_Info[MAX_GRP_PER_SNN];
	group_info2_t		grp_Info2[MAX_GRP_PER_SNN];
	uint32_t*	spikeGenBits;

	// weight update parameter
	int wtANDwtChangeUpdateInterval_;
	int wtANDwtChangeUpdateIntervalCnt_;
	float stdpScaleFactor_;
	float wtChangeDecay_; //!< the wtChange decay

	RNG_rand48* gpuPoissonRand;
};

#endif<|MERGE_RESOLUTION|>--- conflicted
+++ resolved
@@ -407,13 +407,11 @@
 	 */
 	void setSpikeRate(int grpId, PoissonRate* spikeRate, int refPeriod);
 
-<<<<<<< HEAD
+	// sets the weight value of a specific synapse
+	void setWeight(short int connId, int neurIdPre, int neurIdPost, float weight, bool updateWeightRange=false);
+
 	//! polls connection weights
 	void updateConnectionMonitor(int connId=ALL);
-=======
-	// sets the weight value of a specific synapse
-	void setWeight(short int connId, int neurIdPre, int neurIdPost, float weight, bool updateWeightRange=false);
->>>>>>> 86e40d8f
 
 	/*!
 	 * \brief copy required spikes from firing buffer to spike buffer
@@ -527,20 +525,9 @@
 	unsigned int getSimTimeSec()	{ return simTimeSec; }
 	unsigned int getSimTimeMs()		{ return simTimeMs; }
 
-<<<<<<< HEAD
-=======
 	//! returns pointer to existing SpikeMonitor object, NULL else
 	SpikeMonitor* getSpikeMonitor(int grpId);
 
-	// TODO: same as spikeMonRT
-	//TODO: may need to make it work for different configurations. -- KDC
-	/*!
- 	 * \brief Returns pointer to nSpikeCnt, which is a 1D array of the number of spikes every neuron in the group
-	 *  has fired.  Takes the grpID and the simulation mode (CPU_MODE or GPU_MODE) as arguments.
-	 */
-	int* getSpikeCntPtr(int grpId=ALL);
-
->>>>>>> 86e40d8f
 	/*!
 	 * \brief return the number of spikes per neuron for a certain group
 	 * A Spike Counter keeps track of all spikes per neuron for a certain time period (recordDur) at any point in time.
@@ -564,23 +551,10 @@
 	//! temporary getter to return pointer to stpx[] \TODO replace with NeuronMonitor or ConnectionMonitor
 	float* getSTPx() { return stpx; }
 
-<<<<<<< HEAD
     bool isConnectionPlastic(short int connId);
-=======
-	//! Returns the change in weight strength in the last second (due to plasticity) for all synaptic connections between a pre-synaptic and a post-synaptic neuron group.
-	/*!
-	 * \param grpIdPre ID of pre-synaptic group
-	 * \param grpIdPost ID of post-synaptic group
-	 * \param nPre return the number of pre-synaptic neurons
-	 * \param nPost retrun the number of post-synaptic neurons
-	 * \param weightChanges (optional) return changes in weight strength for all synapses, default = NULL
-	 * \return changes in weight strength for all synapses
-	 */
-	 float* getWeightChanges(int gIDpre, int gIDpost, int& Npre, int& Npost, float* weightChanges);
 
 	//! returns RangeWeight struct of a connection
 	RangeWeight getWeightRange(short int connId);
->>>>>>> 86e40d8f
 
 	bool isExcitatoryGroup(int g) { return (grp_Info[g].Type&TARGET_AMPA) || (grp_Info[g].Type&TARGET_NMDA); }
 	bool isInhibitoryGroup(int g) { return (grp_Info[g].Type&TARGET_GABAa) || (grp_Info[g].Type&TARGET_GABAb); }
