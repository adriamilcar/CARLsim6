--- conflicted
+++ resolved
@@ -704,11 +704,7 @@
 
 	void swapConnections(int nid, int oldPos, int newPos);
 
-<<<<<<< HEAD
 	void updateAfterMaxTime();
-=======
-	void updateGroupMonitor();
->>>>>>> 2517864d
 	void updateSpikesFromGrp(int grpId);
 	void updateSpikeGenerators();
 	void updateSpikeGeneratorsInit();
