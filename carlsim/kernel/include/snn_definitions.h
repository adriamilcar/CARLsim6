/*
 * Copyright (c) 2013 Regents of the University of California. All rights reserved.
 *
 * Redistribution and use in source and binary forms, with or without
 * modification, are permitted provided that the following conditions
 * are met:
 *
 * 1. Redistributions of source code must retain the above copyright
 *    notice, this list of conditions and the following disclaimer.
 *
 * 2. Redistributions in binary form must reproduce the above copyright
 *    notice, this list of conditions and the following disclaimer in the
 *    documentation and/or other materials provided with the distribution.
 *
 * 3. The names of its contributors may not be used to endorse or promote
 *    products derived from this software without specific prior written
 *    permission.
 *
 * THIS SOFTWARE IS PROVIDED BY THE COPYRIGHT HOLDERS AND CONTRIBUTORS
 * "AS IS" AND ANY EXPRESS OR IMPLIED WARRANTIES, INCLUDING, BUT NOT
 * LIMITED TO, THE IMPLIED WARRANTIES OF MERCHANTABILITY AND FITNESS FOR
 * A PARTICULAR PURPOSE ARE DISCLAIMED. IN NO EVENT SHALL THE COPYRIGHT OWNER OR
 * CONTRIBUTORS BE LIABLE FOR ANY DIRECT, INDIRECT, INCIDENTAL, SPECIAL,
 * EXEMPLARY, OR CONSEQUENTIAL DAMAGES (INCLUDING, BUT NOT LIMITED TO,
 * PROCUREMENT OF SUBSTITUTE GOODS OR SERVICES; LOSS OF USE, DATA, OR
 * PROFITS; OR BUSINESS INTERRUPTION) HOWEVER CAUSED AND ON ANY THEORY OF
 * LIABILITY, WHETHER IN CONTRACT, STRICT LIABILITY, OR TORT (INCLUDING
 * NEGLIGENCE OR OTHERWISE) ARISING IN ANY WAY OUT OF THE USE OF THIS
 * SOFTWARE, EVEN IF ADVISED OF THE POSSIBILITY OF SUCH DAMAGE.
 *
 * *********************************************************************************************** *
 * CARLsim
 * created by: 		(MDR) Micah Richert, (JN) Jayram M. Nageswaran
 * maintained by:	(MA) Mike Avery <averym@uci.edu>, (MB) Michael Beyeler <mbeyeler@uci.edu>,
 *					(KDC) Kristofor Carlson <kdcarlso@uci.edu>
 *
 * CARLsim available from http://socsci.uci.edu/~jkrichma/CARLsim/
 * Ver 4/7/2014
 */ 

#ifndef _SNN_DEFINITIONS_H_
#define _SNN_DEFINITIONS_H_

// TODO: as Kris put it, this should really be called something like
// some_random_macros_and_hardware_limitation_dependent_param_checks.h ... for example, the MAX_... defines
// should really be private members of CpuSNN. These ranges are limited by the data structures that implement
// the corresponding functionality. For example, you can't just set MAX_nConnections > 32768, because connIds
// are stored as short int. 


// FIXME: 
/////    !!!!!!! EVEN MORE IMPORTANT : IS THIS STILL BEING USED?? !!!!!!!!!!

/////    !!!!!!! IMPORTANT : NEURON ORGANIZATION/ARRANGEMENT MAP !!!!!!!!!!
////     <--- Excitatory --> | <-------- Inhibitory REGION ----------> | <-- Excitatory -->
///      Excitatory-Regular  | Inhibitory-Regular | Inhibitory-Poisson | Excitatory-Poisson
///      <--- numNExcReg --> | <-- numNInhReg --> | <-- numNInhPois -> | <---numNExcPois-->
///      <------REGULAR NEURON REGION ----------> | <----- POISSON NEURON REGION --------->
///      <----numNReg=(numNExcReg+numNInhReg)---> | <--numNPois=(numNInhPois+numNExcPois)->
////     <--------------------- ALL NEURONS ( numN=numNReg+numNPois) --------------------->
////	This organization scheme is only used/needed for the gpu_static code.
#define IS_POISSON_NEURON(nid, numNReg, numNPois) ((nid) >= (numNReg) && ((nid) < (numNReg+numNPois)))
#define IS_REGULAR_NEURON(nid, numNReg, numNPois) (((nid) < (numNReg)) && ((nid) < (numNReg+numNPois)))
#define IS_INHIBITORY(nid, numNInhPois, numNReg, numNExcReg, numN) (((nid) >= (numNExcReg)) && ((nid) < (numNReg + numNInhPois)))
#define IS_EXCITATORY(nid, numNInhPois, numNReg, numNExcReg, numN) (((nid) < (numNReg)) && (((nid) < (numNExcReg)) || ((nid) >=  (numNReg + numNInhPois))))

#if __CUDACC__
inline bool isExcitatoryNeuron (unsigned int& nid, unsigned int& numNInhPois, unsigned int& numNReg, unsigned int& numNExcReg, unsigned int& numN)
{
	return ((nid < numN) && ((nid < numNExcReg) || (nid >= numNReg + numNInhPois)));
}
inline bool isInhibitoryNeuron (unsigned int& nid, unsigned int& numNInhPois, unsigned int& numNReg, unsigned int& numNExcReg, unsigned int& numN)
{
	return ((nid >= numNExcReg) && (nid < (numNReg + numNInhPois)));
}
#endif

#define STATIC_LOAD_START(n)  (n.x)
#define STATIC_LOAD_GROUP(n)  (n.y & 0xff)
#define STATIC_LOAD_SIZE(n)   ((n.y >> 16) & 0xff)

#define MAX_NUMBER_OF_NEURONS_BITS  (20)
#define MAX_NUMBER_OF_GROUPS_BITS   (32 - MAX_NUMBER_OF_NEURONS_BITS)
#define MAX_NUMBER_OF_NEURONS_MASK  ((1 << MAX_NUMBER_OF_NEURONS_BITS) - 1)
#define MAX_NUMBER_OF_GROUPS_MASK   ((1 << MAX_NUMBER_OF_GROUPS_BITS) - 1)
#define SET_FIRING_TABLE(nid, gid)  (((gid) << MAX_NUMBER_OF_NEURONS_BITS) | (nid))
#define GET_FIRING_TABLE_NID(val)   ((val) & MAX_NUMBER_OF_NEURONS_MASK)
#define GET_FIRING_TABLE_GID(val)   (((val) >> MAX_NUMBER_OF_NEURONS_BITS) & MAX_NUMBER_OF_GROUPS_MASK)

//!< Used for in the function getConnectionId
#define CHECK_CONNECTION_ID(n,total) { assert(n >= 0); assert(n < total); }

// Macros for STP
// we keep a history of STP values to compute resource change over time
// there are two problems to solve:
// 1) parallelism. we update postsynaptic current changes in synapse parallelism, but stpu and stpx need to be updated
//    only once for each pre-neuron (in neuron parallelism)
// 2) non-zero delays. as a post-neuron you want the spike to be weighted by what the utility and resource
//    variables were when pre spiked, not from the time at which the spike arrived at post.
// the macro is slightly faster than an inline function, but we should consider changing it anyway because
// it's unsafe
//#define STP_BUF_SIZE 32
// \FIXME D is the CpuSNN member variable for the max delay in the network, give it a better name dammit!!
// we actually need D+1 entries. Say D=1ms. Then to update the current we need u^+ (right after the pre-spike, so
// at t) and x^- (right before the spike, so at t-1).
#define STP_BUF_POS(nid,t) ( nid*(maxDelay_+1) + ((t)%(maxDelay_+1)) )


// use these macros for logging / error printing
// every message will be printed to one of fpOut_, fpErr_, fpDeb_ depending on the nature of the message
// Additionally, every message gets printed to some log file fpLog_. This is different from fpDeb_ for
// the case in which you want the two to be different (e.g., developer mode, in which you would like to
// see all debug info (stdout) but also have it saved to a file
#define KERNEL_ERROR(formatc, ...) {	KERNEL_ERROR_PRINT(fpErr_,formatc,##__VA_ARGS__); \
										KERNEL_DEBUG_PRINT(fpLog_,"ERROR",formatc,##__VA_ARGS__); }
#define KERNEL_WARN(formatc, ...) {		KERNEL_WARN_PRINT(fpErr_,formatc,##__VA_ARGS__); \
										KERNEL_DEBUG_PRINT(fpLog_,"WARN",formatc,##__VA_ARGS__); }
#define KERNEL_INFO(formatc, ...) {		KERNEL_INFO_PRINT(fpInf_,formatc,##__VA_ARGS__); \
										KERNEL_DEBUG_PRINT(fpLog_,"INFO",formatc,##__VA_ARGS__); }
#define KERNEL_DEBUG(formatc, ...) {	KERNEL_DEBUG_PRINT(fpDeb_,"DEBUG",formatc,##__VA_ARGS__); \
										KERNEL_DEBUG_PRINT(fpLog_,"DEBUG",formatc,##__VA_ARGS__); }

// cast to FILE* in case we're getting a const FILE* in
#define KERNEL_ERROR_PRINT(fp, formatc, ...) fprintf((FILE*)fp,"\033[31;1m[ERROR %s:%d] " formatc "\033[0m \n",__FILE__,__LINE__,##__VA_ARGS__)
#define KERNEL_WARN_PRINT(fp, formatc, ...) fprintf((FILE*)fp,"\033[33;1m[WARNING %s:%d] " formatc "\033[0m \n",__FILE__,__LINE__,##__VA_ARGS__)
#define KERNEL_INFO_PRINT(fp, formatc, ...) fprintf((FILE*)fp,formatc "\n",##__VA_ARGS__)
#define KERNEL_DEBUG_PRINT(fp, type, formatc, ...) fprintf((FILE*)fp,"[" type " %s:%d] " formatc "\n",__FILE__,__LINE__,##__VA_ARGS__)

										

#define MAX_nPostSynapses 10000
#define MAX_nPreSynapses 20000
#define MAX_SynapticDelay 20
#define MAX_nConnections 32768			//!< max allowed number of connect() calls by the user (used for mulSynFast)

#define COND_INTEGRATION_SCALE	2

#define UNKNOWN_NEURON_MAX_FIRING_RATE    	25
#define INHIBITORY_NEURON_MAX_FIRING_RATE 	520
#define EXCITATORY_NEURON_MAX_FIRING_RATE 	520
#define POISSON_MAX_FIRING_RATE 	  		520

<<<<<<< HEAD
#define STDP(t,a,b)       ((a)*exp(-(t)*(b))) // consider to use __expf(), which is accelerated by GPU hardware
=======
#define STDP(t,a,b)       ((a)*exp(-(t)*(b)))
>>>>>>> e0b7258c

#define PROPAGATED_BUFFER_SIZE  (1023)
#define MAX_SIMULATION_TIME     ((uint32_t)(0x7fffffff))
#define LARGE_NEGATIVE_VALUE    (-(1 << 30))

<<<<<<< HEAD
#define MAX_GRP_PER_SNN 250
=======
#define S_SCALING		 (1.0f)
#define S_MAX			 (10.0f/S_SCALING)

#define HISTOGRAM_SIZE		100

#define DEBUG_LEVEL		0

//#define MAX_GRP_PER_SNN 250 // consume too much gloabl costant data area
#define MAX_GRP_PER_SNN 128
>>>>>>> e0b7258c

// This flag is used when having a common poisson generator for both CPU and GPU simulation
// We basically use the CPU poisson generator. Evaluate if there is any firing due to the
// poisson neuron. Copy that curFiring status to the GPU which uses that for evaluation
// of poisson firing
#define TESTING_CPU_GPU_POISSON 			(0)

#define MAX_GRPS_PER_BLOCK 		100
#define MAX_BLOCKS         		120


#define CONN_SYN_NEURON_BITS	20                               //!< last 20 bit denote neuron id. 1 Million neuron possible
#define CONN_SYN_BITS			(32 -  CONN_SYN_NEURON_BITS)	 //!< remaining 12 bits denote connection id
#define CONN_SYN_NEURON_MASK    ((1 << CONN_SYN_NEURON_BITS) - 1)
#define CONN_SYN_MASK      		((1 << CONN_SYN_BITS) - 1)
#define GET_CONN_NEURON_ID(a) (((unsigned int)a.postId) & CONN_SYN_NEURON_MASK)
#define GET_CONN_SYN_ID(b)    (((unsigned int)b.postId) >> CONN_SYN_NEURON_BITS)
#define GET_CONN_GRP_ID(c)    (c.grpId)
//#define SET_CONN_ID(a,b)      ((b) > CONN_SYN_MASK) ? (fprintf(stderr, "Error: Syn Id exceeds maximum limit (%d)\n", CONN_SYN_MASK)): (((b)<<CONN_SYN_NEURON_BITS)+((a)&CONN_SYN_NEURON_MASK))


#define CONNECTION_INITWTS_RANDOM    	0
#define CONNECTION_CONN_PRESENT  		1
#define CONNECTION_FIXED_PLASTIC		2
#define CONNECTION_INITWTS_RAMPUP		3
#define CONNECTION_INITWTS_RAMPDOWN		4

#define SET_INITWTS_RANDOM(a)		((a & 1) << CONNECTION_INITWTS_RANDOM)
#define SET_CONN_PRESENT(a)		((a & 1) << CONNECTION_CONN_PRESENT)
#define SET_FIXED_PLASTIC(a)		((a & 1) << CONNECTION_FIXED_PLASTIC)
#define SET_INITWTS_RAMPUP(a)		((a & 1) << CONNECTION_INITWTS_RAMPUP)
#define SET_INITWTS_RAMPDOWN(a)		((a & 1) << CONNECTION_INITWTS_RAMPDOWN)

#define GET_INITWTS_RANDOM(a)		(((a) >> CONNECTION_INITWTS_RANDOM) & 1)
#define GET_CONN_PRESENT(a)		(((a) >> CONNECTION_CONN_PRESENT) & 1)
#define GET_FIXED_PLASTIC(a)		(((a) >> CONNECTION_FIXED_PLASTIC) & 1)
#define GET_INITWTS_RAMPUP(a)		(((a) >> CONNECTION_INITWTS_RAMPUP) & 1)
#define GET_INITWTS_RAMPDOWN(a)		(((a) >> CONNECTION_INITWTS_RAMPDOWN) & 1)

<<<<<<< HEAD
=======
// Cross-platform definition (Linux, Windows)
#if (WIN32 || WIN64)
	#include <float.h>
	#include <time.h>

	#ifndef isnan
	#define isnan(x) _isnan(x)
	#endif

	#ifndef isinf
	#define isinf(x) (!_finite(x))
	#endif

	#ifndef srand48
	#define srand48(x) srand(x)
	#endif

	#ifndef drand48
	#define drand48() (double(rand())/RAND_MAX)
	#endif

	#ifdef _MSC_VER
	#define INFINITY (DBL_MAX+DBL_MAX)
	#define NAN (INFINITY-INFINITY)
	#endif
#else
	#include <string.h>
	#define strcmpi(s1,s2) strcasecmp(s1,s2)
#endif

>>>>>>> e0b7258c
#endif<|MERGE_RESOLUTION|>--- conflicted
+++ resolved
@@ -140,29 +140,13 @@
 #define EXCITATORY_NEURON_MAX_FIRING_RATE 	520
 #define POISSON_MAX_FIRING_RATE 	  		520
 
-<<<<<<< HEAD
 #define STDP(t,a,b)       ((a)*exp(-(t)*(b))) // consider to use __expf(), which is accelerated by GPU hardware
-=======
-#define STDP(t,a,b)       ((a)*exp(-(t)*(b)))
->>>>>>> e0b7258c
 
 #define PROPAGATED_BUFFER_SIZE  (1023)
 #define MAX_SIMULATION_TIME     ((uint32_t)(0x7fffffff))
 #define LARGE_NEGATIVE_VALUE    (-(1 << 30))
 
-<<<<<<< HEAD
-#define MAX_GRP_PER_SNN 250
-=======
-#define S_SCALING		 (1.0f)
-#define S_MAX			 (10.0f/S_SCALING)
-
-#define HISTOGRAM_SIZE		100
-
-#define DEBUG_LEVEL		0
-
-//#define MAX_GRP_PER_SNN 250 // consume too much gloabl costant data area
 #define MAX_GRP_PER_SNN 128
->>>>>>> e0b7258c
 
 // This flag is used when having a common poisson generator for both CPU and GPU simulation
 // We basically use the CPU poisson generator. Evaluate if there is any firing due to the
@@ -202,8 +186,6 @@
 #define GET_INITWTS_RAMPUP(a)		(((a) >> CONNECTION_INITWTS_RAMPUP) & 1)
 #define GET_INITWTS_RAMPDOWN(a)		(((a) >> CONNECTION_INITWTS_RAMPDOWN) & 1)
 
-<<<<<<< HEAD
-=======
 // Cross-platform definition (Linux, Windows)
 #if (WIN32 || WIN64)
 	#include <float.h>
@@ -234,5 +216,4 @@
 	#define strcmpi(s1,s2) strcasecmp(s1,s2)
 #endif
 
->>>>>>> e0b7258c
 #endif