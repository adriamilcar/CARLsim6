--- conflicted
+++ resolved
@@ -1561,7 +1561,6 @@
 	return grp_Info2[cGrpId].Name;
 }
 
-<<<<<<< HEAD
 GroupSTDPInfo_t CpuSNN::getGroupSTDPInfo(int grpId, int configId) {
 	GroupSTDPInfo_t gInfo;
 	int cGrpId = getGroupId(grpId, configId);
@@ -1590,7 +1589,8 @@
 	gInfo.decayNE = grp_Info[cGrpId].decayNE;
 
 	return gInfo;
-=======
+}
+
 Point3D CpuSNN::getNeuronLocation3D(int neurId) {
 	assert(neurId>=0 && neurId<numN);
 	int grpId = grpIds[neurId];
@@ -1603,7 +1603,6 @@
 	int coord_y = (neurId/grp_Info[grpId].SizeX)%grp_Info[grpId].SizeY;
 	int coord_z = neurId/(grp_Info[grpId].SizeX*grp_Info[grpId].SizeY);
 	return Point3D(coord_x, coord_y, coord_z);
->>>>>>> a7924ed2
 }
 
 // returns the number of synaptic connections associated with this connection.
