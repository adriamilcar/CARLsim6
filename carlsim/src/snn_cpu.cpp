--- conflicted
+++ resolved
@@ -792,26 +792,10 @@
 /// PUBLIC METHODS: INTERACTING WITH A SIMULATION
 /// ************************************************************************************************************ ///
 
-<<<<<<< HEAD
-// Returns pointer to nSpikeCnt, which is a 1D array of the number of spikes every neuron in the group
-unsigned int* CpuSNN::getSpikeCntPtr(int grpId) {
-	//! do check to make sure appropriate flag is set
-	if(simMode_ == GPU_MODE && enableGPUSpikeCntPtr == false){
-		CARLSIM_ERROR("Error: the enableGPUSpikeCntPtr flag must be set to true to use this function in GPU_MODE.");
-		assert(enableGPUSpikeCntPtr);
-	}
-
-	if(simMode_ == GPU_MODE){
-		assert(enableGPUSpikeCntPtr);
-	}
-
-	return ((grpId == -1) ? nSpikeCnt : &nSpikeCnt[grp_Info[grpId].StartN]);
-=======
 // deallocates dynamical structures and exits
 void CpuSNN::exitSimulation(int val) {
 	deleteObjects();
 	exit(val);
->>>>>>> e9a4619a
 }
 
 // reads network state from file
@@ -906,16 +890,7 @@
     endGrp   = my_grpId+nConfig_;
   }
 
-<<<<<<< HEAD
-  for( int grpId=startGrp; grpId < endGrp; grpId++) {
-    int startN = grp_Info[grpId].StartN;
-    int endN   = grp_Info[grpId].EndN+1;
-    for (int i=startN; i < endN; i++)
-      nSpikeCnt[i] = 0;
-  }
-=======
   resetSpikeCnt(ALL);
->>>>>>> e9a4619a
 }
 
 // reset spike counter to zero
@@ -1081,66 +1056,12 @@
 	} else {
 		int cGrpId = getGroupId(grpId, configId);
 
-<<<<<<< HEAD
-			// create new SpikeMonitorCore object
-			spikeMonCoreList[numSpikeMonitor] = new SpikeMonitorCore;
-			//monBufferSpikeMonitor[numSpikeMonitor] = new SpikeInfo;
-
-			// initialize the analysis components of SpikeMonitorCore
-			spikeMonCoreList[numSpikeMonitor]->init(this,cGrpId);
-
-	    // store the gid for further reference
-			spikeMonCoreList[numSpikeMonitor]->setSpikeMonGrpId(cGrpId);
-			//spikeMonGrpId[numSpikeMonitor] = cGrpId;
-			// also inform the grp that it is being monitored...
-	    grp_Info[cGrpId].SpikeMonitorId	= numSpikeMonitor;
-
-	    float maxRate = grp_Info[cGrpId].MaxFiringRate;
-
-	    // count the size of the buffer for storing 1 sec worth of info..
-	    // only the last second is stored in this buffer...
-	    int buffSize = (int)(maxRate*grp_Info[cGrpId].SizeN);
-
-	    // store the size for future comparison etc.
-	    spikeMonCoreList[numSpikeMonitor]->setMonBufferSize(buffSize);
-			//monBufferSize[numSpikeMonitor] = buffSize;
-
-	    // reset the position of the buffer pointer..
-			spikeMonCoreList[numSpikeMonitor]->setMonBufferPos(0);
-	    //monBufferPos[numSpikeMonitor]  = 0;
-
-			// assign monBufferFid if we selected to write to a file
-			spikeMonCoreList[numSpikeMonitor]->setMonBufferFid(fid);
-			//monBufferFid[numSpikeMonitor] = fid;
-
-	    // create the new buffer for keeping track of all the spikes in the system
-			spikeMonCoreList[numSpikeMonitor]->setMonBufferFiring(new unsigned int[buffSize]);
-	    //monBufferFiring[numSpikeMonitor] = new unsigned int[buffSize];
-	    spikeMonCoreList[numSpikeMonitor]->setMonBufferTimeCnt(new unsigned int[1000]);
-			//monBufferTimeCnt[numSpikeMonitor] = new unsigned int[1000];
-	    spikeMonCoreList[numSpikeMonitor]->zeroMonBufferTimeCnt(1000);
-			//memset(monBufferTimeCnt[numSpikeMonitor],0,sizeof(int)*(1000));
-
-			// create a new SpikeMonitor object for the user-interface
-			spikeMonList[numSpikeMonitor] = new SpikeMonitor(spikeMonCoreList[numSpikeMonitor]);
-			//monBufferSpikeMonitor[numSpikeMonitor] = new SpikeInfo;
-
-	    numSpikeMonitor++;
-=======
->>>>>>> e9a4619a
 
 		// create new SpikeMonitorCore object in any case and initialize analysis components
 		// spkMonObj destructor (see below) will deallocate it
 		SpikeMonitorCore* spkMonCoreObj = new SpikeMonitorCore(this, numSpikeMonitor, cGrpId);
 		spikeMonCoreList[numSpikeMonitor] = spkMonCoreObj;
 
-<<<<<<< HEAD
-	    CARLSIM_INFO("SpikeMonitor set for group %d (%s)",cGrpId,grp_Info2[grpId].Name.c_str());
-
-			// now we return the SpikeMonitor object to the user
-			// index is numSpikeMonitor-1 because we have already incremented
-			return spikeMonList[numSpikeMonitor-1];
-=======
 		// assign spike file ID if we selected to write to a file, else it's NULL
 		// if file pointer exists, it has already been fopened
 		// spkMonCoreObj destructor will fclose it
@@ -1160,7 +1081,6 @@
 
 		numSpikeMonitor++;
 		CARLSIM_INFO("SpikeMonitor set for group %d (%s)",cGrpId,grp_Info2[grpId].Name.c_str());
->>>>>>> e9a4619a
 
 		return spkMonObj;
 	}
@@ -2588,28 +2508,11 @@
 	if (fpLog_!=NULL && fpLog_!=stdout && fpLog_!=stderr)
 		fclose(fpLog_);
 
-<<<<<<< HEAD
-		// close spike monitor fid's
-		FILE* monBufferFid;
-		for(int i = 0; i< numSpikeMonitor; i++){
-			monBufferFid = spikeMonCoreList[i]->getMonBufferFid();
-			if(monBufferFid!=NULL && monBufferFid!=stdout && monBufferFid!=stderr){
-				fclose(monBufferFid);
-				monBufferFid=NULL;
-			}
-		}
-		resetPointers(true); // deallocate pointers
-
-		// do the same as above, but for snn_gpu.cu
-		deleteObjects_GPU();
-		simulatorDeleted = true;
-=======
 	resetPointers(true); // deallocate pointers
 		
 	// do the same as above, but for snn_gpu.cu
 	deleteObjects_GPU();
 	simulatorDeleted = true;
->>>>>>> e9a4619a
 }
 
 
@@ -3670,32 +3573,6 @@
 	}
 	connectBegin=NULL;
 
-<<<<<<< HEAD
-	// clear all spike monitor info
-	unsigned int* monBufferFiring;
-	unsigned int* monBufferTimeCnt;
-	if (deallocate) {
-		for (int i = 0; i < numSpikeMonitor; i++) {
-			monBufferFiring  = spikeMonCoreList[i]->getMonBufferFiring();
-			monBufferTimeCnt = spikeMonCoreList[i]->getMonBufferTimeCnt();
-			if (monBufferFiring!=NULL && deallocate) delete[] monBufferFiring;
-			if (monBufferTimeCnt!=NULL && deallocate) delete[] monBufferTimeCnt;
-			if (spikeMonCoreList[i]!=NULL && deallocate) delete spikeMonCoreList[i];
-			if (spikeMonList[i]!=NULL && deallocate) delete spikeMonList[i];
-			monBufferFiring=NULL; monBufferTimeCnt=NULL;
-			spikeMonCoreList[i]=NULL; spikeMonList[i]=NULL;
-		}
-	}
-	else{
-		for (int i = 0; i < numSpikeMonitor; i++) {
-			monBufferFiring  = spikeMonCoreList[i]->getMonBufferFiring();
-			monBufferTimeCnt = spikeMonCoreList[i]->getMonBufferTimeCnt();
-			monBufferFiring=NULL; monBufferTimeCnt=NULL;
-			spikeMonCoreList[i]=NULL; spikeMonList[i]=NULL;
-		}
-	}
-=======
->>>>>>> e9a4619a
 	// clear data (i.e., concentration of neuromodulator) of groups
 	if (grpDA != NULL && deallocate) delete [] grpDA;
 	if (grp5HT != NULL && deallocate) delete [] grp5HT;
@@ -4302,20 +4179,9 @@
 }
 
 
-<<<<<<< HEAD
-
-void CpuSNN::updateSpikeMonitor(int numMs) {
-	// don't continue if numSpikeMonitor is zero
-	if(!numSpikeMonitor)
-		return;
-
-	// don't continue if the time interval is zero
-	if (!numMs)
-=======
 void CpuSNN::updateSpikeMonitor(int grpId) {
 	// don't continue if no spike monitors in the network
 	if (!numSpikeMonitor)
->>>>>>> e9a4619a
 		return;
 
 	if (grpId==ALL) {
@@ -4324,104 +4190,13 @@
 	} else {
 		// update spike monitor of a specific group
 
-<<<<<<< HEAD
-	// grab tmp variables of all of our spike monitor data structures
-	unsigned int** monBufferFiring = new unsigned int*[numSpikeMonitor];
-	unsigned int** monBufferTimeCnt = new unsigned int*[numSpikeMonitor];
-	unsigned int*  monBufferPos = new unsigned int[numSpikeMonitor];
-	unsigned int*  monBufferSize = new unsigned int[numSpikeMonitor];
-	FILE**         monBufferFid = new FILE*[numSpikeMonitor];
-
-	spikeMonCoreList[0]->getMonBufferFiring();
-
-	for(int i=0; i < numSpikeMonitor; i++){
-		monBufferFiring[i] = spikeMonCoreList[i]->getMonBufferFiring();
-		monBufferTimeCnt[i] = spikeMonCoreList[i]->getMonBufferTimeCnt();
-		monBufferPos[i] = spikeMonCoreList[i]->getMonBufferPos();
-		monBufferSize[i] = spikeMonCoreList[i]->getMonBufferSize();
-		monBufferFid[i] = spikeMonCoreList[i]->getMonBufferFid();
-	}
-
-	/* Reset buffer time counter */
-	for(int i=0; i < numSpikeMonitor; i++){
-		//spikeMonCoreList[numSpikeMonitor]->zeroMonBufferTimeCnt(numMs);
-		memset(monBufferTimeCnt[i],0,sizeof(int)*(numMs));
-		/* Reset buffer position */
-		monBufferPos[i]=0;
-	}
-=======
 		// find index in spike monitor arrays
 		int monitorId = grp_Info[grpId].SpikeMonitorId;
->>>>>>> e9a4619a
 
 		// don't continue if no spike monitor enabled for this group
 		if (monitorId<0)
 			return;
 
-<<<<<<< HEAD
-	if (simMode_ == GPU_MODE) {
-		updateSpikeMonitor_GPU();
-	}
-
-	// Read one spike at a time from the buffer and put the spikes to an appopriate monitor buffer. Later the user may
-	// need need to dump these spikes to an output file
-	for (int k=0; k < 2; k++) {
-		unsigned int* timeTablePtr = (k==0)?timeTableD2:timeTableD1;
-		unsigned int* fireTablePtr = (k==0)?firingTableD2:firingTableD1;
-		for(int t=0; t < numMs; t++) {
-			for(int i=timeTablePtr[t+D]; i<timeTablePtr[t+D+1];i++) {
-				/* retrieve the neuron id */
-				int nid   = fireTablePtr[i];
-				if (simMode_ == GPU_MODE)
-					nid = GET_FIRING_TABLE_NID(nid);
-				assert(nid < numN);
-
-				int grpId = grpIds[nid];
-				int monitorId = grp_Info[grpId].SpikeMonitorId;
-				if(monitorId!= -1) {
-					assert(nid >= grp_Info[grpId].StartN);
-					assert(nid <= grp_Info[grpId].EndN);
-					//int pos = spikeMonCoreList[monitorId]->getMonBufferPos();
-					int   pos   = monBufferPos[monitorId];
-					//if((pos >= spikeMonCoreList[monitorId]->getMonBufferSize())) {
-					if((pos >= monBufferSize[monitorId])) {
-							if(!bufferOverFlow[monitorId]) {
-								CARLSIM_WARN("Buffer Monitor size (%d) is small. Increase buffer firing rate for %s",
-														 monBufferSize[monitorId], grp_Info2[grpId].Name.c_str());
-								//CARLSIM_WARN("Buffer Monitor size (%d) is small. Increase buffer firing rate for %s",spikeMonCoreList[monitorId]->getMonBufferSize(), grp_Info2[grpId].Name.c_str());
-							}
-							bufferOverFlow[monitorId] = true;
-					}  else {
-						//spikeMonCoreList[monitorId]->incMonBufferPos();
-						monBufferPos[monitorId]++;
-						//(spikeMonCoreList[monitorId]->getMonBufferFiring())[pos] = nid-grp_Info[grpId].StartN;
-						monBufferFiring[monitorId][pos] = nid-grp_Info[grpId].StartN; // store the Neuron ID relative to the start of the group
-						// we store the total firing at time t...
-						//(spikeMonCoreList[monitorId]->getMonBufferTimeCnt())[t]++;
-						monBufferTimeCnt[monitorId][t]++;
-					}
-				} /* if monitoring is enabled for this spike */
-			} /* for all spikes happening at time t */
-		}  /* for all time t */
-	}
-
-	// loop over all groups and check if they have a spike monitor
-	// TODO: here is where we do our call to the monBufferSpikeInfo -- KDC
-	for (int grpId=0;grpId<numGrp;grpId++) {
-		int monitorId = grp_Info[grpId].SpikeMonitorId;
-		if(monitorId!= -1) {
-			CARLSIM_INFO("Spike Monitor for Group %s has %d spikes (%f Hz)",grp_Info2[grpId].Name.c_str(),
-									 monBufferPos[monitorId],((float)monBufferPos[monitorId])*1000.0f/(numMs*grp_Info[grpId].SizeN));
-
-			// call the callback function now replaced with writeSpikesToFile
-			if(monBufferFid[monitorId]!=NULL){
-				writeSpikesToFile(grpId, monBufferFiring[monitorId], monBufferTimeCnt[monitorId],
-													numMs, monBufferFid[monitorId]);
-			}
-			// if the group has a spikeInfo object
-			if(spikeMonCoreList[monitorId]!=NULL && spikeMonCoreList[monitorId]->isRecording()){
-				spikeMonCoreList[monitorId]->pushAER(grpId, monBufferFiring[monitorId], monBufferTimeCnt[monitorId],numMs);
-=======
 		// find last update time for this group
 		SpikeMonitorCore* spkMonObj = spikeMonCoreList[monitorId];
 		long int lastUpdate = spkMonObj->getLastUpdated();
@@ -4499,7 +4274,6 @@
 						spkMonObj->pushAER(time,nid);
 					}
 				}
->>>>>>> e9a4619a
 			}
 		}
 
@@ -4577,29 +4351,4 @@
 			}
 		}
 	}
-<<<<<<< HEAD
-}
-
-// This function writes the spike data to a file. It's used in
-// updateSpikeMonitor().
-void CpuSNN::writeSpikesToFile(int grpId, unsigned int* neurIds,
-															 unsigned int *timeCnts, int timeInterval, FILE* fileId){
-	//void update(CARLsim* s, int grpId, unsigned int* neurIds, unsigned int* timeCnts, int timeInterval) {
-	int pos    = 0; // keep track of position in flattened list of neuron IDs
-	for (int t=0; t < timeInterval; t++) {
-		for(int i=0; i<timeCnts[t];i++,pos++) {
-			// timeInterval might be < 1000 at the end of a simulation
-			int time = t + getSimTime() - timeInterval;
-			assert(time>=0);
-
-			int id   = neurIds[pos];
-			int cnt = fwrite(&time,sizeof(int),1,fileId);
-			assert(cnt != 0);
-			cnt = fwrite(&id,sizeof(int),1,fileId);
-			assert(cnt != 0);
-		}
-	}
-	fflush(fileId);
-=======
->>>>>>> e9a4619a
 }