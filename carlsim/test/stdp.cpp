--- conflicted
+++ resolved
@@ -84,113 +84,71 @@
 	CARLsim* sim;
 
 	for (int mode=0; mode<=1; mode++) {
-<<<<<<< HEAD
 		for (int stdpType = 0; stdpType < 2; stdpType++) { // we have two stdp types {STANDARD, DA_MOD}
-			sim = new CARLsim("STDP.setSTDPTrue",mode?GPU_MODE:CPU_MODE,SILENT,0,42);
-
-			int g1=sim->createGroup("excit", 10, EXCITATORY_NEURON);
-			sim->setNeuronParameters(g1, 0.02f, 0.2f, -65.0f, 8.0f);
-			if (stdpType == 0) {
-				sim->setESTDP(g1,true,STANDARD,alphaLTP,tauLTP,alphaLTD,tauLTD);
-				sim->setISTDP(g1,true,DA_MOD,betaLTP,betaLTD,lamda,delta);
-			} else {
-				sim->setESTDP(g1,true,DA_MOD,alphaLTP,tauLTP,alphaLTD,tauLTD);
-				sim->setISTDP(g1,true,STANDARD,betaLTP,betaLTD,lamda,delta);
+			for(int stdpCurve = 0; stdpCurve < 2; stdpCurve++) { // we have four stdp curves, two for ESTDP, two for ISTDP
+				sim = new CARLsim("setSTDPTrue",mode?GPU_MODE:CPU_MODE,SILENT,0,42);
+
+				int g1=sim->createGroup("excit", 10, EXCITATORY_NEURON);
+				sim->setNeuronParameters(g1, 0.02f, 0.2f, -65.0f, 8.0f);
+				if (stdpType == 0) {
+					if (stdpCurve == 0) {
+						sim->setESTDP(g1, true, STANDARD, HebbianCurve(alphaLTP,tauLTP,alphaLTD,tauLTD));
+						sim->setISTDP(g1, true, STANDARD, AntiHebbianCurve(alphaLTP,tauLTP,alphaLTD,tauLTD));
+					} else { //stdpCurve == 1
+						sim->setESTDP(g1, true, STANDARD, HalfHebbianCurve(alphaLTP,tauLTP,alphaLTD,tauLTD, gama));
+						sim->setISTDP(g1, true, STANDARD, LinearSymmetricCurve(betaLTP,betaLTD,lamda,delta));
+					}
+				} else { // stdpType == 1
+					if (stdpCurve == 0) {
+						sim->setESTDP(g1, true, DA_MOD, HebbianCurve(alphaLTP,tauLTP,alphaLTD,tauLTD));
+						sim->setISTDP(g1, true, DA_MOD, AntiHebbianCurve(alphaLTP,tauLTP,alphaLTD,tauLTD));
+					} else { //stdpCurve == 1
+						sim->setESTDP(g1, true, DA_MOD, HalfHebbianCurve(alphaLTP,tauLTP,alphaLTD,tauLTD, gama));
+						sim->setISTDP(g1, true, DA_MOD, LinearSymmetricCurve(betaLTP,betaLTD,lamda,delta));
+					}
+				}
+
+				GroupSTDPInfo_t gInfo = sim->getGroupSTDPInfo(g1);
+				EXPECT_TRUE(gInfo.WithSTDP);
+				EXPECT_TRUE(gInfo.WithESTDP);
+				EXPECT_TRUE(gInfo.WithISTDP);
+				if (stdpType == 0) {
+					EXPECT_TRUE(gInfo.WithESTDPtype == STANDARD);
+					EXPECT_TRUE(gInfo.WithESTDPtype == STANDARD);
+				} else { // stdpType == 1 
+					EXPECT_TRUE(gInfo.WithESTDPtype == DA_MOD);
+					EXPECT_TRUE(gInfo.WithISTDPtype == DA_MOD);
+				}
+
+				if (stdpCurve == 0) {
+					EXPECT_TRUE(gInfo.WithESTDPcurve == HEBBIAN);
+					EXPECT_TRUE(gInfo.WithISTDPcurve == ANTI_HEBBIAN);
+				} else {
+					EXPECT_TRUE(gInfo.WithESTDPcurve == HALF_HEBBIAN);
+					EXPECT_TRUE(gInfo.WithISTDPcurve == LINEAR_SYMMETRIC);
+				}
+
+				EXPECT_FLOAT_EQ(gInfo.ALPHA_LTP_EXC,alphaLTP);
+				EXPECT_FLOAT_EQ(gInfo.ALPHA_LTD_EXC,alphaLTD);
+				EXPECT_FLOAT_EQ(gInfo.TAU_LTP_INV_EXC,1.0/tauLTP);
+				EXPECT_FLOAT_EQ(gInfo.TAU_LTD_INV_EXC,1.0/tauLTD);
+				if (stdpCurve == 0) {
+					EXPECT_FLOAT_EQ(gInfo.ALPHA_LTP_INB,alphaLTP);
+					EXPECT_FLOAT_EQ(gInfo.ALPHA_LTD_INB,alphaLTD);
+					EXPECT_FLOAT_EQ(gInfo.TAU_LTP_INV_INB,1.0/tauLTP);
+					EXPECT_FLOAT_EQ(gInfo.TAU_LTD_INV_INB,1.0/tauLTD);
+					EXPECT_FLOAT_EQ(gInfo.GAMA, 0.0f);
+				} else {
+					EXPECT_FLOAT_EQ(gInfo.BETA_LTP,betaLTP);
+					EXPECT_FLOAT_EQ(gInfo.BETA_LTD,betaLTD);
+					EXPECT_FLOAT_EQ(gInfo.LAMDA,lamda);
+					EXPECT_FLOAT_EQ(gInfo.DELTA,delta);
+					EXPECT_FLOAT_EQ(gInfo.GAMA, gama);
+				}
+
+				delete sim;
 			}
-
-			GroupSTDPInfo_t gInfo = sim->getGroupSTDPInfo(g1);
-			EXPECT_TRUE(gInfo.WithSTDP);
-			EXPECT_TRUE(gInfo.WithESTDP);
-			EXPECT_TRUE(gInfo.WithISTDP);
-			if (stdpType == 0)
-				EXPECT_TRUE(gInfo.WithESTDPtype == STANDARD);
-			else
-				EXPECT_TRUE(gInfo.WithESTDPtype == DA_MOD);
-			if (stdpType == 0)
-				EXPECT_TRUE(gInfo.WithISTDPtype == DA_MOD);
-			else
-				EXPECT_TRUE(gInfo.WithISTDPtype == STANDARD);
-			EXPECT_FLOAT_EQ(gInfo.ALPHA_LTP_EXC,alphaLTP);
-			EXPECT_FLOAT_EQ(gInfo.ALPHA_LTD_EXC,alphaLTD);
-			EXPECT_FLOAT_EQ(gInfo.TAU_LTP_INV_EXC,1.0/tauLTP);
-			EXPECT_FLOAT_EQ(gInfo.TAU_LTD_INV_EXC,1.0/tauLTD);
-			EXPECT_FLOAT_EQ(gInfo.BETA_LTP,betaLTP);
-			EXPECT_FLOAT_EQ(gInfo.BETA_LTD,betaLTD);
-			EXPECT_FLOAT_EQ(gInfo.LAMDA,lamda);
-			EXPECT_FLOAT_EQ(gInfo.DELTA,delta);
-
-			delete sim;
-=======
-		for (int nConfig=1; nConfig<=maxConfig; nConfig+=nConfigStep) {
-			for (int stdpType = 0; stdpType < 2; stdpType++) { // we have two stdp types {STANDARD, DA_MOD}
-				for(int stdpCurve = 0; stdpCurve < 2; stdpCurve++) { // we have four stdp curves, two for ESTDP, two for ISTDP
-					sim = new CARLsim(name,mode?GPU_MODE:CPU_MODE,SILENT,0,nConfig,42);
-
-					int g1=sim->createGroup("excit", 10, EXCITATORY_NEURON);
-					sim->setNeuronParameters(g1, 0.02f, 0.2f, -65.0f, 8.0f);
-					if (stdpType == 0) {
-						if (stdpCurve == 0) {
-							sim->setESTDP(g1, true, STANDARD, HebbianCurve(alphaLTP,tauLTP,alphaLTD,tauLTD));
-							sim->setISTDP(g1, true, STANDARD, AntiHebbianCurve(alphaLTP,tauLTP,alphaLTD,tauLTD));
-						} else { //stdpCurve == 1
-							sim->setESTDP(g1, true, STANDARD, HalfHebbianCurve(alphaLTP,tauLTP,alphaLTD,tauLTD, gama));
-							sim->setISTDP(g1, true, STANDARD, LinearSymmetricCurve(betaLTP,betaLTD,lamda,delta));
-						}
-					} else { // stdpType == 1
-						if (stdpCurve == 0) {
-							sim->setESTDP(g1, true, DA_MOD, HebbianCurve(alphaLTP,tauLTP,alphaLTD,tauLTD));
-							sim->setISTDP(g1, true, DA_MOD, AntiHebbianCurve(alphaLTP,tauLTP,alphaLTD,tauLTD));
-						} else { //stdpCurve == 1
-							sim->setESTDP(g1, true, DA_MOD, HalfHebbianCurve(alphaLTP,tauLTP,alphaLTD,tauLTD, gama));
-							sim->setISTDP(g1, true, DA_MOD, LinearSymmetricCurve(betaLTP,betaLTD,lamda,delta));
-						}
-					}
-
-					for (int c=0; c<nConfig; c++) {
-						GroupSTDPInfo_t gInfo = sim->getGroupSTDPInfo(g1,c);
-						EXPECT_TRUE(gInfo.WithSTDP);
-						EXPECT_TRUE(gInfo.WithESTDP);
-						EXPECT_TRUE(gInfo.WithISTDP);
-						if (stdpType == 0) {
-							EXPECT_TRUE(gInfo.WithESTDPtype == STANDARD);
-							EXPECT_TRUE(gInfo.WithESTDPtype == STANDARD);
-						} else { // stdpType == 1 
-							EXPECT_TRUE(gInfo.WithESTDPtype == DA_MOD);
-							EXPECT_TRUE(gInfo.WithISTDPtype == DA_MOD);
-						}
-
-						if (stdpCurve == 0) {
-							EXPECT_TRUE(gInfo.WithESTDPcurve == HEBBIAN);
-							EXPECT_TRUE(gInfo.WithISTDPcurve == ANTI_HEBBIAN);
-						} else {
-							EXPECT_TRUE(gInfo.WithESTDPcurve == HALF_HEBBIAN);
-							EXPECT_TRUE(gInfo.WithISTDPcurve == LINEAR_SYMMETRIC);
-						}
-
-						EXPECT_FLOAT_EQ(gInfo.ALPHA_LTP_EXC,alphaLTP);
-						EXPECT_FLOAT_EQ(gInfo.ALPHA_LTD_EXC,alphaLTD);
-						EXPECT_FLOAT_EQ(gInfo.TAU_LTP_INV_EXC,1.0/tauLTP);
-						EXPECT_FLOAT_EQ(gInfo.TAU_LTD_INV_EXC,1.0/tauLTD);
-						if (stdpCurve == 0) {
-							EXPECT_FLOAT_EQ(gInfo.ALPHA_LTP_INB,alphaLTP);
-							EXPECT_FLOAT_EQ(gInfo.ALPHA_LTD_INB,alphaLTD);
-							EXPECT_FLOAT_EQ(gInfo.TAU_LTP_INV_INB,1.0/tauLTP);
-							EXPECT_FLOAT_EQ(gInfo.TAU_LTD_INV_INB,1.0/tauLTD);
-							EXPECT_FLOAT_EQ(gInfo.GAMA, 0.0f);
-						} else {
-							EXPECT_FLOAT_EQ(gInfo.BETA_LTP,betaLTP);
-							EXPECT_FLOAT_EQ(gInfo.BETA_LTD,betaLTD);
-							EXPECT_FLOAT_EQ(gInfo.LAMDA,lamda);
-							EXPECT_FLOAT_EQ(gInfo.DELTA,delta);
-							EXPECT_FLOAT_EQ(gInfo.GAMA, gama);
-						}
-					}
-
-					delete sim;
-				}
-			}
->>>>>>> 4cd3fd64
-		}
+		}		
 	}
 }
 
@@ -210,45 +168,31 @@
 	CARLsim* sim;
 
 	for (int mode=0; mode<=1; mode++) {
-		sim = new CARLsim("STDP.setSTDPFalse",mode?GPU_MODE:CPU_MODE,SILENT,0,42);
-
-<<<<<<< HEAD
+		sim = new CARLsim("setSTDPFalse",mode?GPU_MODE:CPU_MODE,SILENT,0,42);
+
 		int g1=sim->createGroup("excit", 10, EXCITATORY_NEURON);
 		sim->setNeuronParameters(g1, 0.02f, 0.2f, -65.0f, 8.0f);
-		sim->setESTDP(g1,false,STANDARD,alphaLTP,tauLTP,alphaLTD,tauLTD);
-		sim->setISTDP(g1,false,STANDARD,betaLTP,betaLTD,lamda,delta);
-=======
-			int g1=sim->createGroup("excit", 10, EXCITATORY_NEURON);
-			sim->setNeuronParameters(g1, 0.02f, 0.2f, -65.0f, 8.0f);
-			sim->setESTDP(g1,false,STANDARD, HebbianCurve(alphaLTP,tauLTP,alphaLTD,tauLTD));
-			sim->setISTDP(g1,false,STANDARD, ConstantSymmetricCurve(betaLTP,betaLTD,lamda,delta));
-
-			for (int c=0; c<nConfig; c++) {
-				GroupSTDPInfo_t gInfo = sim->getGroupSTDPInfo(g1,c);
-				EXPECT_FALSE(gInfo.WithSTDP);
-				EXPECT_FALSE(gInfo.WithESTDP);
-				EXPECT_FALSE(gInfo.WithISTDP);
-
-				EXPECT_FLOAT_EQ(gInfo.ALPHA_LTP_EXC, 0.0f);
-				EXPECT_FLOAT_EQ(gInfo.ALPHA_LTD_EXC, 0.0f);
-				EXPECT_FLOAT_EQ(gInfo.TAU_LTP_INV_EXC, 1.0f);
-				EXPECT_FLOAT_EQ(gInfo.TAU_LTD_INV_EXC, 1.0f);
-				EXPECT_FLOAT_EQ(gInfo.ALPHA_LTP_EXC, 0.0f);
-				EXPECT_FLOAT_EQ(gInfo.ALPHA_LTD_EXC, 0.0f);
-				EXPECT_FLOAT_EQ(gInfo.TAU_LTP_INV_EXC, 1.0f);
-				EXPECT_FLOAT_EQ(gInfo.TAU_LTD_INV_EXC, 1.0f);
-				EXPECT_FLOAT_EQ(gInfo.BETA_LTP, 0.0f);
-				EXPECT_FLOAT_EQ(gInfo.BETA_LTD, 0.0f);
-				EXPECT_FLOAT_EQ(gInfo.LAMDA, 1.0f);
-				EXPECT_FLOAT_EQ(gInfo.DELTA, 1.0f);
-				EXPECT_FLOAT_EQ(gInfo.GAMA, 0.0f);
-			}
->>>>>>> 4cd3fd64
+		sim->setESTDP(g1,false,STANDARD, HebbianCurve(alphaLTP,tauLTP,alphaLTD,tauLTD));
+		sim->setISTDP(g1,false,STANDARD, ConstantSymmetricCurve(betaLTP,betaLTD,lamda,delta));
 
 		GroupSTDPInfo_t gInfo = sim->getGroupSTDPInfo(g1);
 		EXPECT_FALSE(gInfo.WithSTDP);
 		EXPECT_FALSE(gInfo.WithESTDP);
 		EXPECT_FALSE(gInfo.WithISTDP);
+
+		EXPECT_FLOAT_EQ(gInfo.ALPHA_LTP_EXC, 0.0f);
+		EXPECT_FLOAT_EQ(gInfo.ALPHA_LTD_EXC, 0.0f);
+		EXPECT_FLOAT_EQ(gInfo.TAU_LTP_INV_EXC, 1.0f);
+		EXPECT_FLOAT_EQ(gInfo.TAU_LTD_INV_EXC, 1.0f);
+		EXPECT_FLOAT_EQ(gInfo.ALPHA_LTP_EXC, 0.0f);
+		EXPECT_FLOAT_EQ(gInfo.ALPHA_LTD_EXC, 0.0f);
+		EXPECT_FLOAT_EQ(gInfo.TAU_LTP_INV_EXC, 1.0f);
+		EXPECT_FLOAT_EQ(gInfo.TAU_LTD_INV_EXC, 1.0f);
+		EXPECT_FLOAT_EQ(gInfo.BETA_LTP, 0.0f);
+		EXPECT_FLOAT_EQ(gInfo.BETA_LTD, 0.0f);
+		EXPECT_FLOAT_EQ(gInfo.LAMDA, 1.0f);
+		EXPECT_FLOAT_EQ(gInfo.DELTA, 1.0f);
+		EXPECT_FLOAT_EQ(gInfo.GAMA, 0.0f);
 
 		delete sim;
 	}
@@ -274,13 +218,12 @@
 	CARLsim* sim;
 
 	for (int mode=0; mode<=1; mode++) {
-		sim = new CARLsim("STDP.setNeuromodulatorParameters",mode?GPU_MODE:CPU_MODE,SILENT,0,42);
+			sim = new CARLsim("STDP.setNeuromodulatorParameters",mode?GPU_MODE:CPU_MODE,SILENT,0,42);
 
 		int g1=sim->createGroup("excit", 10, EXCITATORY_NEURON);
 		sim->setNeuronParameters(g1, 0.02f, 0.2f, -65.0f, 8.0f);
 		sim->setSTDP(g1,true,DA_MOD,alphaLTP,tauLTP,alphaLTD,tauLTD);
-		sim->setNeuromodulator(g1, baseDP, tauDP, base5HT, tau5HT,
-								baseACh, tauACh, baseNE, tauNE);
+		sim->setNeuromodulator(g1, baseDP, tauDP, base5HT, tau5HT, baseACh, tauACh, baseNE, tauNE);
 
 		// Temporarily mark out the testing code
 		// Discuss whether carlsim user interface needs to spport group_info_t
@@ -349,7 +292,6 @@
 					// set up STDP, enable dopamine-modulated STDP
 					sim->setConductances(false,0,0,0,0);
 					sim->setSTDP(g1, true, DA_MOD, alphaLTP, tauLTP, alphaLTD, tauLTD);
-					sim->setConductances(false);
 				}
 
 				sim->setWeightAndWeightChangeUpdate(INTERVAL_10MS, INTERVAL_10MS, 100);
@@ -439,7 +381,7 @@
 			for (int offset = -30; offset <= 30; offset += 5) {
 				if (offset == 0) continue; // skip offset == 0;
 				// create a network
-				sim = new CARLsim("estdp", mode?GPU_MODE:CPU_MODE, SILENT, 0, 1, 42);
+				sim = new CARLsim("STDP.ESTDPHebbianCurve", mode?GPU_MODE:CPU_MODE, SILENT, 0, 42);
 
 				g1 = sim->createGroup("excit", 1, EXCITATORY_NEURON);
 				sim->setNeuronParameters(g1, 0.02f, 0.2f, -65.0f, 8.0f);
@@ -525,8 +467,7 @@
 			for (int offset = -24; offset <= 24; offset += 3) {
 				if (offset == 0) continue; // skip offset == 0;
 				// create a network
-				sim = new CARLsim("estdp", mode?GPU_MODE:CPU_MODE, SILENT, 0, 1, 42);
-				//sim = new CARLsim("estdp", CPU_MODE, SILENT, 0, 1, 42);
+				sim = new CARLsim("STDP.ESTDPHalfHebbianCurve", mode?GPU_MODE:CPU_MODE, SILENT, 0, 42);
 
 				g1 = sim->createGroup("excit", 1, EXCITATORY_NEURON);
 				sim->setNeuronParameters(g1, 0.02f, 0.2f, -65.0f, 8.0f);
@@ -616,7 +557,7 @@
 		for (int coba = 0; coba < 2; coba++) {
 			for (int offset = -15; offset <= 15; offset += 10) {
 				// create a network
-				sim = new CARLsim("STDP.ISTDPWeightChange", mode?GPU_MODE:CPU_MODE, SILENT, 0, 42);
+				sim = new CARLsim("STDP.ISTDPConstantSymmetricCurve", mode?GPU_MODE:CPU_MODE, SILENT, 0, 42);
 
 				g1 = sim->createGroup("excit", 1, EXCITATORY_NEURON);
 				sim->setNeuronParameters(g1, 0.02f, 0.2f, -65.0f, 8.0f);
@@ -705,7 +646,7 @@
 			for (int offset = -30; offset <= 30; offset += 5) {
 				if (offset == 0) continue; // skip offset == 0;
 				// create a network
-				sim = new CARLsim("istdp", mode?GPU_MODE:CPU_MODE, SILENT, 0, 1, 42);
+				sim = new CARLsim("STDP.ISTDPAntiHebbianCurve", mode?GPU_MODE:CPU_MODE, SILENT, 0, 42);
 
 				g1 = sim->createGroup("excit", 1, EXCITATORY_NEURON);
 				sim->setNeuronParameters(g1, 0.02f, 0.2f, -65.0f, 8.0f);
