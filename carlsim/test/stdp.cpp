#include "gtest/gtest.h"
#include "carlsim.h"
#include "carlsim_tests.h"

/// **************************************************************************************************************** ///
/// SPIKE-TIMING-DEPENDENT PLASTICITY STDP
/// **************************************************************************************************************** ///

/*!
 * \brief controller for spike timing
 */
class QuotaSpikeController: public SpikeGenerator {
private:
	int quota;
public:
	QuotaSpikeController() {
		quota = 0;
	}

	unsigned int nextSpikeTime(CARLsim* s, int grpId, int nid, unsigned int currentTime, unsigned int lastScheduledSpikeTime) {
		if (quota > 0 && lastScheduledSpikeTime < currentTime + 500) {
			quota--;
			return currentTime + 500;
		}

		return 0xFFFFFFFF;
	}

	void setQuota(int nQuota) {
		quota = nQuota;
	}
};

class TwoGroupsSpikeController: public SpikeGenerator {
private:
	int isi;
	int offset;
	int g1;
	int g2;
	bool setOffset;
public:
	TwoGroupsSpikeController(int interSpikeInterval, int offsetToFirstGroup, int firstGroup, int secondGroup) {
		isi = interSpikeInterval;
		offset = offsetToFirstGroup;
		g1 = firstGroup;
		g2 = secondGroup;
		setOffset = false;
	}

	unsigned int nextSpikeTime(CARLsim* s, int grpId, int nid, unsigned int currentTime, unsigned int lastScheduledSpikeTime) {
		if (grpId == g1)
			return lastScheduledSpikeTime + isi;
		else if (grpId == g2) {
			if (!setOffset) {
				setOffset = true;
				return lastScheduledSpikeTime + isi + offset;
			} else
				return lastScheduledSpikeTime + isi;
		}

		return 0xFFFFFFFF;
	}

	void updateOffset(int newOffset) {
		offset = newOffset;
		setOffset = false;
	}
};

/*!
 * \brief testing setSTDP to true
 * This function tests the information stored in the group info struct after enabling STDP via setSTDP
 */
TEST(STDP, setSTDPTrue) {
	float alphaLTP = 5.0f;		// the exact values don't matter
	float alphaLTD = 10.0f;
	float tauLTP = 15.0f;
	float tauLTD = 20.0f;
	float gama = 10.0f;
	float betaLTP = 1.0f;
	float betaLTD = 1.2f;
	float lamda = 12.0f;
	float delta = 40.0f;
	CARLsim* sim;

	for (int mode=0; mode<=1; mode++) {
		for (int stdpType = 0; stdpType < 2; stdpType++) { // we have two stdp types {STANDARD, DA_MOD}
			for(int stdpCurve = 0; stdpCurve < 2; stdpCurve++) { // we have four stdp curves, two for ESTDP, two for ISTDP
				sim = new CARLsim("setSTDPTrue",mode?GPU_MODE:CPU_MODE,SILENT,0,42);

				int g1=sim->createGroup("excit", 10, EXCITATORY_NEURON);
				sim->setNeuronParameters(g1, 0.02f, 0.2f, -65.0f, 8.0f);
				if (stdpType == 0) {
					if (stdpCurve == 0) {
						sim->setESTDP(g1, true, STANDARD, HebbianCurve(alphaLTP,tauLTP,alphaLTD,tauLTD));
						sim->setISTDP(g1, true, STANDARD, AntiHebbianCurve(alphaLTP,tauLTP,alphaLTD,tauLTD));
					} else { //stdpCurve == 1
						sim->setESTDP(g1, true, STANDARD, HalfHebbianCurve(alphaLTP,tauLTP,alphaLTD,tauLTD, gama));
						sim->setISTDP(g1, true, STANDARD, LinearSymmetricCurve(betaLTP,betaLTD,lamda,delta));
					}
				} else { // stdpType == 1
					if (stdpCurve == 0) {
						sim->setESTDP(g1, true, DA_MOD, HebbianCurve(alphaLTP,tauLTP,alphaLTD,tauLTD));
						sim->setISTDP(g1, true, DA_MOD, AntiHebbianCurve(alphaLTP,tauLTP,alphaLTD,tauLTD));
					} else { //stdpCurve == 1
						sim->setESTDP(g1, true, DA_MOD, HalfHebbianCurve(alphaLTP,tauLTP,alphaLTD,tauLTD, gama));
						sim->setISTDP(g1, true, DA_MOD, LinearSymmetricCurve(betaLTP,betaLTD,lamda,delta));
					}
				}

				GroupSTDPInfo_t gInfo = sim->getGroupSTDPInfo(g1);
				EXPECT_TRUE(gInfo.WithSTDP);
				EXPECT_TRUE(gInfo.WithESTDP);
				EXPECT_TRUE(gInfo.WithISTDP);
				if (stdpType == 0) {
					EXPECT_TRUE(gInfo.WithESTDPtype == STANDARD);
					EXPECT_TRUE(gInfo.WithESTDPtype == STANDARD);
				} else { // stdpType == 1 
					EXPECT_TRUE(gInfo.WithESTDPtype == DA_MOD);
					EXPECT_TRUE(gInfo.WithISTDPtype == DA_MOD);
				}

				if (stdpCurve == 0) {
					EXPECT_TRUE(gInfo.WithESTDPcurve == HEBBIAN);
					EXPECT_TRUE(gInfo.WithISTDPcurve == ANTI_HEBBIAN);
				} else {
					EXPECT_TRUE(gInfo.WithESTDPcurve == HALF_HEBBIAN);
					EXPECT_TRUE(gInfo.WithISTDPcurve == LINEAR_SYMMETRIC);
				}

				EXPECT_FLOAT_EQ(gInfo.ALPHA_LTP_EXC,alphaLTP);
				EXPECT_FLOAT_EQ(gInfo.ALPHA_LTD_EXC,alphaLTD);
				EXPECT_FLOAT_EQ(gInfo.TAU_LTP_INV_EXC,1.0/tauLTP);
				EXPECT_FLOAT_EQ(gInfo.TAU_LTD_INV_EXC,1.0/tauLTD);
				if (stdpCurve == 0) {
					EXPECT_FLOAT_EQ(gInfo.ALPHA_LTP_INB,alphaLTP);
					EXPECT_FLOAT_EQ(gInfo.ALPHA_LTD_INB,alphaLTD);
					EXPECT_FLOAT_EQ(gInfo.TAU_LTP_INV_INB,1.0/tauLTP);
					EXPECT_FLOAT_EQ(gInfo.TAU_LTD_INV_INB,1.0/tauLTD);
					EXPECT_FLOAT_EQ(gInfo.GAMA, 0.0f);
				} else {
					EXPECT_FLOAT_EQ(gInfo.BETA_LTP,betaLTP);
					EXPECT_FLOAT_EQ(gInfo.BETA_LTD,betaLTD);
					EXPECT_FLOAT_EQ(gInfo.LAMDA,lamda);
					EXPECT_FLOAT_EQ(gInfo.DELTA,delta);
					EXPECT_FLOAT_EQ(gInfo.GAMA, gama);
				}

				delete sim;
			}
		}		
	}
}

/*!
 * \brief testing setSTDP to false
 * This function tests the information stored in the group info struct after disabling STDP via setSTDP
 */
TEST(STDP, setSTDPFalse) {
	float alphaLTP = 5.0f;		// the exact values don't matter
	float alphaLTD = 10.0f;
	float tauLTP = 15.0f;
	float tauLTD = 20.0f;
	float betaLTP = 1.0f;
	float betaLTD = 2.0f;
	float lamda = 3.0f;
	float delta = 4.0f;
	CARLsim* sim;

	for (int mode=0; mode<=1; mode++) {
		sim = new CARLsim("setSTDPFalse",mode?GPU_MODE:CPU_MODE,SILENT,0,42);

		int g1=sim->createGroup("excit", 10, EXCITATORY_NEURON);
		sim->setNeuronParameters(g1, 0.02f, 0.2f, -65.0f, 8.0f);
		sim->setESTDP(g1,false,STANDARD, HebbianCurve(alphaLTP,tauLTP,alphaLTD,tauLTD));
		sim->setISTDP(g1,false,STANDARD, ConstantSymmetricCurve(betaLTP,betaLTD,lamda,delta));

		GroupSTDPInfo_t gInfo = sim->getGroupSTDPInfo(g1);
		EXPECT_FALSE(gInfo.WithSTDP);
		EXPECT_FALSE(gInfo.WithESTDP);
		EXPECT_FALSE(gInfo.WithISTDP);

		EXPECT_FLOAT_EQ(gInfo.ALPHA_LTP_EXC, 0.0f);
		EXPECT_FLOAT_EQ(gInfo.ALPHA_LTD_EXC, 0.0f);
		EXPECT_FLOAT_EQ(gInfo.TAU_LTP_INV_EXC, 1.0f);
		EXPECT_FLOAT_EQ(gInfo.TAU_LTD_INV_EXC, 1.0f);
		EXPECT_FLOAT_EQ(gInfo.ALPHA_LTP_EXC, 0.0f);
		EXPECT_FLOAT_EQ(gInfo.ALPHA_LTD_EXC, 0.0f);
		EXPECT_FLOAT_EQ(gInfo.TAU_LTP_INV_EXC, 1.0f);
		EXPECT_FLOAT_EQ(gInfo.TAU_LTD_INV_EXC, 1.0f);
		EXPECT_FLOAT_EQ(gInfo.BETA_LTP, 0.0f);
		EXPECT_FLOAT_EQ(gInfo.BETA_LTD, 0.0f);
		EXPECT_FLOAT_EQ(gInfo.LAMDA, 1.0f);
		EXPECT_FLOAT_EQ(gInfo.DELTA, 1.0f);
		EXPECT_FLOAT_EQ(gInfo.GAMA, 0.0f);

		delete sim;
	}
}

/*!
 * \brief testing setSTDPNeuromodulatorParameters
 * This function tests the information stored in the group info struct after setting neuromodulator parameters
 */
TEST(STDP, setNeuromodulatorParameters) {
	float alphaLTP = 1.0f;		// the exact values don't matter
	float alphaLTD = 1.2f;
	float tauLTP = 20.0f;
	float tauLTD = 20.0f;
	float baseDP = 1.0f;
	float base5HT = 2.0f;
	float baseACh = 3.0f;
	float baseNE = 4.0f;
	float tauDP = 100.0f;
	float tau5HT = 200.0f;
	float tauACh = 300.0f;
	float tauNE = 400.0f;
	CARLsim* sim;

	for (int mode=0; mode<=1; mode++) {
			sim = new CARLsim("STDP.setNeuromodulatorParameters",mode?GPU_MODE:CPU_MODE,SILENT,0,42);

		int g1=sim->createGroup("excit", 10, EXCITATORY_NEURON);
		sim->setNeuronParameters(g1, 0.02f, 0.2f, -65.0f, 8.0f);
		sim->setSTDP(g1,true,DA_MOD,alphaLTP,tauLTP,alphaLTD,tauLTD);
		sim->setNeuromodulator(g1, baseDP, tauDP, base5HT, tau5HT, baseACh, tauACh, baseNE, tauNE);

		// Temporarily mark out the testing code
		// Discuss whether carlsim user interface needs to spport group_info_t
		GroupSTDPInfo_t gInfo = sim->getGroupSTDPInfo(g1);
		EXPECT_TRUE(gInfo.WithSTDP);
		EXPECT_TRUE(gInfo.WithESTDPtype == DA_MOD);

		GroupNeuromodulatorInfo_t gInfo2 = sim->getGroupNeuromodulatorInfo(g1);
		EXPECT_FLOAT_EQ(gInfo2.baseDP, baseDP);
		EXPECT_FLOAT_EQ(gInfo2.base5HT, base5HT);
		EXPECT_FLOAT_EQ(gInfo2.baseACh, baseACh);
		EXPECT_FLOAT_EQ(gInfo2.baseNE, baseNE);
		EXPECT_FLOAT_EQ(gInfo2.decayDP, 1.0 - 1.0 / tauDP);
		EXPECT_FLOAT_EQ(gInfo2.decay5HT, 1.0 - 1.0 / tau5HT);
		EXPECT_FLOAT_EQ(gInfo2.decayACh, 1.0 - 1.0 / tauACh);
		EXPECT_FLOAT_EQ(gInfo2.decayNE, 1.0 - 1.0 / tauNE);

		delete sim;
	}
}

/*!
 * \brief testing the effect of dopamine modulation
 * This function tests the effect of dopamine modulation on a single synapse (reinforcement learning).
 * The the synaptic weight modulated by dopamine is expected to be higher than that without dopamine modulation
 */
TEST(STDP, DASTDPWeightBoost) {
	float tauLTP = 20.0f;
	float tauLTD = 20.0f;
	float alphaLTP = 0.1f;
	float alphaLTD = 0.122f;
	CARLsim* sim;
	int g1, gin, g1noise, gda;
	QuotaSpikeController* spikeCtrl = new QuotaSpikeController();
	std::vector<int> spikesPost;
	std::vector<int> spikesPre;
	float* weights;
	int size;
	SpikeMonitor* spikeMonPost;
	SpikeMonitor* spikeMonPre;
	float weightDAMod, weightNonDAMod;

	for (int mode = 0; mode < 2; mode++) {
		for (int coba = 0; coba < 2; coba++) {
			for (int damod = 0; damod < 2; damod++) {
				sim = new CARLsim("SNN", mode?GPU_MODE:CPU_MODE, SILENT, 0, 42);

				g1 = sim->createGroup("post-ex", 1, EXCITATORY_NEURON);
				sim->setNeuronParameters(g1, 0.02f, 0.2f, -65.0f, 8.0f);

				gin = sim->createSpikeGeneratorGroup("pre-ex", 1, EXCITATORY_NEURON);
				g1noise = sim->createSpikeGeneratorGroup("post-ex-noise", 1, EXCITATORY_NEURON);
				gda = sim->createSpikeGeneratorGroup("DA neurons", 500, DOPAMINERGIC_NEURON);

				if (coba) {
					sim->connect(gin,g1,"one-to-one", RangeWeight(0.0, 1.0f/100, 20.0f/100), 1.0f, RangeDelay(1), RadiusRF(-1), SYN_PLASTIC);
					sim->connect(g1noise, g1, "one-to-one", RangeWeight(40.0f/100), 1.0f, RangeDelay(1), RadiusRF(-1), SYN_FIXED);
					sim->connect(gda, g1, "full", RangeWeight(0.0), 1.0f, RangeDelay(1), RadiusRF(-1), SYN_FIXED);
					// enable COBA, set up STDP, enable dopamine-modulated STDP
					sim->setConductances(true,5,150,6,150);
					sim->setSTDP(g1, true, DA_MOD, alphaLTP/100, tauLTP, alphaLTD/100, tauLTD);
				} else { // cuba mode
					sim->connect(gin,g1,"one-to-one", RangeWeight(0.0, 1.0f, 20.0f), 1.0f, RangeDelay(1), RadiusRF(-1), SYN_PLASTIC);
					sim->connect(g1noise, g1, "one-to-one", RangeWeight(40.0f), 1.0f, RangeDelay(1), RadiusRF(-1), SYN_FIXED);
					sim->connect(gda, g1, "full", RangeWeight(0.0), 1.0f, RangeDelay(1), RadiusRF(-1), SYN_FIXED);
					// set up STDP, enable dopamine-modulated STDP
					sim->setConductances(false,0,0,0,0);
					sim->setSTDP(g1, true, DA_MOD, alphaLTP, tauLTP, alphaLTD, tauLTD);
				}

				sim->setWeightAndWeightChangeUpdate(INTERVAL_10MS, true, 0.99f);

				// set up spike controller on DA neurons
				sim->setSpikeGenerator(gda, spikeCtrl);

				sim->setupNetwork();

				ConnectionMonitor* CM = sim->setConnectionMonitor(gin, g1, "NULL");

				spikeMonPost = sim->setSpikeMonitor(g1);
				spikeMonPre = sim->setSpikeMonitor(gin);
				sim->setSpikeMonitor(gda);

				//setup baseline firing rate
				PoissonRate in(1);
				in.rates[0] = 6; // 6Hz
				sim->setSpikeRate(gin, &in);
				sim->setSpikeRate(g1noise, &in);

				for (int t = 0; t < 200; t++) {
					spikeMonPost->startRecording();
					spikeMonPre->startRecording();
					sim->runNetwork(1, 0, false, false);
					spikeMonPost->stopRecording();
					spikeMonPre->stopRecording();

					// get spike time of pre-synaptic neuron post-synaptic neuron
					spikesPre = spikeMonPre->getSpikeVector2D()[0]; // pre-neuron spikes
					spikesPost = spikeMonPost->getSpikeVector2D()[0]; // post-neuron in spikes

					// detect LTP or LTD
					for (int j = 0; j < spikesPre.size(); j++) { // j: index of the (j+1)-th spike
						for (int k = 0; k < spikesPost.size(); k++) { // k: index of the (k+1)-th spike
							int diff = spikesPost[k] - spikesPre[j]; // (post-spike time) - (pre-spike time)
							// if LTP is detected, set up reward (activate DA neurons ) to reinforcement this synapse
							if (diff > 0 && diff <= 20) {
								//printf("LTP\n");
								if (damod) spikeCtrl->setQuota(500);
							}

							//if (diff < 0 && diff >= -20)
							//	printf("LTD\n");
						}
					}
				}

				std::vector< std::vector<float> > weights = CM->takeSnapshot();

//				sim->getPopWeights(gin, g1, weights, size);
				if (damod) {
					weightDAMod = weights[0][0];
				} else {
					weightNonDAMod = weights[0][0];
				}

				delete sim;
			}

			EXPECT_TRUE(weightDAMod >= weightNonDAMod);
		}
	}

	delete spikeCtrl;
}

/*!
 * \brief testing the Hebbian E-STDP curve
 * This function tests whether E-STDP change synaptic weight as expected
 * Wtih control of pre- and post-neurons' spikes, the synaptic weight is expected to increase or decrease to
 * maximum or minimum synaptic weith respectively.
 */
TEST(STDP, ESTDPHebbianCurve) {
	// simulation details
	float* weights = NULL;
	int size;
	TwoGroupsSpikeController* spikeCtrl;
	int gex1, gex2, g1;
	float ALPHA_LTP = 0.10f;
	float ALPHA_LTD = 0.14f;
	float TAU_LTP = 20.0f;
	float TAU_LTD = 20.0f;
	float maxInhWeight = 10.0f;
	float initWeight = 5.0f;
	float minInhWeight = 0.0f;
	CARLsim* sim;

	for (int mode = 0; mode < 2; mode++) {
		for (int coba = 0; coba < 2; coba++) {
			for (int offset = -30; offset <= 30; offset += 5) {
				if (offset == 0) continue; // skip offset == 0;
				// create a network
				sim = new CARLsim("STDP.ESTDPHebbianCurve", mode?GPU_MODE:CPU_MODE, SILENT, 0, 42);

				g1 = sim->createGroup("excit", 1, EXCITATORY_NEURON);
				sim->setNeuronParameters(g1, 0.02f, 0.2f, -65.0f, 8.0f);

				gex1 = sim->createSpikeGeneratorGroup("input-ex1", 1, EXCITATORY_NEURON);
				gex2 = sim->createSpikeGeneratorGroup("input-ex2", 1, EXCITATORY_NEURON);

				spikeCtrl = new TwoGroupsSpikeController(100, offset, gex2, gex1);

				if (coba) { // conductance-based
					sim->connect(gex1, g1, "one-to-one", RangeWeight(40.0f/100), 1.0f, RangeDelay(1), RadiusRF(-1), SYN_FIXED);
					sim->connect(gex2, g1, "one-to-one", RangeWeight(minInhWeight, initWeight/100, maxInhWeight/100), 1.0f, RangeDelay(1), RadiusRF(-1), SYN_PLASTIC);

					// enable COBA, set up ESTDP
					sim->setConductances(true,5,150,6,150);
					sim->setESTDP(g1, true, STANDARD, HebbianCurve(ALPHA_LTP/100, TAU_LTP, ALPHA_LTD/100, TAU_LTP));
				} else { // current-based
					sim->connect(gex1, g1, "one-to-one", RangeWeight(40.0f), 1.0f, RangeDelay(1), RadiusRF(-1), SYN_FIXED);
					sim->connect(gex2, g1, "one-to-one", RangeWeight(minInhWeight, initWeight, maxInhWeight), 1.0f, RangeDelay(1), RadiusRF(-1), SYN_PLASTIC);

					// set up ESTDP
					sim->setConductances(false,0,0,0,0);
					sim->setESTDP(g1, true, STANDARD, HebbianCurve(ALPHA_LTP, TAU_LTP, ALPHA_LTD, TAU_LTP));
				}

				// set up spike controller on DA neurons
				sim->setSpikeGenerator(gex1, spikeCtrl);
				sim->setSpikeGenerator(gex2, spikeCtrl);

				// build the network
				sim->setupNetwork();

				sim->runNetwork(55, 0, true, true);

				sim->getPopWeights(gex2, g1, weights, size);
				//printf("%d %d %d exc w %f\n", mode, coba, offset, weights[0]);

				if (offset > 0) { // pre-post
					if (coba) {
						EXPECT_NEAR(maxInhWeight/100, weights[0], 0.005f);
					} else {
						EXPECT_NEAR(maxInhWeight, weights[0], 0.5f);
					}
				} else { // post-pre
					if (coba) {
						EXPECT_NEAR(minInhWeight/100, weights[0], 0.005f);
					} else {
						EXPECT_NEAR(minInhWeight, weights[0], 0.5f);
					}
				}

				delete spikeCtrl;
				delete sim;
			}
		}
	}
}

/*!
 * \brief testing the half-Hebbian E-STDP curve
 * This function tests whether E-STDP change synaptic weight as expected
 * Wtih control of pre- and post-neurons' spikes, the synaptic weight is expected to increase or decrease to
 * maximum or minimum synaptic weith respectively.
 */
TEST(STDP, ESTDPHalfHebbianCurve) {
	// simulation details
	float* weights = NULL;
	int size;
	TwoGroupsSpikeController* spikeCtrl;
	int gex1, gex2, g1;
	float ALPHA_LTP = 0.10f;
	float ALPHA_LTD = 0.14f;
	float TAU_LTP = 20.0f;
	float TAU_LTD = 20.0f;
	float GAMA = 20.0f;
	float maxInhWeight = 10.0f;
	float initWeight = 5.0f;
	float minInhWeight = 0.0f;
	CARLsim* sim;

	for (int mode = 0; mode < 2; mode++) {
		for (int coba = 0; coba < 2; coba++) {
			for (int offset = -24; offset <= 24; offset += 3) {
				if (offset == 0) continue; // skip offset == 0;
				// create a network
				sim = new CARLsim("STDP.ESTDPHalfHebbianCurve", mode?GPU_MODE:CPU_MODE, SILENT, 0, 42);

				g1 = sim->createGroup("excit", 1, EXCITATORY_NEURON);
				sim->setNeuronParameters(g1, 0.02f, 0.2f, -65.0f, 8.0f);

				gex1 = sim->createSpikeGeneratorGroup("input-ex1", 1, EXCITATORY_NEURON);
				gex2 = sim->createSpikeGeneratorGroup("input-ex2", 1, EXCITATORY_NEURON);

				spikeCtrl = new TwoGroupsSpikeController(100, offset, gex2, gex1);

				if (coba) { // conductance-based
					sim->connect(gex1, g1, "one-to-one", RangeWeight(40.0f/100), 1.0f, RangeDelay(1), RadiusRF(-1), SYN_FIXED);
					sim->connect(gex2, g1, "one-to-one", RangeWeight(minInhWeight, initWeight/100, maxInhWeight/100), 1.0f, RangeDelay(1), RadiusRF(-1), SYN_PLASTIC);

					// enable COBA, set up ESTDP
					sim->setConductances(true,5,150,6,150);
					sim->setESTDP(g1, true, STANDARD, HalfHebbianCurve(ALPHA_LTP/100, TAU_LTP, ALPHA_LTD/100, TAU_LTP, GAMA));
				} else { // current-based
					sim->connect(gex1, g1, "one-to-one", RangeWeight(40.0f), 1.0f, RangeDelay(1), RadiusRF(-1), SYN_FIXED);
					sim->connect(gex2, g1, "one-to-one", RangeWeight(minInhWeight, initWeight, maxInhWeight), 1.0f, RangeDelay(1), RadiusRF(-1), SYN_PLASTIC);

					// set up ESTDP
					sim->setConductances(false,0,0,0,0);
					sim->setESTDP(g1, true, STANDARD, HalfHebbianCurve(ALPHA_LTP, TAU_LTP, ALPHA_LTD, TAU_LTP, GAMA));
				}

				// set up spike controller on DA neurons
				sim->setSpikeGenerator(gex1, spikeCtrl);
				sim->setSpikeGenerator(gex2, spikeCtrl);

				// build the network
				sim->setupNetwork();

				sim->runNetwork(75, 0, true, true);

				sim->getPopWeights(gex2, g1, weights, size);
				//printf("%d %d exc w %f\n", coba, offset, weights[0]);

				if (offset > 0) { // pre-post
					if (coba) {
						if (offset == 3 || offset == 6)
							EXPECT_NEAR(maxInhWeight/100, weights[0], 0.005f);
						else
							EXPECT_NEAR(minInhWeight/100, weights[0], 0.005f);
					} else {
						if (offset == 3 || offset == 6 || offset == 9)
							EXPECT_NEAR(maxInhWeight, weights[0], 0.5f);
						else
							EXPECT_NEAR(minInhWeight, weights[0], 0.5f);
					}
				} else { // post-pre
					if (coba) {
						EXPECT_NEAR(minInhWeight/100, weights[0], 0.005f);
					} else {
						EXPECT_NEAR(minInhWeight, weights[0], 0.5f);
					}
				}

				delete spikeCtrl;
				delete sim;
			}
		}
	}
}

/*!
 * \brief testing the constant symmetric I-STDP curve
 * This function tests whether I-STDP change synaptic weight as expected
 * Wtih control of pre- and post-neurons' spikes, the synaptic weight is expected to increase or decrease to
 * maximum or minimum synaptic weith respectively.
 */
TEST(STDP, ISTDPConstantSymmetricCurve) {
	// simulation details
	float* weights = NULL;
	int size;
	TwoGroupsSpikeController* spikeCtrl;
	int gin, gex, g1;
	float BETA_LTP = 0.10f;
	float BETA_LTD = 0.14f;
	float LAMDA = 9.0f;
	float DELTA = 40.0f;
	float maxInhWeight = 10.0f;
	float initWeight = 5.0f;
	float minInhWeight = 0.0f;
	CARLsim* sim;

	for (int mode = 0; mode < 2; mode++) {
		for (int coba = 0; coba < 2; coba++) {
			for (int offset = -15; offset <= 15; offset += 10) {
				// create a network
				sim = new CARLsim("STDP.ISTDPConstantSymmetricCurve", mode?GPU_MODE:CPU_MODE, SILENT, 0, 42);

				g1 = sim->createGroup("excit", 1, EXCITATORY_NEURON);
				sim->setNeuronParameters(g1, 0.02f, 0.2f, -65.0f, 8.0f);

				gex = sim->createSpikeGeneratorGroup("input-ex", 1, EXCITATORY_NEURON);
				gin = sim->createSpikeGeneratorGroup("input-in", 1, INHIBITORY_NEURON);

				spikeCtrl = new TwoGroupsSpikeController(100, offset, gin, gex);

				if (coba) { // conductance-based
					sim->connect(gex, g1, "one-to-one", RangeWeight(40.0f/100), 1.0f, RangeDelay(1), RadiusRF(-1), SYN_FIXED);
					sim->connect(gin, g1, "one-to-one", RangeWeight(minInhWeight, initWeight/100, maxInhWeight/100), 1.0f, RangeDelay(1), RadiusRF(-1), SYN_PLASTIC);

					// enable COBA, set up ISTDP
					sim->setConductances(true,5,150,6,150);
					sim->setISTDP(g1, true, STANDARD, ConstantSymmetricCurve(BETA_LTP/100, BETA_LTD/100, LAMDA, DELTA));
				} else { // current-based
					sim->connect(gex, g1, "one-to-one", RangeWeight(40.0f), 1.0f, RangeDelay(1), RadiusRF(-1), SYN_FIXED);
					sim->connect(gin, g1, "one-to-one", RangeWeight(minInhWeight, initWeight, maxInhWeight), 1.0f, RangeDelay(1), RadiusRF(-1), SYN_PLASTIC);

					// set up ISTDP
					sim->setConductances(false,0,0,0,0);
					sim->setISTDP(g1, true, STANDARD, ConstantSymmetricCurve(BETA_LTP, BETA_LTD, LAMDA, DELTA));
				}

				// set up spike controller on DA neurons
				sim->setSpikeGenerator(gex, spikeCtrl);
				sim->setSpikeGenerator(gin, spikeCtrl);

				// build the network
				sim->setupNetwork();

<<<<<<< HEAD
				sim->setSpikeMonitor(g1);
				sim->setSpikeMonitor(gin);
				sim->setSpikeMonitor(gex);

				// run for 20 seconds
				sim->runNetwork(20,0, true, true);
=======
				ConnectionMonitor* CM = sim->setConnectionMonitor(gin, g1, "NULL");

				spikeMon1 = sim->setSpikeMonitor(g1);
				spikeMonIn = sim->setSpikeMonitor(gin);
				spikeMonEx = sim->setSpikeMonitor(gex);

				// run for 10 seconds
				for (int t = 0; t < 20; t++) {
					spikeMon1->startRecording();
					spikeMonIn->startRecording();
					spikeMonEx->startRecording();
					sim->runNetwork(1,0, true, true);
					spikeMon1->stopRecording();
					spikeMonIn->stopRecording();
					spikeMonEx->stopRecording();
					//sim->getPopWeights(gin, g1, weights, size);
					//printf("%f\n",weights[0]);
				}
>>>>>>> c637b5bc

				std::vector< std::vector<float> > weights = CM->takeSnapshot();
//				sim->getPopWeights(gin, g1, weights, size);

				if (offset == -5 || offset == 5) { // I-STDP LTP
					if (coba) {
						EXPECT_NEAR(-maxInhWeight/100, weights[0][0], 0.005f);
					} else {
						EXPECT_NEAR(-maxInhWeight, weights[0][0], 0.5f);
					}
				} else { // I-STDP LTD
					if (coba) {
						EXPECT_NEAR(-minInhWeight/100, weights[0][0], 0.005f);
					} else {
						EXPECT_NEAR(-minInhWeight, weights[0][0], 0.5f);
					}
				}

				delete spikeCtrl;
				delete sim;
			}
		}
	}
}

/*!
 * \brief testing the anti-Hebbian I-STDP curve
 * This function tests whether I-STDP change synaptic weight as expected
 * Wtih control of pre- and post-neurons' spikes, the synaptic weight is expected to increase or decrease to
 * maximum or minimum synaptic weith respectively.
 */
TEST(STDP, ISTDPAntiHebbianCurve) {
	// simulation details
	float* weights = NULL;
	int size;
	TwoGroupsSpikeController* spikeCtrl;
	int gin, gex, g1;
	float ALPHA_LTP = 0.10f;
	float ALPHA_LTD = 0.14f;
	float TAU_LTP = 20.0f;
	float TAU_LTD = 20.0f;
	float maxInhWeight = 10.0f;
	float initWeight = 5.0f;
	float minInhWeight = 0.0f;
	CARLsim* sim;

	for (int mode = 0; mode < 2; mode++) {
		for (int coba = 0; coba < 2; coba++) {
			for (int offset = -30; offset <= 30; offset += 5) {
				if (offset == 0) continue; // skip offset == 0;
				// create a network
				sim = new CARLsim("STDP.ISTDPAntiHebbianCurve", mode?GPU_MODE:CPU_MODE, SILENT, 0, 42);

				g1 = sim->createGroup("excit", 1, EXCITATORY_NEURON);
				sim->setNeuronParameters(g1, 0.02f, 0.2f, -65.0f, 8.0f);

				gex = sim->createSpikeGeneratorGroup("input-ex", 1, EXCITATORY_NEURON);
				gin = sim->createSpikeGeneratorGroup("input-in", 1, INHIBITORY_NEURON);

				spikeCtrl = new TwoGroupsSpikeController(100, offset, gin, gex);

				if (coba) { // conductance-based
					sim->connect(gex, g1, "one-to-one", RangeWeight(40.0f/100), 1.0f, RangeDelay(1), RadiusRF(-1), SYN_FIXED);
					sim->connect(gin, g1, "one-to-one", RangeWeight(minInhWeight, initWeight/100, maxInhWeight/100), 1.0f, RangeDelay(1), RadiusRF(-1), SYN_PLASTIC);

					// enable COBA, set up ISTDP
					sim->setConductances(true,5,150,6,150);
					sim->setISTDP(g1, true, STANDARD, AntiHebbianCurve(ALPHA_LTP/100, TAU_LTP, ALPHA_LTD/100, TAU_LTP));
				} else { // current-based
					sim->connect(gex, g1, "one-to-one", RangeWeight(40.0f), 1.0f, RangeDelay(1), RadiusRF(-1), SYN_FIXED);
					sim->connect(gin, g1, "one-to-one", RangeWeight(minInhWeight, initWeight, maxInhWeight), 1.0f, RangeDelay(1), RadiusRF(-1), SYN_PLASTIC);

					// set up ISTDP
					sim->setConductances(false,0,0,0,0);
					sim->setISTDP(g1, true, STANDARD, AntiHebbianCurve(ALPHA_LTP, TAU_LTP, ALPHA_LTD, TAU_LTP));
				}

				// set up spike controller on DA neurons
				sim->setSpikeGenerator(gex, spikeCtrl);
				sim->setSpikeGenerator(gin, spikeCtrl);

				// build the network
				sim->setupNetwork();

				sim->runNetwork(40, 0, true, true);

				sim->getPopWeights(gin, g1, weights, size);
				//printf("%d %d %d inb w %f\n", mode, coba, offset, weights[0]);

				if (offset > 0) { // I-STDP LTP
					if (coba) {
						EXPECT_NEAR(-maxInhWeight/100, weights[0], 0.005f);
					} else {
						EXPECT_NEAR(-maxInhWeight, weights[0], 0.5f);
					}
				} else { // I-STDP LTD
					if (coba) {
						EXPECT_NEAR(-minInhWeight/100, weights[0], 0.005f);
					} else {
						EXPECT_NEAR(-minInhWeight, weights[0], 0.5f);
					}
				}

				delete spikeCtrl;
				delete sim;
			}
		}
	}
}<|MERGE_RESOLUTION|>--- conflicted
+++ resolved
@@ -290,8 +290,8 @@
 					sim->connect(g1noise, g1, "one-to-one", RangeWeight(40.0f), 1.0f, RangeDelay(1), RadiusRF(-1), SYN_FIXED);
 					sim->connect(gda, g1, "full", RangeWeight(0.0), 1.0f, RangeDelay(1), RadiusRF(-1), SYN_FIXED);
 					// set up STDP, enable dopamine-modulated STDP
-					sim->setConductances(false,0,0,0,0);
 					sim->setSTDP(g1, true, DA_MOD, alphaLTP, tauLTP, alphaLTD, tauLTD);
+					sim->setConductances(false);
 				}
 
 				sim->setWeightAndWeightChangeUpdate(INTERVAL_10MS, true, 0.99f);
@@ -335,14 +335,12 @@
 							}
 
 							//if (diff < 0 && diff >= -20)
-							//	printf("LTD\n");
+							//printf("LTD\n");
 						}
 					}
 				}
 
 				std::vector< std::vector<float> > weights = CM->takeSnapshot();
-
-//				sim->getPopWeights(gin, g1, weights, size);
 				if (damod) {
 					weightDAMod = weights[0][0];
 				} else {
@@ -407,7 +405,7 @@
 					sim->connect(gex2, g1, "one-to-one", RangeWeight(minInhWeight, initWeight, maxInhWeight), 1.0f, RangeDelay(1), RadiusRF(-1), SYN_PLASTIC);
 
 					// set up ESTDP
-					sim->setConductances(false,0,0,0,0);
+					sim->setConductances(false);
 					sim->setESTDP(g1, true, STANDARD, HebbianCurve(ALPHA_LTP, TAU_LTP, ALPHA_LTD, TAU_LTP));
 				}
 
@@ -418,22 +416,22 @@
 				// build the network
 				sim->setupNetwork();
 
+				ConnectionMonitor* CM = sim->setConnectionMonitor(gex2, g1, "NULL");
+
 				sim->runNetwork(55, 0, true, true);
 
-				sim->getPopWeights(gex2, g1, weights, size);
-				//printf("%d %d %d exc w %f\n", mode, coba, offset, weights[0]);
-
+				std::vector< std::vector<float> > weights = CM->takeSnapshot();
 				if (offset > 0) { // pre-post
 					if (coba) {
-						EXPECT_NEAR(maxInhWeight/100, weights[0], 0.005f);
+						EXPECT_NEAR(maxInhWeight/100, weights[0][0], 0.005f);
 					} else {
-						EXPECT_NEAR(maxInhWeight, weights[0], 0.5f);
+						EXPECT_NEAR(maxInhWeight, weights[0][0], 0.5f);
 					}
 				} else { // post-pre
 					if (coba) {
-						EXPECT_NEAR(minInhWeight/100, weights[0], 0.005f);
+						EXPECT_NEAR(minInhWeight/100, weights[0][0], 0.005f);
 					} else {
-						EXPECT_NEAR(minInhWeight, weights[0], 0.5f);
+						EXPECT_NEAR(minInhWeight, weights[0][0], 0.5f);
 					}
 				}
 
@@ -504,28 +502,28 @@
 				// build the network
 				sim->setupNetwork();
 
+				ConnectionMonitor* CM = sim->setConnectionMonitor(gex2, g1, "NULL");
+
 				sim->runNetwork(75, 0, true, true);
 
-				sim->getPopWeights(gex2, g1, weights, size);
-				//printf("%d %d exc w %f\n", coba, offset, weights[0]);
-
+				std::vector< std::vector<float> > weights = CM->takeSnapshot();
 				if (offset > 0) { // pre-post
 					if (coba) {
 						if (offset == 3 || offset == 6)
-							EXPECT_NEAR(maxInhWeight/100, weights[0], 0.005f);
+							EXPECT_NEAR(maxInhWeight/100, weights[0][0], 0.005f);
 						else
-							EXPECT_NEAR(minInhWeight/100, weights[0], 0.005f);
+							EXPECT_NEAR(minInhWeight/100, weights[0][0], 0.005f);
 					} else {
 						if (offset == 3 || offset == 6 || offset == 9)
-							EXPECT_NEAR(maxInhWeight, weights[0], 0.5f);
+							EXPECT_NEAR(maxInhWeight, weights[0][0], 0.5f);
 						else
-							EXPECT_NEAR(minInhWeight, weights[0], 0.5f);
+							EXPECT_NEAR(minInhWeight, weights[0][0], 0.5f);
 					}
 				} else { // post-pre
 					if (coba) {
-						EXPECT_NEAR(minInhWeight/100, weights[0], 0.005f);
+						EXPECT_NEAR(minInhWeight/100, weights[0][0], 0.005f);
 					} else {
-						EXPECT_NEAR(minInhWeight, weights[0], 0.5f);
+						EXPECT_NEAR(minInhWeight, weights[0][0], 0.5f);
 					}
 				}
 
@@ -594,37 +592,16 @@
 				// build the network
 				sim->setupNetwork();
 
-<<<<<<< HEAD
+				ConnectionMonitor* CM = sim->setConnectionMonitor(gin, g1, "NULL");
+
 				sim->setSpikeMonitor(g1);
 				sim->setSpikeMonitor(gin);
 				sim->setSpikeMonitor(gex);
 
 				// run for 20 seconds
 				sim->runNetwork(20,0, true, true);
-=======
-				ConnectionMonitor* CM = sim->setConnectionMonitor(gin, g1, "NULL");
-
-				spikeMon1 = sim->setSpikeMonitor(g1);
-				spikeMonIn = sim->setSpikeMonitor(gin);
-				spikeMonEx = sim->setSpikeMonitor(gex);
-
-				// run for 10 seconds
-				for (int t = 0; t < 20; t++) {
-					spikeMon1->startRecording();
-					spikeMonIn->startRecording();
-					spikeMonEx->startRecording();
-					sim->runNetwork(1,0, true, true);
-					spikeMon1->stopRecording();
-					spikeMonIn->stopRecording();
-					spikeMonEx->stopRecording();
-					//sim->getPopWeights(gin, g1, weights, size);
-					//printf("%f\n",weights[0]);
-				}
->>>>>>> c637b5bc
 
 				std::vector< std::vector<float> > weights = CM->takeSnapshot();
-//				sim->getPopWeights(gin, g1, weights, size);
-
 				if (offset == -5 || offset == 5) { // I-STDP LTP
 					if (coba) {
 						EXPECT_NEAR(-maxInhWeight/100, weights[0][0], 0.005f);
@@ -644,89 +621,4 @@
 			}
 		}
 	}
-}
-
-/*!
- * \brief testing the anti-Hebbian I-STDP curve
- * This function tests whether I-STDP change synaptic weight as expected
- * Wtih control of pre- and post-neurons' spikes, the synaptic weight is expected to increase or decrease to
- * maximum or minimum synaptic weith respectively.
- */
-TEST(STDP, ISTDPAntiHebbianCurve) {
-	// simulation details
-	float* weights = NULL;
-	int size;
-	TwoGroupsSpikeController* spikeCtrl;
-	int gin, gex, g1;
-	float ALPHA_LTP = 0.10f;
-	float ALPHA_LTD = 0.14f;
-	float TAU_LTP = 20.0f;
-	float TAU_LTD = 20.0f;
-	float maxInhWeight = 10.0f;
-	float initWeight = 5.0f;
-	float minInhWeight = 0.0f;
-	CARLsim* sim;
-
-	for (int mode = 0; mode < 2; mode++) {
-		for (int coba = 0; coba < 2; coba++) {
-			for (int offset = -30; offset <= 30; offset += 5) {
-				if (offset == 0) continue; // skip offset == 0;
-				// create a network
-				sim = new CARLsim("STDP.ISTDPAntiHebbianCurve", mode?GPU_MODE:CPU_MODE, SILENT, 0, 42);
-
-				g1 = sim->createGroup("excit", 1, EXCITATORY_NEURON);
-				sim->setNeuronParameters(g1, 0.02f, 0.2f, -65.0f, 8.0f);
-
-				gex = sim->createSpikeGeneratorGroup("input-ex", 1, EXCITATORY_NEURON);
-				gin = sim->createSpikeGeneratorGroup("input-in", 1, INHIBITORY_NEURON);
-
-				spikeCtrl = new TwoGroupsSpikeController(100, offset, gin, gex);
-
-				if (coba) { // conductance-based
-					sim->connect(gex, g1, "one-to-one", RangeWeight(40.0f/100), 1.0f, RangeDelay(1), RadiusRF(-1), SYN_FIXED);
-					sim->connect(gin, g1, "one-to-one", RangeWeight(minInhWeight, initWeight/100, maxInhWeight/100), 1.0f, RangeDelay(1), RadiusRF(-1), SYN_PLASTIC);
-
-					// enable COBA, set up ISTDP
-					sim->setConductances(true,5,150,6,150);
-					sim->setISTDP(g1, true, STANDARD, AntiHebbianCurve(ALPHA_LTP/100, TAU_LTP, ALPHA_LTD/100, TAU_LTP));
-				} else { // current-based
-					sim->connect(gex, g1, "one-to-one", RangeWeight(40.0f), 1.0f, RangeDelay(1), RadiusRF(-1), SYN_FIXED);
-					sim->connect(gin, g1, "one-to-one", RangeWeight(minInhWeight, initWeight, maxInhWeight), 1.0f, RangeDelay(1), RadiusRF(-1), SYN_PLASTIC);
-
-					// set up ISTDP
-					sim->setConductances(false,0,0,0,0);
-					sim->setISTDP(g1, true, STANDARD, AntiHebbianCurve(ALPHA_LTP, TAU_LTP, ALPHA_LTD, TAU_LTP));
-				}
-
-				// set up spike controller on DA neurons
-				sim->setSpikeGenerator(gex, spikeCtrl);
-				sim->setSpikeGenerator(gin, spikeCtrl);
-
-				// build the network
-				sim->setupNetwork();
-
-				sim->runNetwork(40, 0, true, true);
-
-				sim->getPopWeights(gin, g1, weights, size);
-				//printf("%d %d %d inb w %f\n", mode, coba, offset, weights[0]);
-
-				if (offset > 0) { // I-STDP LTP
-					if (coba) {
-						EXPECT_NEAR(-maxInhWeight/100, weights[0], 0.005f);
-					} else {
-						EXPECT_NEAR(-maxInhWeight, weights[0], 0.5f);
-					}
-				} else { // I-STDP LTD
-					if (coba) {
-						EXPECT_NEAR(-minInhWeight/100, weights[0], 0.005f);
-					} else {
-						EXPECT_NEAR(-minInhWeight, weights[0], 0.5f);
-					}
-				}
-
-				delete spikeCtrl;
-				delete sim;
-			}
-		}
-	}
 }