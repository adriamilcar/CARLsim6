#include "gtest/gtest.h"
#include <snn.h>
#include "carlsim_tests.h"

/// **************************************************************************************************************** ///
/// SPIKE-TIMING-DEPENDENT PLASTICITY STDP
/// **************************************************************************************************************** ///

/*!
 * \brief controller for spike timing
 */
class QuotaSpikeController: public SpikeGenerator {
private:
	int quota;
public:
	QuotaSpikeController() {
		quota = 0;
	}

	unsigned int nextSpikeTime(CARLsim* s, int grpId, int nid, unsigned int currentTime, unsigned int lastScheduledSpikeTime) {
		if (quota > 0 && lastScheduledSpikeTime < currentTime + 500) {
			quota--;
			return currentTime + 500;
		}

		return 0xFFFFFFFF;
	}

	void setQuota(int nQuota) {
		quota = nQuota;
	}
};

class TwoGroupsSpikeController: public SpikeGenerator {
private:
	int isi;
	int offset;
	int g1;
	int g2;
	bool setOffset;
public:
	TwoGroupsSpikeController(int interSpikeInterval, int offsetToFirstGroup, int firstGroup, int secondGroup) {
		isi = interSpikeInterval;
		offset = offsetToFirstGroup;
		g1 = firstGroup;
		g2 = secondGroup;
		setOffset = false;
	}

	unsigned int nextSpikeTime(CARLsim* s, int grpId, int nid, unsigned int currentTime, unsigned int lastScheduledSpikeTime) {
		if (grpId == g1) // gin
			return lastScheduledSpikeTime + isi;
		else if (grpId == g2) { // gex
			if (!setOffset) {
				setOffset = true;
				return lastScheduledSpikeTime + isi + offset;
			} else
				return lastScheduledSpikeTime + isi;
		}

		return 0xFFFFFFFF;
	}

	void updateOffset(int newOffset) {
		offset = newOffset;
		setOffset = false;
	}
};

/*!
 * \brief testing setSTDP to true
 * This function tests the information stored in the group info struct after enabling STDP via setSTDP
 */
TEST(STDP, setSTDPTrue) {
	std::string name="SNN";
	float alphaLTP = 5.0f;		// the exact values don't matter
	float alphaLTD = 10.0f;
	float tauLTP = 15.0f;
	float tauLTD = 20.0f;
	float betaLTP = 1.0f;
	float betaLTD = 1.2f;
	float lamda = 12.0f;
	float delta = 40.0f;
	CARLsim* sim;

	for (int mode=0; mode<=1; mode++) {
		for (int stdpType = 0; stdpType < 2; stdpType++) { // we have two stdp types {STANDARD, DA_MOD}
			sim = new CARLsim(name,mode?GPU_MODE:CPU_MODE,SILENT,0,42);

<<<<<<< HEAD
				int g1=sim->createGroup("excit", 10, EXCITATORY_NEURON);
				sim->setNeuronParameters(g1, 0.02f, 0.2f, -65.0f, 8.0f);
				if (stdpType == 0) {
					sim->setESTDP(g1,true,STANDARD,alphaLTP,tauLTP,alphaLTD,tauLTD);
					sim->setISTDP(g1,true,DA_MOD,betaLTP,betaLTD,lamda,delta);
				} else {
					sim->setESTDP(g1,true,DA_MOD,alphaLTP,tauLTP,alphaLTD,tauLTD);
					sim->setISTDP(g1,true,STANDARD,betaLTP,betaLTD,lamda,delta);
				}

				for (int c=0; c<nConfig; c++) {
					GroupSTDPInfo_t gInfo = sim->getGroupSTDPInfo(g1,c);
					EXPECT_TRUE(gInfo.WithSTDP);
					EXPECT_TRUE(gInfo.WithESTDP);
					EXPECT_TRUE(gInfo.WithISTDP);
					if (stdpType == 0)
						EXPECT_TRUE(gInfo.WithESTDPtype == STANDARD);
					else
						EXPECT_TRUE(gInfo.WithESTDPtype == DA_MOD);
					if (stdpType == 0)
						EXPECT_TRUE(gInfo.WithISTDPtype == DA_MOD);
					else
						EXPECT_TRUE(gInfo.WithISTDPtype == STANDARD);
					EXPECT_FLOAT_EQ(gInfo.ALPHA_LTP_EXC,alphaLTP);
					EXPECT_FLOAT_EQ(gInfo.ALPHA_LTD_EXC,alphaLTD);
					EXPECT_FLOAT_EQ(gInfo.TAU_LTP_INV_EXC,1.0/tauLTP);
					EXPECT_FLOAT_EQ(gInfo.TAU_LTD_INV_EXC,1.0/tauLTD);
					EXPECT_FLOAT_EQ(gInfo.BETA_LTP,betaLTP);
					EXPECT_FLOAT_EQ(gInfo.BETA_LTD,betaLTD);
					EXPECT_FLOAT_EQ(gInfo.LAMDA,lamda);
					EXPECT_FLOAT_EQ(gInfo.DELTA,delta);
				}
=======
			int g1=sim->createGroup("excit", 10, EXCITATORY_NEURON);
			sim->setNeuronParameters(g1, 0.02f, 0.2f, -65.0f, 8.0f);
			if (stdpType == 0)
				sim->setSTDP(g1,true,STANDARD,alphaLTP,tauLTP,alphaLTD,tauLTD);
			else
				sim->setSTDP(g1,true,DA_MOD,alphaLTP,tauLTP,alphaLTD,tauLTD);

			GroupSTDPInfo_t gInfo = sim->getGroupSTDPInfo(g1);
			EXPECT_TRUE(gInfo.WithSTDP);
			if (stdpType == 0)
				EXPECT_TRUE(gInfo.WithSTDPtype == STANDARD);
			else
				EXPECT_TRUE(gInfo.WithSTDPtype == DA_MOD);
			EXPECT_FLOAT_EQ(gInfo.ALPHA_LTP,alphaLTP);
			EXPECT_FLOAT_EQ(gInfo.ALPHA_LTD,alphaLTD);
			EXPECT_FLOAT_EQ(gInfo.TAU_LTP_INV,1.0/tauLTP);
			EXPECT_FLOAT_EQ(gInfo.TAU_LTD_INV,1.0/tauLTD);
>>>>>>> fe473518

			delete sim;
		}
	}
}

/*!
 * \brief testing setSTDP to false
 * This function tests the information stored in the group info struct after disabling STDP via setSTDP
 */
TEST(STDP, setSTDPFalse) {
	float alphaLTP = 5.0f;		// the exact values don't matter
	float alphaLTD = 10.0f;
	float tauLTP = 15.0f;
	float tauLTD = 20.0f;
	float betaLTP = 1.0f;
	float betaLTD = 2.0f;
	float lamda = 3.0f;
	float delta = 4.0f;
	CARLsim* sim;

	for (int mode=0; mode<=1; mode++) {
		sim = new CARLsim("SNN",mode?GPU_MODE:CPU_MODE,SILENT,0,42);

<<<<<<< HEAD
			int g1=sim->createGroup("excit", 10, EXCITATORY_NEURON);
			sim->setNeuronParameters(g1, 0.02f, 0.2f, -65.0f, 8.0f);
			sim->setESTDP(g1,false,STANDARD,alphaLTP,tauLTP,alphaLTD,tauLTD);
			sim->setISTDP(g1,false,STANDARD,betaLTP,betaLTD,lamda,delta);

			for (int c=0; c<nConfig; c++) {
				GroupSTDPInfo_t gInfo = sim->getGroupSTDPInfo(g1,c);
				EXPECT_FALSE(gInfo.WithSTDP);
				EXPECT_FALSE(gInfo.WithESTDP);
				EXPECT_FALSE(gInfo.WithISTDP);
			}
=======
		int g1=sim->createGroup("excit", 10, EXCITATORY_NEURON);
		sim->setNeuronParameters(g1, 0.02f, 0.2f, -65.0f, 8.0f);
		sim->setSTDP(g1,false,STANDARD,alphaLTP,tauLTP,alphaLTD,tauLTD);

		GroupSTDPInfo_t gInfo = sim->getGroupSTDPInfo(g1);
		EXPECT_FALSE(gInfo.WithSTDP);
>>>>>>> fe473518

		delete sim;
	}
}

/*!
 * \brief testing setSTDPNeuromodulatorParameters
 * This function tests the information stored in the group info struct after setting neuromodulator parameters
 */
TEST(STDP, setNeuromodulatorParameters) {
	std::string name="SNN";
	float alphaLTP = 1.0f;		// the exact values don't matter
	float alphaLTD = 1.2f;
	float tauLTP = 20.0f;
	float tauLTD = 20.0f;
	float baseDP = 1.0f;
	float base5HT = 2.0f;
	float baseACh = 3.0f;
	float baseNE = 4.0f;
	float tauDP = 100.0f;
	float tau5HT = 200.0f;
	float tauACh = 300.0f;
	float tauNE = 400.0f;
	CARLsim* sim;

	for (int mode=0; mode<=1; mode++) {
<<<<<<< HEAD
		for (int nConfig=1; nConfig<=maxConfig; nConfig+=nConfigStep) {
			sim = new CARLsim(name,mode?GPU_MODE:CPU_MODE,SILENT,0,nConfig,42);

			int g1=sim->createGroup("excit", 10, EXCITATORY_NEURON);
			sim->setNeuronParameters(g1, 0.02f, 0.2f, -65.0f, 8.0f);
			sim->setSTDP(g1,true,DA_MOD,alphaLTP,tauLTP,alphaLTD,tauLTD);
			sim->setNeuromodulator(g1, baseDP, tauDP, base5HT, tau5HT,
									baseACh, tauACh, baseNE, tauNE);

			// Temporarily mark out the testing code
			// Discuss whether carlsim user interface needs to spport group_info_t
			for (int c=0; c<nConfig; c++) {
				GroupSTDPInfo_t gInfo = sim->getGroupSTDPInfo(g1,c);
				EXPECT_TRUE(gInfo.WithSTDP);
				EXPECT_TRUE(gInfo.WithESTDPtype == DA_MOD);

				GroupNeuromodulatorInfo_t gInfo2 = sim->getGroupNeuromodulatorInfo(g1, c);
				EXPECT_FLOAT_EQ(gInfo2.baseDP, baseDP);
				EXPECT_FLOAT_EQ(gInfo2.base5HT, base5HT);
				EXPECT_FLOAT_EQ(gInfo2.baseACh, baseACh);
				EXPECT_FLOAT_EQ(gInfo2.baseNE, baseNE);
				EXPECT_FLOAT_EQ(gInfo2.decayDP, 1.0 - 1.0 / tauDP);
				EXPECT_FLOAT_EQ(gInfo2.decay5HT, 1.0 - 1.0 / tau5HT);
				EXPECT_FLOAT_EQ(gInfo2.decayACh, 1.0 - 1.0 / tauACh);
				EXPECT_FLOAT_EQ(gInfo2.decayNE, 1.0 - 1.0 / tauNE);
			}

			delete sim;
		}
=======
		sim = new CARLsim(name,mode?GPU_MODE:CPU_MODE,SILENT,0,42);

		int g1=sim->createGroup("excit", 10, EXCITATORY_NEURON);
		sim->setNeuronParameters(g1, 0.02f, 0.2f, -65.0f, 8.0f);
		sim->setSTDP(g1,true,DA_MOD,alphaLTP,tauLTP,alphaLTD,tauLTD);
		sim->setNeuromodulator(g1, baseDP, tauDP, base5HT, tau5HT,
								baseACh, tauACh, baseNE, tauNE);

		// Temporarily mark out the testing code
		// Discuss whether carlsim user interface needs to spport group_info_t
		GroupSTDPInfo_t gInfo = sim->getGroupSTDPInfo(g1);
		EXPECT_TRUE(gInfo.WithSTDP);
		EXPECT_TRUE(gInfo.WithSTDPtype == DA_MOD);

		GroupNeuromodulatorInfo_t gInfo2 = sim->getGroupNeuromodulatorInfo(g1);
		EXPECT_FLOAT_EQ(gInfo2.baseDP, baseDP);
		EXPECT_FLOAT_EQ(gInfo2.base5HT, base5HT);
		EXPECT_FLOAT_EQ(gInfo2.baseACh, baseACh);
		EXPECT_FLOAT_EQ(gInfo2.baseNE, baseNE);
		EXPECT_FLOAT_EQ(gInfo2.decayDP, 1.0 - 1.0 / tauDP);
		EXPECT_FLOAT_EQ(gInfo2.decay5HT, 1.0 - 1.0 / tau5HT);
		EXPECT_FLOAT_EQ(gInfo2.decayACh, 1.0 - 1.0 / tauACh);
		EXPECT_FLOAT_EQ(gInfo2.decayNE, 1.0 - 1.0 / tauNE);

		delete sim;
>>>>>>> fe473518
	}
}

/*!
 * \brief testing the effect of dopamine modulation
 * This function tests the effect of dopamine modulation on a single synapse (reinforcement learning).
 * The the synaptic weight modulated by dopamine is expected to be higher than that without dopamine modulation
 */
TEST(STDP, DASTDPWeightBoost) {
	float tauLTP = 20.0f;
	float tauLTD = 20.0f;
	float alphaLTP = 0.1f;
	float alphaLTD = 0.122f;
	CARLsim* sim;
	int g1, gin, g1noise, gda;
	QuotaSpikeController* spikeCtrl = new QuotaSpikeController();
	std::vector<int> spikesPost;
	std::vector<int> spikesPre;
	float* weights;
	int size;
	SpikeMonitor* spikeMonPost;
	SpikeMonitor* spikeMonPre;
	float weightDAMod, weightNonDAMod;

	for (int mode = 0; mode < 2; mode++) {
		for (int coba = 0; coba < 2; coba++) {
			for (int damod = 0; damod < 2; damod++) {
				sim = new CARLsim("SNN", mode?GPU_MODE:CPU_MODE, SILENT, 0, 42);

				g1 = sim->createGroup("post-ex", 1, EXCITATORY_NEURON);
				sim->setNeuronParameters(g1, 0.02f, 0.2f, -65.0f, 8.0f);

				gin = sim->createSpikeGeneratorGroup("pre-ex", 1, EXCITATORY_NEURON);
				g1noise = sim->createSpikeGeneratorGroup("post-ex-noise", 1, EXCITATORY_NEURON);
				gda = sim->createSpikeGeneratorGroup("DA neurons", 500, DOPAMINERGIC_NEURON);

				if (coba) {
					sim->connect(gin,g1,"one-to-one", RangeWeight(0.0, 1.0f/100, 20.0f/100), 1.0f, RangeDelay(1), RadiusRF(-1), SYN_PLASTIC);
					sim->connect(g1noise, g1, "one-to-one", RangeWeight(40.0f/100), 1.0f, RangeDelay(1), RadiusRF(-1), SYN_FIXED);
					sim->connect(gda, g1, "full", RangeWeight(0.0), 1.0f, RangeDelay(1), RadiusRF(-1), SYN_FIXED);
					// enable COBA, set up STDP, enable dopamine-modulated STDP
					sim->setConductances(true,5,150,6,150);
					sim->setSTDP(g1, true, DA_MOD, alphaLTP/100, tauLTP, alphaLTD/100, tauLTD);
				} else { // cuba mode
					sim->connect(gin,g1,"one-to-one", RangeWeight(0.0, 1.0f, 20.0f), 1.0f, RangeDelay(1), RadiusRF(-1), SYN_PLASTIC);
					sim->connect(g1noise, g1, "one-to-one", RangeWeight(40.0f), 1.0f, RangeDelay(1), RadiusRF(-1), SYN_FIXED);
					sim->connect(gda, g1, "full", RangeWeight(0.0), 1.0f, RangeDelay(1), RadiusRF(-1), SYN_FIXED);
					// set up STDP, enable dopamine-modulated STDP
					sim->setConductances(false,0,0,0,0);
					sim->setSTDP(g1, true, DA_MOD, alphaLTP, tauLTP, alphaLTD, tauLTD);
				}

				sim->setWeightAndWeightChangeUpdate(INTERVAL_10MS, INTERVAL_10MS, 100);

				// set up spike controller on DA neurons
				sim->setSpikeGenerator(gda, spikeCtrl);

				sim->setupNetwork();

				spikeMonPost = sim->setSpikeMonitor(g1);
				spikeMonPre = sim->setSpikeMonitor(gin);
				sim->setSpikeMonitor(gda);

				//setup baseline firing rate
				PoissonRate in(1);
				in.rates[0] = 6; // 6Hz
				sim->setSpikeRate(gin, &in);
				sim->setSpikeRate(g1noise, &in);

				for (int t = 0; t < 200; t++) {
					spikeMonPost->startRecording();
					spikeMonPre->startRecording();
					sim->runNetwork(1, 0, false, false);
					spikeMonPost->stopRecording();
					spikeMonPre->stopRecording();

					// get spike time of pre-synaptic neuron post-synaptic neuron
					spikesPre = spikeMonPre->getSpikeVector2D()[0]; // pre-neuron spikes
					spikesPost = spikeMonPost->getSpikeVector2D()[0]; // post-neuron in spikes

					// detect LTP or LTD
					for (int j = 0; j < spikesPre.size(); j++) { // j: index of the (j+1)-th spike
						for (int k = 0; k < spikesPost.size(); k++) { // k: index of the (k+1)-th spike
							int diff = spikesPost[k] - spikesPre[j]; // (post-spike time) - (pre-spike time)
							// if LTP is detected, set up reward (activate DA neurons ) to reinforcement this synapse
							if (diff > 0 && diff <= 20) {
								//printf("LTP\n");
								if (damod) spikeCtrl->setQuota(500);
							}

							//if (diff < 0 && diff >= -20)
							//printf("LTD\n");
						}
					}
				}

				sim->getPopWeights(gin, g1, weights, size);
				//printf("%f\n",weights[0]);
				if (damod)
					weightDAMod = weights[0];
				else
					weightNonDAMod = weights[0];

				delete sim;
			}

			EXPECT_TRUE(weightDAMod >= weightNonDAMod);
		}
	}

	delete spikeCtrl;
}

/*!
 * \brief testing the I-STDP fuction
 * This function tests whether I-STDP change synaptic weight as expected
 * Wtih control of pre- and post-neurons' spikes, the synaptic weight is expected to increase or decrease to
 * maximum or minimum synaptic weith respectively.
 */
TEST(STDP, ISTDPWeightChange) {
	// simulation details
	float* weights = NULL;
	int size;
	SpikeMonitor* spikeMon1;
	SpikeMonitor* spikeMonIn;
	SpikeMonitor* spikeMonEx;
	TwoGroupsSpikeController* spikeCtrl;
	int gin, gex, g1;
	float BETA_LTP = 0.10f;
	float BETA_LTD = 0.14f;
	float LAMDA = 9.0f;
	float DELTA = 40.0f;
	float maxInhWeight = 10.0f;
	float initWeight = 5.0f;
	float minInhWeight = 0.0f;
	CARLsim* sim;

	for (int mode = 0; mode < 2; mode++) {
		for (int coba = 0; coba < 2; coba++) {
			for (int offset = -15; offset <= 15; offset += 10) {
				//printf("mode:%d coba:%d offset:%d\n", mode, coba, offset);
				// create a network
				sim = new CARLsim("istdp", mode?GPU_MODE:CPU_MODE, SILENT, 0, 1, 42);

				g1 = sim->createGroup("excit", 1, EXCITATORY_NEURON);
				sim->setNeuronParameters(g1, 0.02f, 0.2f, -65.0f, 8.0f);

				gex = sim->createSpikeGeneratorGroup("input-ex", 1, EXCITATORY_NEURON);
				gin = sim->createSpikeGeneratorGroup("input-in", 1, INHIBITORY_NEURON);

				spikeCtrl = new TwoGroupsSpikeController(100, offset, gin, gex);

				if (coba) { // conductance-based
					sim->connect(gex, g1, "one-to-one", RangeWeight(40.0f/100), 1.0f, RangeDelay(1), RadiusRF(-1), SYN_FIXED);
					sim->connect(gin, g1, "one-to-one", RangeWeight(minInhWeight, initWeight/100, maxInhWeight/100), 1.0f, RangeDelay(1), RadiusRF(-1), SYN_PLASTIC);

					// enable COBA, set up ISTDP
					sim->setConductances(true,5,150,6,150);
					sim->setISTDP(g1, true, STANDARD, BETA_LTP/100, BETA_LTD/100, LAMDA, DELTA);
				} else { // current-based
					sim->connect(gex, g1, "one-to-one", RangeWeight(40.0f), 1.0f, RangeDelay(1), RadiusRF(-1), SYN_FIXED);
					sim->connect(gin, g1, "one-to-one", RangeWeight(minInhWeight, initWeight, maxInhWeight), 1.0f, RangeDelay(1), RadiusRF(-1), SYN_PLASTIC);

					// set up ISTDP
					sim->setConductances(false,0,0,0,0);
					sim->setISTDP(g1, true, STANDARD, BETA_LTP, BETA_LTD, LAMDA, DELTA);
				}

				// set up spike controller on DA neurons
				sim->setSpikeGenerator(gex, spikeCtrl);
				sim->setSpikeGenerator(gin, spikeCtrl);

				// build the network
				sim->setupNetwork();

				spikeMon1 = sim->setSpikeMonitor(g1);
				spikeMonIn = sim->setSpikeMonitor(gin);
				spikeMonEx = sim->setSpikeMonitor(gex);

				// run for 10 seconds
				for (int t = 0; t < 20; t++) {
					spikeMon1->startRecording();
					spikeMonIn->startRecording();
					spikeMonEx->startRecording();
					sim->runNetwork(1,0, true, true);
					spikeMon1->stopRecording();
					spikeMonIn->stopRecording();
					spikeMonEx->stopRecording();
					//sim->getPopWeights(gin, g1, weights, size);
					//printf("%f\n",weights[0]);
				}

				sim->getPopWeights(gin, g1, weights, size);

				if (offset == -5 || offset == 5) { // I-STDP LTP
					if (coba) {
						EXPECT_NEAR(-maxInhWeight/100, weights[0], 0.005f);
					} else {
						EXPECT_NEAR(-maxInhWeight, weights[0], 0.5f);
					}
				} else { // I-STDP LTD
					if (coba) {
						EXPECT_NEAR(-minInhWeight/100, weights[0], 0.005f);
					} else {
						EXPECT_NEAR(-minInhWeight, weights[0], 0.5f);
					}
				}

				delete spikeCtrl;
				delete sim;
			}
		}
	}
}<|MERGE_RESOLUTION|>--- conflicted
+++ resolved
@@ -72,7 +72,6 @@
  * This function tests the information stored in the group info struct after enabling STDP via setSTDP
  */
 TEST(STDP, setSTDPTrue) {
-	std::string name="SNN";
 	float alphaLTP = 5.0f;		// the exact values don't matter
 	float alphaLTD = 10.0f;
 	float tauLTP = 15.0f;
@@ -85,60 +84,38 @@
 
 	for (int mode=0; mode<=1; mode++) {
 		for (int stdpType = 0; stdpType < 2; stdpType++) { // we have two stdp types {STANDARD, DA_MOD}
-			sim = new CARLsim(name,mode?GPU_MODE:CPU_MODE,SILENT,0,42);
-
-<<<<<<< HEAD
-				int g1=sim->createGroup("excit", 10, EXCITATORY_NEURON);
-				sim->setNeuronParameters(g1, 0.02f, 0.2f, -65.0f, 8.0f);
-				if (stdpType == 0) {
-					sim->setESTDP(g1,true,STANDARD,alphaLTP,tauLTP,alphaLTD,tauLTD);
-					sim->setISTDP(g1,true,DA_MOD,betaLTP,betaLTD,lamda,delta);
-				} else {
-					sim->setESTDP(g1,true,DA_MOD,alphaLTP,tauLTP,alphaLTD,tauLTD);
-					sim->setISTDP(g1,true,STANDARD,betaLTP,betaLTD,lamda,delta);
-				}
-
-				for (int c=0; c<nConfig; c++) {
-					GroupSTDPInfo_t gInfo = sim->getGroupSTDPInfo(g1,c);
-					EXPECT_TRUE(gInfo.WithSTDP);
-					EXPECT_TRUE(gInfo.WithESTDP);
-					EXPECT_TRUE(gInfo.WithISTDP);
-					if (stdpType == 0)
-						EXPECT_TRUE(gInfo.WithESTDPtype == STANDARD);
-					else
-						EXPECT_TRUE(gInfo.WithESTDPtype == DA_MOD);
-					if (stdpType == 0)
-						EXPECT_TRUE(gInfo.WithISTDPtype == DA_MOD);
-					else
-						EXPECT_TRUE(gInfo.WithISTDPtype == STANDARD);
-					EXPECT_FLOAT_EQ(gInfo.ALPHA_LTP_EXC,alphaLTP);
-					EXPECT_FLOAT_EQ(gInfo.ALPHA_LTD_EXC,alphaLTD);
-					EXPECT_FLOAT_EQ(gInfo.TAU_LTP_INV_EXC,1.0/tauLTP);
-					EXPECT_FLOAT_EQ(gInfo.TAU_LTD_INV_EXC,1.0/tauLTD);
-					EXPECT_FLOAT_EQ(gInfo.BETA_LTP,betaLTP);
-					EXPECT_FLOAT_EQ(gInfo.BETA_LTD,betaLTD);
-					EXPECT_FLOAT_EQ(gInfo.LAMDA,lamda);
-					EXPECT_FLOAT_EQ(gInfo.DELTA,delta);
-				}
-=======
+			sim = new CARLsim("STDP.setSTDPTrue",mode?GPU_MODE:CPU_MODE,SILENT,0,42);
+
 			int g1=sim->createGroup("excit", 10, EXCITATORY_NEURON);
 			sim->setNeuronParameters(g1, 0.02f, 0.2f, -65.0f, 8.0f);
-			if (stdpType == 0)
-				sim->setSTDP(g1,true,STANDARD,alphaLTP,tauLTP,alphaLTD,tauLTD);
-			else
-				sim->setSTDP(g1,true,DA_MOD,alphaLTP,tauLTP,alphaLTD,tauLTD);
+			if (stdpType == 0) {
+				sim->setESTDP(g1,true,STANDARD,alphaLTP,tauLTP,alphaLTD,tauLTD);
+				sim->setISTDP(g1,true,DA_MOD,betaLTP,betaLTD,lamda,delta);
+			} else {
+				sim->setESTDP(g1,true,DA_MOD,alphaLTP,tauLTP,alphaLTD,tauLTD);
+				sim->setISTDP(g1,true,STANDARD,betaLTP,betaLTD,lamda,delta);
+			}
 
 			GroupSTDPInfo_t gInfo = sim->getGroupSTDPInfo(g1);
 			EXPECT_TRUE(gInfo.WithSTDP);
+			EXPECT_TRUE(gInfo.WithESTDP);
+			EXPECT_TRUE(gInfo.WithISTDP);
 			if (stdpType == 0)
-				EXPECT_TRUE(gInfo.WithSTDPtype == STANDARD);
+				EXPECT_TRUE(gInfo.WithESTDPtype == STANDARD);
 			else
-				EXPECT_TRUE(gInfo.WithSTDPtype == DA_MOD);
-			EXPECT_FLOAT_EQ(gInfo.ALPHA_LTP,alphaLTP);
-			EXPECT_FLOAT_EQ(gInfo.ALPHA_LTD,alphaLTD);
-			EXPECT_FLOAT_EQ(gInfo.TAU_LTP_INV,1.0/tauLTP);
-			EXPECT_FLOAT_EQ(gInfo.TAU_LTD_INV,1.0/tauLTD);
->>>>>>> fe473518
+				EXPECT_TRUE(gInfo.WithESTDPtype == DA_MOD);
+			if (stdpType == 0)
+				EXPECT_TRUE(gInfo.WithISTDPtype == DA_MOD);
+			else
+				EXPECT_TRUE(gInfo.WithISTDPtype == STANDARD);
+			EXPECT_FLOAT_EQ(gInfo.ALPHA_LTP_EXC,alphaLTP);
+			EXPECT_FLOAT_EQ(gInfo.ALPHA_LTD_EXC,alphaLTD);
+			EXPECT_FLOAT_EQ(gInfo.TAU_LTP_INV_EXC,1.0/tauLTP);
+			EXPECT_FLOAT_EQ(gInfo.TAU_LTD_INV_EXC,1.0/tauLTD);
+			EXPECT_FLOAT_EQ(gInfo.BETA_LTP,betaLTP);
+			EXPECT_FLOAT_EQ(gInfo.BETA_LTD,betaLTD);
+			EXPECT_FLOAT_EQ(gInfo.LAMDA,lamda);
+			EXPECT_FLOAT_EQ(gInfo.DELTA,delta);
 
 			delete sim;
 		}
@@ -161,28 +138,17 @@
 	CARLsim* sim;
 
 	for (int mode=0; mode<=1; mode++) {
-		sim = new CARLsim("SNN",mode?GPU_MODE:CPU_MODE,SILENT,0,42);
-
-<<<<<<< HEAD
-			int g1=sim->createGroup("excit", 10, EXCITATORY_NEURON);
-			sim->setNeuronParameters(g1, 0.02f, 0.2f, -65.0f, 8.0f);
-			sim->setESTDP(g1,false,STANDARD,alphaLTP,tauLTP,alphaLTD,tauLTD);
-			sim->setISTDP(g1,false,STANDARD,betaLTP,betaLTD,lamda,delta);
-
-			for (int c=0; c<nConfig; c++) {
-				GroupSTDPInfo_t gInfo = sim->getGroupSTDPInfo(g1,c);
-				EXPECT_FALSE(gInfo.WithSTDP);
-				EXPECT_FALSE(gInfo.WithESTDP);
-				EXPECT_FALSE(gInfo.WithISTDP);
-			}
-=======
+		sim = new CARLsim("STDP.setSTDPFalse",mode?GPU_MODE:CPU_MODE,SILENT,0,42);
+
 		int g1=sim->createGroup("excit", 10, EXCITATORY_NEURON);
 		sim->setNeuronParameters(g1, 0.02f, 0.2f, -65.0f, 8.0f);
-		sim->setSTDP(g1,false,STANDARD,alphaLTP,tauLTP,alphaLTD,tauLTD);
+		sim->setESTDP(g1,false,STANDARD,alphaLTP,tauLTP,alphaLTD,tauLTD);
+		sim->setISTDP(g1,false,STANDARD,betaLTP,betaLTD,lamda,delta);
 
 		GroupSTDPInfo_t gInfo = sim->getGroupSTDPInfo(g1);
 		EXPECT_FALSE(gInfo.WithSTDP);
->>>>>>> fe473518
+		EXPECT_FALSE(gInfo.WithESTDP);
+		EXPECT_FALSE(gInfo.WithISTDP);
 
 		delete sim;
 	}
@@ -193,7 +159,6 @@
  * This function tests the information stored in the group info struct after setting neuromodulator parameters
  */
 TEST(STDP, setNeuromodulatorParameters) {
-	std::string name="SNN";
 	float alphaLTP = 1.0f;		// the exact values don't matter
 	float alphaLTD = 1.2f;
 	float tauLTP = 20.0f;
@@ -209,38 +174,7 @@
 	CARLsim* sim;
 
 	for (int mode=0; mode<=1; mode++) {
-<<<<<<< HEAD
-		for (int nConfig=1; nConfig<=maxConfig; nConfig+=nConfigStep) {
-			sim = new CARLsim(name,mode?GPU_MODE:CPU_MODE,SILENT,0,nConfig,42);
-
-			int g1=sim->createGroup("excit", 10, EXCITATORY_NEURON);
-			sim->setNeuronParameters(g1, 0.02f, 0.2f, -65.0f, 8.0f);
-			sim->setSTDP(g1,true,DA_MOD,alphaLTP,tauLTP,alphaLTD,tauLTD);
-			sim->setNeuromodulator(g1, baseDP, tauDP, base5HT, tau5HT,
-									baseACh, tauACh, baseNE, tauNE);
-
-			// Temporarily mark out the testing code
-			// Discuss whether carlsim user interface needs to spport group_info_t
-			for (int c=0; c<nConfig; c++) {
-				GroupSTDPInfo_t gInfo = sim->getGroupSTDPInfo(g1,c);
-				EXPECT_TRUE(gInfo.WithSTDP);
-				EXPECT_TRUE(gInfo.WithESTDPtype == DA_MOD);
-
-				GroupNeuromodulatorInfo_t gInfo2 = sim->getGroupNeuromodulatorInfo(g1, c);
-				EXPECT_FLOAT_EQ(gInfo2.baseDP, baseDP);
-				EXPECT_FLOAT_EQ(gInfo2.base5HT, base5HT);
-				EXPECT_FLOAT_EQ(gInfo2.baseACh, baseACh);
-				EXPECT_FLOAT_EQ(gInfo2.baseNE, baseNE);
-				EXPECT_FLOAT_EQ(gInfo2.decayDP, 1.0 - 1.0 / tauDP);
-				EXPECT_FLOAT_EQ(gInfo2.decay5HT, 1.0 - 1.0 / tau5HT);
-				EXPECT_FLOAT_EQ(gInfo2.decayACh, 1.0 - 1.0 / tauACh);
-				EXPECT_FLOAT_EQ(gInfo2.decayNE, 1.0 - 1.0 / tauNE);
-			}
-
-			delete sim;
-		}
-=======
-		sim = new CARLsim(name,mode?GPU_MODE:CPU_MODE,SILENT,0,42);
+		sim = new CARLsim("STDP.setNeuromodulatorParameters",mode?GPU_MODE:CPU_MODE,SILENT,0,42);
 
 		int g1=sim->createGroup("excit", 10, EXCITATORY_NEURON);
 		sim->setNeuronParameters(g1, 0.02f, 0.2f, -65.0f, 8.0f);
@@ -252,7 +186,7 @@
 		// Discuss whether carlsim user interface needs to spport group_info_t
 		GroupSTDPInfo_t gInfo = sim->getGroupSTDPInfo(g1);
 		EXPECT_TRUE(gInfo.WithSTDP);
-		EXPECT_TRUE(gInfo.WithSTDPtype == DA_MOD);
+		EXPECT_TRUE(gInfo.WithESTDPtype == DA_MOD);
 
 		GroupNeuromodulatorInfo_t gInfo2 = sim->getGroupNeuromodulatorInfo(g1);
 		EXPECT_FLOAT_EQ(gInfo2.baseDP, baseDP);
@@ -265,7 +199,6 @@
 		EXPECT_FLOAT_EQ(gInfo2.decayNE, 1.0 - 1.0 / tauNE);
 
 		delete sim;
->>>>>>> fe473518
 	}
 }
 
@@ -316,6 +249,7 @@
 					// set up STDP, enable dopamine-modulated STDP
 					sim->setConductances(false,0,0,0,0);
 					sim->setSTDP(g1, true, DA_MOD, alphaLTP, tauLTP, alphaLTD, tauLTD);
+					sim->setConductances(false);
 				}
 
 				sim->setWeightAndWeightChangeUpdate(INTERVAL_10MS, INTERVAL_10MS, 100);
@@ -408,7 +342,7 @@
 			for (int offset = -15; offset <= 15; offset += 10) {
 				//printf("mode:%d coba:%d offset:%d\n", mode, coba, offset);
 				// create a network
-				sim = new CARLsim("istdp", mode?GPU_MODE:CPU_MODE, SILENT, 0, 1, 42);
+				sim = new CARLsim("STDP.ISTDPWeightChange", mode?GPU_MODE:CPU_MODE, SILENT, 0, 42);
 
 				g1 = sim->createGroup("excit", 1, EXCITATORY_NEURON);
 				sim->setNeuronParameters(g1, 0.02f, 0.2f, -65.0f, 8.0f);
