#include "gtest/gtest.h"
#include "carlsim_tests.h"

#include <carlsim.h>
#include <periodic_spikegen.h>

#include <math.h>	// log
#include <algorithm> // max


/// **************************************************************************************************************** ///
/// CONDUCTANCE-BASED MODEL (COBA)
/// **************************************************************************************************************** ///


//! This test assures that the conductance peak occurs as specified by tau_rise and tau_decay, and that the peak is
//! equal to the specified weight value
TEST(COBA, synRiseTime) {
	::testing::FLAGS_gtest_death_test_style = "threadsafe";

	CARLsim* sim = NULL;

	float time_abs_error = 2.0; // 2 ms
	float wt_abs_error = 0.1; // five percent error for wt

	for (int mode=0; mode<=1; mode++) {
		int tdAMPA  = 5;
		int trNMDA  = 20;
		int tdNMDA  = 150; // make sure it's larger than trNMDA
		int tdGABAa = 6;
		int trGABAb = 100;
		int tdGABAb = 150; // make sure it's larger than trGABAb

		sim = new CARLsim("COBA.synRiseTime",mode?GPU_MODE:CPU_MODE,SILENT,0,42);
        Grid3D neur(1);
        Grid3D neur2(1);

		int g1=sim->createGroup("excit", neur2, EXCITATORY_NEURON);
		sim->setNeuronParameters(g1, 0.02f, 0.2f, -65.0f, 8.0f);

		int g3=sim->createGroup("inhib", neur, INHIBITORY_NEURON);
		sim->setNeuronParameters(g3, 0.1f,  0.2f, -65.0f, 2.0f);

		int g0=sim->createSpikeGeneratorGroup("inputExc", neur, EXCITATORY_NEURON);
		int g2=sim->createSpikeGeneratorGroup("inputInh", neur, INHIBITORY_NEURON);

		sim->connect(g0,g1,"one-to-one",RangeWeight(0.5f),1.0,RangeDelay(1),RadiusRF(-1.0),SYN_FIXED,0.0,1.0); // NMDA
		sim->connect(g2,g3,"one-to-one",RangeWeight(0.5f),1.0,RangeDelay(1),RadiusRF(-1.0),SYN_FIXED,0.0,1.0); // GABAb

		sim->setConductances(true, tdAMPA, trNMDA, tdNMDA, tdGABAa, trGABAb, tdGABAb);

		// run network for a second first, so that we know spike will happen at simTimeMs==1000
		PeriodicSpikeGenerator* spk1 = new PeriodicSpikeGenerator(1.0f,true); // periodic spiking
		PeriodicSpikeGenerator* spk2 = new PeriodicSpikeGenerator(1.0f,true); // periodic spiking
		sim->setSpikeGenerator(g0, spk1);
		sim->setSpikeGenerator(g2, spk2);
		sim->setupNetwork(true);
		sim->runNetwork(1,0,false,false);

		// now observe gNMDA, gGABAb after spike, and make sure that the time at which they're max matches the
		// analytical solution, and that the peak conductance is actually equal to the weight we set
		int tmaxNMDA = -1;
		double maxNMDA = -1;
		int tmaxGABAb = -1;
		double maxGABAb = -1;
<<<<<<< HEAD
<<<<<<< Updated upstream
		int nMsec = max(trNMDA+tdNMDA,trGABAb+tdGABAb)+10;
=======
		int nMsec = (std::max)(trNMDA+tdNMDA,trGABAb+tdGABAb)+10;
>>>>>>> Stashed changes
=======
		int nMsec = std::max(trNMDA+tdNMDA,trGABAb+tdGABAb)+10;
>>>>>>> 5ff775ee
		for (int i=0; i<nMsec; i++) {
			sim->runNetwork(0,1);

			std::vector<float> gNMDA = sim->getConductanceNMDA(g1);
			std::vector<float> gGABAb = sim->getConductanceGABAb(g3);

			if (gNMDA[0] > maxNMDA) {
				tmaxNMDA=i;
				maxNMDA=gNMDA[0];
			}
			if (gGABAb[0] > maxGABAb) {
				tmaxGABAb=i;
				maxGABAb=gGABAb[0];
			}
		}

		double tmax = (-tdNMDA*trNMDA*log(1.0*trNMDA/tdNMDA))/(tdNMDA-trNMDA);
		EXPECT_NEAR(tmaxNMDA,tmax,time_abs_error); // t_max should be near the analytical solution
		EXPECT_NEAR(maxNMDA,0.5,0.5*wt_abs_error); // max should be equal to the weight

		tmax = (-tdGABAb*trGABAb*log(1.0*trGABAb/tdGABAb))/(tdGABAb-trGABAb);
		EXPECT_NEAR(tmaxGABAb,tmaxGABAb,time_abs_error); // t_max should be near the analytical solution
		EXPECT_NEAR(maxGABAb,0.5,0.5*wt_abs_error); // max should be equal to the weight times -1

		delete spk1;
		delete spk2;
		delete sim;
	}
}


/*!
 * \brief This test ensures that CPUmode and GPUmode produce the exact same conductance values over some time period
 *
 * A single neuron gets spike input over a certaint time period. Every timestep, conductance values are read out
 * and compared CPU vs GPU. Values have to be the same (within some error margin). All combinations of activating
 * receptors is tested (i.e., only AMPA, only NMDA, AMPA+NMDA, etc.). Synapses have non-zero rise and decay times.
 */
TEST(COBA, condSingleNeuronCPUvsGPU) {
	::testing::FLAGS_gtest_death_test_style = "threadsafe";

	CARLsim* sim = NULL;
	const int nGrps = 6;
	const int runDurationMs = 2000;
	int grps[nGrps] = {-1};
	std::string expectCond[nGrps] = {"AMPA","NMDA","AMPA+NMDA","GABAa","GABAb","GABAa+GABAb"};
	float expectCondStd[nGrps] = {0.01, 0.01, 0.01, 0.01, 0.01, 0.01};

	std::vector<float> gAMPA_CPU(runDurationMs, 0.0f);
	std::vector<float> gNMDA_CPU(runDurationMs, 0.0f);
	std::vector<float> gGABAa_CPU(runDurationMs, 0.0f);
	std::vector<float> gGABAb_CPU(runDurationMs, 0.0f);

	PeriodicSpikeGenerator *spkGen1, *spkGen2;

	// make it a single neuron
	// \TODO If post gets input from more than one pre, conductance values in GPUmode are a bit off. Need to
	// investigate that (aggregating rounding errors?)
	int nInput = 1;
	int nOutput = 1;
	float rate = 30.0f;
	bool spikeAtZero = true;

	for (int mode=0; mode<=1; mode++) {
		sim = new CARLsim("COBA.condCPUvsGPU",mode?GPU_MODE:CPU_MODE,SILENT,0,42);
		grps[0]=sim->createGroup("excAMPA", Grid3D(nOutput), EXCITATORY_NEURON);
		grps[1]=sim->createGroup("excNMDA", Grid3D(nOutput), EXCITATORY_NEURON);
		grps[2]=sim->createGroup("excAMPA+NMDA", Grid3D(nOutput), EXCITATORY_NEURON);
		grps[3]=sim->createGroup("inhGABAa", Grid3D(nOutput), INHIBITORY_NEURON);
		grps[4]=sim->createGroup("inhGABAb", Grid3D(nOutput), INHIBITORY_NEURON);
		grps[5]=sim->createGroup("inhGABAa+GABAb", Grid3D(nOutput), INHIBITORY_NEURON);
		int g0=sim->createSpikeGeneratorGroup("spike0", Grid3D(nInput), EXCITATORY_NEURON);
		int g1=sim->createSpikeGeneratorGroup("spike1", Grid3D(nInput), INHIBITORY_NEURON);

		sim->setNeuronParameters(grps[0], 0.02f, 0.2f, -65.0f, 8.0f); // RS
		sim->setNeuronParameters(grps[1], 0.02f, 0.2f, -65.0f, 8.0f); // RS
		sim->setNeuronParameters(grps[2], 0.02f, 0.2f, -65.0f, 8.0f); // RS
		sim->setNeuronParameters(grps[3], 0.1f,  0.2f, -65.0f, 2.0f); // FS
		sim->setNeuronParameters(grps[4], 0.1f,  0.2f, -65.0f, 2.0f); // FS
		sim->setNeuronParameters(grps[5], 0.1f,  0.2f, -65.0f, 2.0f); // FS

		// use some rise and decay
		sim->setConductances(true, 5, 20, 150, 6, 100, 150);

		sim->connect(g0,grps[0],"full",RangeWeight(0.001),1.0,RangeDelay(1),RadiusRF(-1),SYN_FIXED,1.0f,0.0f);//AMPA
		sim->connect(g0,grps[1],"full",RangeWeight(0.0005),1.0,RangeDelay(1),RadiusRF(-1),SYN_FIXED,0.0,1.0);//NMDA
		sim->connect(g0,grps[2],"full",RangeWeight(0.0005),1.0,RangeDelay(1),RadiusRF(-1),SYN_FIXED,0.5,0.5);//AMPA+NMDA
		sim->connect(g1,grps[3],"full",RangeWeight(0.001),1.0,RangeDelay(1),RadiusRF(-1),SYN_FIXED,1.0,0.0);//GABAa
		sim->connect(g1,grps[4],"full",RangeWeight(0.0005f),1.0,RangeDelay(1),RadiusRF(-1),SYN_FIXED,0.0,1.0);//GABAb
		sim->connect(g1,grps[5],"full",RangeWeight(0.0005f),1.0,RangeDelay(1),RadiusRF(-1),SYN_FIXED,0.5,0.5);//GABAa+b

		spkGen1 = new PeriodicSpikeGenerator(rate, spikeAtZero);
		spkGen2 = new PeriodicSpikeGenerator(rate, spikeAtZero);
		sim->setSpikeGenerator(g0, spkGen1);
		sim->setSpikeGenerator(g1, spkGen2);

		sim->setupNetwork(true);

		// run the network for 1ms, compare conductance values
		for (int i=0; i<runDurationMs; i++) {
			sim->runNetwork(0,1,false,true);

			for (int g=0; g<nGrps; g++) {
				// for all groups
				if (expectCond[g].find("AMPA")!=std::string::npos) {
					// AMPA is active
					std::vector<float> gAMPA  = sim->getConductanceAMPA(grps[g]);
					if (!mode) {
						// CPU mode: record conductance values
						gAMPA_CPU[i] = gAMPA[0];
					} else {
						// GPU mode: compare values
						EXPECT_NEAR(gAMPA_CPU[i], gAMPA[0], expectCondStd[g]);
					}
				} else if (expectCond[g].find("NMDA")!=std::string::npos) {
					std::vector<float> gNMDA  = sim->getConductanceNMDA(grps[g]);
					if (!mode) {
						gNMDA_CPU[i] = gNMDA[0];
					} else {
						EXPECT_NEAR(gNMDA_CPU[i], gNMDA[0], expectCondStd[g]);
					}
				} else if (expectCond[g].find("GABAa")!=std::string::npos) {
					std::vector<float> gGABAa  = sim->getConductanceGABAa(grps[g]);
					if (!mode) {
						gGABAa_CPU[i] = gGABAa[0];
					} else {
						EXPECT_NEAR(gGABAa_CPU[i], gGABAa[0], expectCondStd[g]);
					}
				} else if (expectCond[g].find("GABAb")!=std::string::npos) {
					std::vector<float> gGABAb  = sim->getConductanceGABAb(grps[g]);
					if (!mode) {
						gGABAb_CPU[i] = gGABAb[0];
					} else {
						EXPECT_NEAR(gGABAb_CPU[i], gGABAb[0], expectCondStd[g]);
					}
				}
			}
		}

		delete spkGen1, spkGen2;
		delete sim;
	}	
}

/*
 * \brief testing CARLsim COBA output (spike rates) CPU vs GPU
 *
 * This test makes sure that whatever COBA network is run, both CPU and GPU mode give the exact same output
 * in terms of spike times and spike rates.
 * The total simulation time, input rate, weight, and delay are chosen randomly.
 * Afterwards we make sure that CPU and GPU mode produce the same spike times and spike rates. 
 */
TEST(COBA, firingRateCPUvsGPU) {
	::testing::FLAGS_gtest_death_test_style = "threadsafe";

	SpikeMonitor *spkMonG0 = NULL, *spkMonG1 = NULL;
	PeriodicSpikeGenerator *spkGenG0 = NULL;
	std::vector<std::vector<int> > spkTimesG0CPU, spkTimesG1CPU, spkTimesG0GPU, spkTimesG1GPU;
	float spkRateG0CPU = 0.0f, spkRateG1CPU = 0.0f;

	float wt = 0.15268f;
	float inputRate = 25.0f;
	int runTimeMs = 526;
//	fprintf(stderr,"runTime=%d, delay=%d, wt=%f, input=%f\n",runTimeMs,delay,wt,inputRate);

for (int isGPUmode=0; isGPUmode<=1; isGPUmode++) {
		CARLsim sim("COBA.firingRateCPUvsGPU",isGPUmode?GPU_MODE:CPU_MODE,SILENT,0,42);
		int g1=sim.createGroup("output", 1, EXCITATORY_NEURON);
		sim.setNeuronParameters(g1, 0.02f, 0.2f, -65.0f, 8.0f); // RS
		int g0=sim.createSpikeGeneratorGroup("input", 1 ,EXCITATORY_NEURON);
		sim.setConductances(true); // make COBA explicit

		sim.connect(g0, g1, "full", RangeWeight(wt), 1.0f, RangeDelay(1));

		bool spikeAtZero = true;
		PeriodicSpikeGenerator spkGenG0(inputRate,spikeAtZero);
		sim.setSpikeGenerator(g0, &spkGenG0);

		sim.setupNetwork();

		spkMonG0 = sim.setSpikeMonitor(g0,"NULL");
		spkMonG1 = sim.setSpikeMonitor(g1,"NULL");

		spkMonG0->startRecording();
		spkMonG1->startRecording();
		sim.runNetwork(runTimeMs/1000,runTimeMs%1000,false);
		spkMonG0->stopRecording();
		spkMonG1->stopRecording();

//		fprintf(stderr,"input g0=%d, nid=%d\n",g0,sim.getGroupStartNeuronId(g0));
//		fprintf(stderr,"excit g1=%d, nid=%d\n",g1,sim.getGroupStartNeuronId(g1));

		if (!isGPUmode) {
			// CPU mode: store spike times and spike rate for future comparison
			spkRateG0CPU = spkMonG0->getPopMeanFiringRate();
			spkRateG1CPU = spkMonG1->getPopMeanFiringRate();
			spkTimesG0CPU = spkMonG0->getSpikeVector2D();
			spkTimesG1CPU = spkMonG1->getSpikeVector2D();
		} else {
			// GPU mode: compare to CPU results
			// assert so that we do not display all spike time errors if the rates are wrong
			ASSERT_FLOAT_EQ(spkMonG0->getPopMeanFiringRate(), spkRateG0CPU);
			ASSERT_FLOAT_EQ(spkMonG1->getPopMeanFiringRate(), spkRateG1CPU);

			spkTimesG0GPU = spkMonG0->getSpikeVector2D();
			spkTimesG1GPU = spkMonG1->getSpikeVector2D();
			ASSERT_EQ(spkTimesG0CPU[0].size(),spkTimesG0GPU[0].size());
			ASSERT_EQ(spkTimesG1CPU[0].size(),spkTimesG1GPU[0].size());
			for (int i=0; i<spkTimesG0CPU[0].size(); i++)
				EXPECT_EQ(spkTimesG0CPU[0][i], spkTimesG0GPU[0][i]);
			for (int i=0; i<spkTimesG1CPU[0].size(); i++)
				EXPECT_EQ(spkTimesG1CPU[0][i], spkTimesG1GPU[0][i]);
		}
	}
}<|MERGE_RESOLUTION|>--- conflicted
+++ resolved
@@ -63,15 +63,9 @@
 		double maxNMDA = -1;
 		int tmaxGABAb = -1;
 		double maxGABAb = -1;
-<<<<<<< HEAD
-<<<<<<< Updated upstream
-		int nMsec = max(trNMDA+tdNMDA,trGABAb+tdGABAb)+10;
-=======
+
 		int nMsec = (std::max)(trNMDA+tdNMDA,trGABAb+tdGABAb)+10;
->>>>>>> Stashed changes
-=======
-		int nMsec = std::max(trNMDA+tdNMDA,trGABAb+tdGABAb)+10;
->>>>>>> 5ff775ee
+
 		for (int i=0; i<nMsec; i++) {
 			sim->runNetwork(0,1);
 
