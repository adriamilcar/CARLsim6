--- conflicted
+++ resolved
@@ -21,11 +21,7 @@
 	CARLsim* sim = NULL;
 
 	float time_abs_error = 2.0; // 2 ms
-<<<<<<< HEAD
-	float wt_abs_error = 0.05; // error for wt
-=======
-	float wt_abs_error = 0.1; // five percent error for wt
->>>>>>> a63ba514
+	float wt_abs_error = 0.1; // error for wt
 
 	for (int mode=0; mode<=1; mode++) {
 		int tdAMPA  = 5;
@@ -240,11 +236,7 @@
 		int g0=sim.createSpikeGeneratorGroup("input", 1 ,EXCITATORY_NEURON);
 		sim.setConductances(true); // make COBA explicit
 
-<<<<<<< HEAD
-		sim->connect(g0, g1, "full", RangeWeight(wt), 1.0f, RangeDelay(1));
-=======
 		sim.connect(g0, g1, "full", RangeWeight(wt), 1.0f, RangeDelay(1));
->>>>>>> a63ba514
 
 		bool spikeAtZero = true;
 		PeriodicSpikeGenerator spkGenG0(inputRate,spikeAtZero);
