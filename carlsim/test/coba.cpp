#include "gtest/gtest.h"
#include "carlsim_tests.h"

#include <snn.h>
#include <periodic_spikegen.h>

<<<<<<< HEAD
=======

/// **************************************************************************************************************** ///
/// CONDUCTANCE-BASED MODEL (COBA)
/// **************************************************************************************************************** ///


>>>>>>> e4efe1a3
//! This test assures that the conductance peak occurs as specified by tau_rise and tau_decay, and that the peak is
//! equal to the specified weight value
TEST(COBA, synRiseTime) {
	::testing::FLAGS_gtest_death_test_style = "threadsafe";

	CpuSNN* sim;

<<<<<<< HEAD
=======
	float time_abs_error = 2.0; // 2 ms
	float wt_abs_error = 0.05; // five percent error for wt

>>>>>>> e4efe1a3
	for (int mode=0; mode<=1; mode++) {
		int tdAMPA  = rand()%100 + 1;
		int trNMDA  = rand()%100 + 1;
		int tdNMDA  = rand()%100 + trNMDA + 1; // make sure it's larger than trNMDA
		int tdGABAa = rand()%100 + 1;
		int trGABAb = rand()%100 + 1;
		int tdGABAb = rand()%100 + trGABAb + 1; // make sure it's larger than trGABAb

		int delay = 1;
		float radRF = -1.0f;

		sim = new CpuSNN("COBA.synRiseTime",mode?GPU_MODE:CPU_MODE,SILENT,0,42);
        Grid3D neur(1);
        Grid3D neur2(1);

		int g1=sim->createGroup("excit", neur2, EXCITATORY_NEURON);
		sim->setNeuronParameters(g1, 0.02f, 0.0f, 0.2f, 0.0f, -65.0f, 0.0f, 8.0f, 0.0f);

		int g3=sim->createGroup("inhib", neur, INHIBITORY_NEURON);
		sim->setNeuronParameters(g3, 0.1f,  0.0f, 0.2f, 0.0f, -65.0f, 0.0f, 2.0f, 0.0f);

		int g0=sim->createSpikeGeneratorGroup("inputExc", neur, EXCITATORY_NEURON);
		int g2=sim->createSpikeGeneratorGroup("inputInh", neur, INHIBITORY_NEURON);

		sim->connect(g0,g1,"full",0.5f,0.5f,1.0f,delay,delay,radRF,radRF,radRF,0.0f,1.0f,SYN_FIXED);
		sim->connect(g2,g3,"full",-0.5f,-0.5f,1.0f,delay,delay,radRF,radRF,radRF,0.0f,1.0f,SYN_FIXED);


		sim->setConductances(true,tdAMPA,trNMDA,tdNMDA,tdGABAa,trGABAb,tdGABAb);

		// run network for a second first, so that we know spike will happen at simTimeMs==1000
		PeriodicSpikeGeneratorCore* spk1 = new PeriodicSpikeGeneratorCore(1.0f); // periodic spiking @ 50 Hz
		sim->setSpikeGenerator(g0, spk1);
		sim->setSpikeGenerator(g2, spk1);
		sim->setupNetwork(true);
		sim->runNetwork(1,0,false,false);

		// now observe gNMDA, gGABAb after spike, and make sure that the time at which they're max matches the
		// analytical solution, and that the peak conductance is actually equal to the weight we set
		int tmaxNMDA = -1;
		double maxNMDA = -1;
		int tmaxGABAb = -1;
		double maxGABAb = -1;
		int nMsec = max(trNMDA+tdNMDA,trGABAb+tdGABAb)+10;
		for (int i=0; i<nMsec; i++) {
			sim->runNetwork(0,1,false,true); // copyNeuronState

			std::vector<float> gNMDA = sim->getConductanceNMDA();
			std::vector<float> gGABAb = sim->getConductanceGABAb();

			if (gNMDA[sim->getGroupStartNeuronId(g1)] > maxNMDA) {
				tmaxNMDA=i;
				maxNMDA=gNMDA[sim->getGroupStartNeuronId(g1)];
			}
			if (gGABAb[sim->getGroupStartNeuronId(g3)] > maxGABAb) {
				tmaxGABAb=i;
				maxGABAb=gGABAb[sim->getGroupStartNeuronId(g3)];
			}
		}

		double tmax = (-tdNMDA*trNMDA*log(1.0*trNMDA/tdNMDA))/(tdNMDA-trNMDA);
		EXPECT_NEAR(tmaxNMDA,tmax,time_abs_error); // t_max should be near the analytical solution
		EXPECT_NEAR(maxNMDA,0.5,0.5*wt_abs_error); // max should be equal to the weight

		tmax = (-tdGABAb*trGABAb*log(1.0*trGABAb/tdGABAb))/(tdGABAb-trGABAb);
		EXPECT_NEAR(tmaxGABAb,tmaxGABAb,time_abs_error); // t_max should be near the analytical solution
		EXPECT_NEAR(maxGABAb,0.5,0.5*wt_abs_error); // max should be equal to the weight times -1

		delete spk1;
		delete sim;
	}
}


/*!
 * \brief This test ensures that CPUmode and GPUmode produce the exact same conductance values over some time period
 *
 * A single neuron gets spike input over a certaint time period. Every timestep, conductance values are read out
 * and compared CPU vs GPU. Values have to be the same (within some error margin). All combinations of activating
 * receptors is tested (i.e., only AMPA, only NMDA, AMPA+NMDA, etc.). Synapses have non-zero rise and decay times.
 */
TEST(COBA, condSingleNeuronCPUvsGPU) {
	::testing::FLAGS_gtest_death_test_style = "threadsafe";

	CpuSNN* sim = NULL;
	const int nGrps = 6;
	const int runDurationMs = 2000;
	int grps[nGrps] = {-1};
	std::string expectCond[nGrps] = {"AMPA","NMDA","AMPA+NMDA","GABAa","GABAb","GABAa+GABAb"};
	float expectCondStd[nGrps] = {0.01, 0.01, 0.01, 0.01, 0.01, 0.01};

	std::vector<float> gAMPA_CPU(runDurationMs, 0.0f);
	std::vector<float> gNMDA_CPU(runDurationMs, 0.0f);
	std::vector<float> gGABAa_CPU(runDurationMs, 0.0f);
	std::vector<float> gGABAb_CPU(runDurationMs, 0.0f);

	PeriodicSpikeGeneratorCore *spkGen1, *spkGen2;

	// make it a single neuron
	// \TODO If post gets input from more than one pre, conductance values in GPUmode are a bit off. Need to
	// investigate that (aggregating rounding errors?)
	int nInput = 1;
	int nOutput = 1;
	float rate = 30.0f;
	bool spikeAtZero = true;

	for (int mode=0; mode<=1; mode++) {
		sim = new CpuSNN("COBA.condCPUvsGPU",mode?GPU_MODE:CPU_MODE,SILENT,0,42);
		grps[0]=sim->createGroup("excAMPA", Grid3D(nOutput), EXCITATORY_NEURON);
		grps[1]=sim->createGroup("excNMDA", Grid3D(nOutput), EXCITATORY_NEURON);
		grps[2]=sim->createGroup("excAMPA+NMDA", Grid3D(nOutput), EXCITATORY_NEURON);
		grps[3]=sim->createGroup("inhGABAa", Grid3D(nOutput), INHIBITORY_NEURON);
		grps[4]=sim->createGroup("inhGABAb", Grid3D(nOutput), INHIBITORY_NEURON);
		grps[5]=sim->createGroup("inhGABAa+GABAb", Grid3D(nOutput), INHIBITORY_NEURON);
		int g0=sim->createSpikeGeneratorGroup("spike0", Grid3D(nInput), EXCITATORY_NEURON);
		int g1=sim->createSpikeGeneratorGroup("spike1", Grid3D(nInput), INHIBITORY_NEURON);

		sim->setNeuronParameters(grps[0], 0.02f, 0.0f, 0.2f, 0.0f, -65.0f, 0.0f, 8.0f, 0.0f); // RS
		sim->setNeuronParameters(grps[1], 0.02f, 0.0f, 0.2f, 0.0f, -65.0f, 0.0f, 8.0f, 0.0f); // RS
		sim->setNeuronParameters(grps[2], 0.02f, 0.0f, 0.2f, 0.0f, -65.0f, 0.0f, 8.0f, 0.0f); // RS
		sim->setNeuronParameters(grps[3], 0.1f,  0.0f, 0.2f, 0.0f, -65.0f, 0.0f, 2.0f, 0.0f); // FS
		sim->setNeuronParameters(grps[4], 0.1f,  0.0f, 0.2f, 0.0f, -65.0f, 0.0f, 2.0f, 0.0f); // FS
		sim->setNeuronParameters(grps[5], 0.1f,  0.0f, 0.2f, 0.0f, -65.0f, 0.0f, 2.0f, 0.0f); // FS

		// use some rise and decay
		sim->setConductances(true, 5, 20, 150, 6, 100, 150);

		sim->connect(g0,grps[0],"full", 0.001f,  0.001f,  1.0f, 1,1, -1.0,-1.0,-1.0, 1.0,0.0, SYN_FIXED); // AMPA
		sim->connect(g0,grps[1],"full", 0.0005f, 0.0005f, 1.0f, 1,1, -1.0,-1.0,-1.0, 0.0,1.0, SYN_FIXED); // NMDA
		sim->connect(g0,grps[2],"full",-0.0005f,-0.0005f, 1.0f, 1,1, -1.0,-1.0,-1.0, 0.5,0.5, SYN_FIXED); // AMPA+NMDA
		sim->connect(g1,grps[3],"full",-0.001f, -0.001f,  1.0f, 1,1, -1.0,-1.0,-1.0, 1.0,0.0, SYN_FIXED); // GABAa
		sim->connect(g1,grps[4],"full",-0.0005f,-0.0005f, 1.0f, 1,1, -1.0,-1.0,-1.0, 0.0,1.0, SYN_FIXED); // GABAb
		sim->connect(g1,grps[5],"full",-0.0005f,-0.0005f, 1.0f, 1,1, -1.0,-1.0,-1.0, 1.0,1.0, SYN_FIXED); // GABAa+GABAb

		spkGen1 = new PeriodicSpikeGeneratorCore(rate, spikeAtZero);
		spkGen2 = new PeriodicSpikeGeneratorCore(rate, spikeAtZero);
		sim->setSpikeGenerator(g0, spkGen1);
		sim->setSpikeGenerator(g1, spkGen2);

		sim->setupNetwork(true);
		ASSERT_TRUE(sim->isSimulationWithCOBA());

		// run the network for 1ms, compare conductance values
		for (int i=0; i<runDurationMs; i++) {
			sim->runNetwork(0,1,false,true);

			std::vector<float> gAMPA  = sim->getConductanceAMPA();
			std::vector<float> gNMDA  = sim->getConductanceNMDA();
			std::vector<float> gGABAa = sim->getConductanceGABAa();
			std::vector<float> gGABAb = sim->getConductanceGABAb();

			for (int g=0; g<nGrps; g++) {
				// for all groups
				group_info_t grpInfo = sim->getGroupInfo(grps[g]);

				if (expectCond[g].find("AMPA")!=std::string::npos) {
					// AMPA is active
					if (!mode) {
						// CPU mode: record conductance values
						gAMPA_CPU[i] = gAMPA[grpInfo.StartN];
					} else {
						// GPU mode: compare values
						EXPECT_NEAR(gAMPA_CPU[i], gAMPA[grpInfo.StartN], expectCondStd[g]);
					}
				} else if (expectCond[g].find("NMDA")!=std::string::npos) {
					if (!mode) {
						gNMDA_CPU[i] = gNMDA[grpInfo.StartN];
					} else {
						EXPECT_NEAR(gNMDA_CPU[i], gNMDA[grpInfo.StartN], expectCondStd[g]);
					}
				} else if (expectCond[g].find("GABAa")!=std::string::npos) {
					if (!mode) {
						gGABAa_CPU[i] = gGABAa[grpInfo.StartN];
					} else {
						EXPECT_NEAR(gGABAa_CPU[i], gGABAa[grpInfo.StartN], expectCondStd[g]);
					}
				} else if (expectCond[g].find("GABAb")!=std::string::npos) {
					if (!mode) {
						gGABAb_CPU[i] = gGABAb[grpInfo.StartN];
					} else {
						EXPECT_NEAR(gGABAb_CPU[i], gGABAb[grpInfo.StartN], expectCondStd[g]);
					}
				}
			}
		}

		delete spkGen1, spkGen2;
		delete sim;
	}	
}

/*
 * \brief testing CARLsim COBA output (spike rates) CPU vs GPU
 *
 * This test makes sure that whatever COBA network is run, both CPU and GPU mode give the exact same output
 * in terms of spike times and spike rates.
 * The total simulation time, input rate, weight, and delay are chosen randomly.
 * Afterwards we make sure that CPU and GPU mode produce the same spike times and spike rates. 
 */
TEST(COBA, firingRateCPUvsGPU) {
	::testing::FLAGS_gtest_death_test_style = "threadsafe";

	CARLsim *sim = NULL;
	SpikeMonitor *spkMonG0 = NULL, *spkMonG1 = NULL;
	PeriodicSpikeGenerator *spkGenG0 = NULL;
	std::vector<std::vector<int> > spkTimesG0CPU, spkTimesG1CPU, spkTimesG0GPU, spkTimesG1GPU;
	float spkRateG0CPU = 0.0f, spkRateG1CPU = 0.0f;

	int delay = 1;
	float wt = 0.15268f;
	float inputRate = 25.0f;
	int runTimeMs = 526;
//	fprintf(stderr,"runTime=%d, delay=%d, wt=%f, input=%f\n",runTimeMs,delay,wt,inputRate);

	for (int isGPUmode=0; isGPUmode<=1; isGPUmode++) {
		sim = new CARLsim("COBA.firingRateCPUvsGPU",isGPUmode?GPU_MODE:CPU_MODE,SILENT,0,42);
		int g1=sim->createGroup("output", 1, EXCITATORY_NEURON);
		sim->setNeuronParameters(g1, 0.02f, 0.2f, -65.0f, 8.0f); // RS
		int g0=sim->createSpikeGeneratorGroup("input", 1 ,EXCITATORY_NEURON);
		sim->setConductances(true); // make COBA explicit

		sim->connect(g0, g1, "full", RangeWeight(wt), 1.0f, RangeDelay(5));

		bool spikeAtZero = true;
		spkGenG0 = new PeriodicSpikeGenerator(inputRate,spikeAtZero);
		sim->setSpikeGenerator(g0, spkGenG0);

		sim->setupNetwork();

		spkMonG0 = sim->setSpikeMonitor(g0,"NULL");
		spkMonG1 = sim->setSpikeMonitor(g1,"NULL");

		spkMonG0->startRecording();
		spkMonG1->startRecording();
		sim->runNetwork(runTimeMs/1000,runTimeMs%1000,false);
		spkMonG0->stopRecording();
		spkMonG1->stopRecording();

//		fprintf(stderr,"input g0=%d, nid=%d\n",g0,sim->getGroupStartNeuronId(g0));
//		fprintf(stderr,"excit g1=%d, nid=%d\n",g1,sim->getGroupStartNeuronId(g1));

		if (!isGPUmode) {
			// CPU mode: store spike times and spike rate for future comparison
			spkRateG0CPU = spkMonG0->getPopMeanFiringRate();
			spkRateG1CPU = spkMonG1->getPopMeanFiringRate();
			spkTimesG0CPU = spkMonG0->getSpikeVector2D();
			spkTimesG1CPU = spkMonG1->getSpikeVector2D();
		} else {
			// GPU mode: compare to CPU results
			// assert so that we do not display all spike time errors if the rates are wrong
			ASSERT_FLOAT_EQ(spkMonG0->getPopMeanFiringRate(), spkRateG0CPU);
			ASSERT_FLOAT_EQ(spkMonG1->getPopMeanFiringRate(), spkRateG1CPU);

			spkTimesG0GPU = spkMonG0->getSpikeVector2D();
			spkTimesG1GPU = spkMonG1->getSpikeVector2D();
			ASSERT_EQ(spkTimesG0CPU[0].size(),spkTimesG0GPU[0].size());
			ASSERT_EQ(spkTimesG1CPU[0].size(),spkTimesG1GPU[0].size());
			for (int i=0; i<spkTimesG0CPU[0].size(); i++)
				EXPECT_EQ(spkTimesG0CPU[0][i], spkTimesG0GPU[0][i]);
			for (int i=0; i<spkTimesG1CPU[0].size(); i++)
				EXPECT_EQ(spkTimesG1CPU[0][i], spkTimesG1GPU[0][i]);
		}
		delete spkGenG0;
		delete sim;
	}
}<|MERGE_RESOLUTION|>--- conflicted
+++ resolved
@@ -4,15 +4,12 @@
 #include <snn.h>
 #include <periodic_spikegen.h>
 
-<<<<<<< HEAD
-=======
 
 /// **************************************************************************************************************** ///
 /// CONDUCTANCE-BASED MODEL (COBA)
 /// **************************************************************************************************************** ///
 
 
->>>>>>> e4efe1a3
 //! This test assures that the conductance peak occurs as specified by tau_rise and tau_decay, and that the peak is
 //! equal to the specified weight value
 TEST(COBA, synRiseTime) {
@@ -20,12 +17,9 @@
 
 	CpuSNN* sim;
 
-<<<<<<< HEAD
-=======
 	float time_abs_error = 2.0; // 2 ms
 	float wt_abs_error = 0.05; // five percent error for wt
 
->>>>>>> e4efe1a3
 	for (int mode=0; mode<=1; mode++) {
 		int tdAMPA  = rand()%100 + 1;
 		int trNMDA  = rand()%100 + 1;
@@ -247,7 +241,7 @@
 		int g0=sim->createSpikeGeneratorGroup("input", 1 ,EXCITATORY_NEURON);
 		sim->setConductances(true); // make COBA explicit
 
-		sim->connect(g0, g1, "full", RangeWeight(wt), 1.0f, RangeDelay(5));
+		sim->connect(g0, g1, "full", RangeWeight(wt), 1.0f, RangeDelay(1,delay));
 
 		bool spikeAtZero = true;
 		spkGenG0 = new PeriodicSpikeGenerator(inputRate,spikeAtZero);
