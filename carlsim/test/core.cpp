--- conflicted
+++ resolved
@@ -258,103 +258,6 @@
 	}
 }
 
-<<<<<<< HEAD
-TEST(CORE, firingRateCPUvsGPU) {
-	CARLsim *sim = NULL;
-	SpikeMonitor *spkMonG0 = NULL, *spkMonG1 = NULL, *spkMonG2 = NULL, *spkMonG3 = NULL;
-	PeriodicSpikeGenerator *spkGenG0 = NULL, *spkGenG1 = NULL;
-
-	for (int hasCOBA=0; hasCOBA<=1; hasCOBA++) {
-		float rateG0CPU = -1.0f;
-		float rateG1CPU = -1.0f;
-		float rateG2CPU = -1.0f;
-		float rateG3CPU = -1.0f;
-		std::vector<std::vector<int> > spkTimesG0, spkTimesG1, spkTimesG2, spkTimesG3;
-
-		int runTimeMs = 1000;//rand() % 9500 + 500;
-		float wt = hasCOBA ? 0.15f : 15.0f;
-
-		PoissonRate in(1);
-
-		for (int isGPUmode=0; isGPUmode<=1; isGPUmode++) {
-			CARLsim* sim = new CARLsim("CORE.firingRateCPUvsGPU",isGPUmode?GPU_MODE:CPU_MODE,SILENT,0,42);
-			int g0=sim->createSpikeGeneratorGroup("input0", 1, EXCITATORY_NEURON);
-			int g1=sim->createSpikeGeneratorGroup("input1", 1, EXCITATORY_NEURON);
-			int g2=sim->createGroup("excit2", 1, EXCITATORY_NEURON);
-			int g3=sim->createGroup("excit3", 1, EXCITATORY_NEURON);
-			sim->setNeuronParameters(g2, 0.02f, 0.2f, -65.0f, 8.0f);
-			sim->setNeuronParameters(g3, 0.02f, 0.2f, -65.0f, 8.0f);
-
-			sim->connect(g0,g2,"full",RangeWeight(wt),1.0f,RangeDelay(1));
-			sim->connect(g1,g3,"full",RangeWeight(wt),1.0f,RangeDelay(1));
-
-			if (hasCOBA)
-				sim->setConductances(true,5, 0, 150, 6, 0, 150);
-			else
-				sim->setConductances(false);
-
-			bool spikeAtZero = true;
-			spkGenG0 = new PeriodicSpikeGenerator(50.0f,spikeAtZero); // periodic spiking
-			sim->setSpikeGenerator(g0, spkGenG0);
-			spkGenG1 = new PeriodicSpikeGenerator(50.0f,spikeAtZero); // periodic spiking
-			sim->setSpikeGenerator(g1, spkGenG1);
-
-			sim->setupNetwork();
-
-//	for (int i=0;i<1;i++) in.rates[i] = 15;
-//		sim->setSpikeRate(g0,&in);
-//		sim->setSpikeRate(g1,&in);
-
-			spkMonG0 = sim->setSpikeMonitor(g0,"NULL");
-			spkMonG1 = sim->setSpikeMonitor(g1,"NULL");
-			spkMonG2 = sim->setSpikeMonitor(g2,"NULL");
-			spkMonG3 = sim->setSpikeMonitor(g3,"NULL");
-
-			spkMonG0->startRecording();
-			spkMonG1->startRecording();
-			spkMonG2->startRecording();
-			spkMonG3->startRecording();
-			sim->runNetwork(runTimeMs/1000, runTimeMs%1000);
-			spkMonG0->stopRecording();
-			spkMonG1->stopRecording();
-			spkMonG2->stopRecording();
-			spkMonG3->stopRecording();
-
-			if (!isGPUmode) {
-				// CPU mode: record rates, so that we can compare them with GPU mode
-				rateG0CPU = spkMonG0->getPopMeanFiringRate();
-				rateG1CPU = spkMonG1->getPopMeanFiringRate();
-				rateG2CPU = spkMonG2->getPopMeanFiringRate();
-				rateG3CPU = spkMonG3->getPopMeanFiringRate();
-				spkTimesG0 = spkMonG0->getSpikeVector2D();
-				spkTimesG1 = spkMonG1->getSpikeVector2D();
-				spkTimesG2 = spkMonG2->getSpikeVector2D();
-				spkTimesG3 = spkMonG3->getSpikeVector2D();
-//				for (int i=0; i<spkTimesG2[0].size(); i++)
-//					fprintf(stderr, "%d\n",spkTimesG2[0][i]);
-			} else {
-				// GPU mode: compare rates to CPU mode
-				ASSERT_FLOAT_EQ( spkMonG0->getPopMeanFiringRate(), rateG0CPU);
-				ASSERT_FLOAT_EQ( spkMonG1->getPopMeanFiringRate(), rateG1CPU);
-				ASSERT_FLOAT_EQ( spkMonG2->getPopMeanFiringRate(), rateG2CPU);
-				ASSERT_FLOAT_EQ( spkMonG3->getPopMeanFiringRate(), rateG3CPU);
-
-				std::vector<std::vector<int> > spkT = spkMonG2->getSpikeVector2D();
-				ASSERT_EQ(spkTimesG2[0].size(), spkT[0].size());
-				for (int i=0; i<spkTimesG2[0].size(); i++)
-					EXPECT_EQ(spkTimesG2[0][i], spkT[0][i]);
-//					fprintf(stderr, "%d\t%d\n",(i<spkTimesG2[0].size())?spkTimesG2[0][i]:-1, (i<spkT[0].size())?spkT[0][i]:-1);
-			}
-
-//			delete spkGenG0;
-//			delete spkGenG1;
-			delete sim;
-		}
-	}
-}
-
-=======
->>>>>>> e4efe1a3
 // make sure bookkeeping for number of groups is correct during CONFIG
 TEST(CORE, numGroups) {
 	CARLsim sim("CORE.numGroups", CPU_MODE, SILENT, 0, 42);
