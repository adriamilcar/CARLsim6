--- conflicted
+++ resolved
@@ -23,7 +23,7 @@
 
 	CARLsim* sim;
 	const int GRP_SIZE = 10;
-	
+
 	// loop over both CPU and GPU mode.
 	for(int mode=0; mode<=1; mode++){
 		// first iteration, test CPU mode, second test GPU mode
@@ -52,7 +52,7 @@
 
 	CARLsim* sim;
 	const int GRP_SIZE = 10;
-	
+
 	// loop over both CPU and GPU mode.
 	for(int mode=0; mode<=1; mode++){
 		// first iteration, test CPU mode, second test GPU mode
@@ -331,13 +331,10 @@
  * struct should have the same number of spikes.
  */
 TEST(SpikeMon, getGroupFiringRate){
-<<<<<<< HEAD
-=======
 	::testing::FLAGS_gtest_death_test_style = "threadsafe";
 
 	CARLsim* sim = NULL;
 
->>>>>>> 336c81f0
 	double rate = rand()%12 + 2.0f;  // some random mean firing rate
 	int isi = 1000/rate; // inter-spike interval
 
@@ -346,11 +343,7 @@
 	// loop over both CPU and GPU mode.
 	for(int mode=0; mode<=1; mode++){
 		// first iteration, test CPU mode, second test GPU mode
-<<<<<<< HEAD
-		CARLsim* sim = new CARLsim("SpikeMon.getGroupFiringRate",mode?GPU_MODE:CPU_MODE,SILENT,0,42);
-=======
 		sim = new CARLsim("SpikeMon.getGroupFiringRate",mode?GPU_MODE:CPU_MODE,SILENT,0,42);
->>>>>>> 336c81f0
 
 		float COND_tAMPA=5.0, COND_tNMDA=150.0, COND_tGABAa=6.0, COND_tGABAb=150.0;
 		int g1 = sim->createGroup("g1", GRP_SIZE, EXCITATORY_NEURON);
