#include "gtest/gtest.h"
#include "carlsim_tests.h"

#include <carlsim.h>
#include <snn_definitions.h> // MAX_GRP_PER_SNN

#if (WIN32 || WIN64)
#include <periodic_spikegen.h>
#endif

// TODO: I should probably use a google tests figure for this to reduce the
// amount of redundant code, but I don't need to do that right now. -- KDC



/// ****************************************************************************
/// TESTS FOR SET SPIKE MON
/// ****************************************************************************

/*!
 * \brief testing to make sure grpId error is caught in setSpikeMonitor.
 *
 */
TEST(setSpikeMon, grpId){
	::testing::FLAGS_gtest_death_test_style = "threadsafe";

	CARLsim* sim;
	const int GRP_SIZE = 10;

	// loop over both CPU and GPU mode.
	for(int mode=0; mode<=1; mode++){
		// first iteration, test CPU mode, second test GPU mode
		sim = new CARLsim("setSpikeMon.grpId",mode?GPU_MODE:CPU_MODE,SILENT,0,42);

		int g1 = sim->createGroup("g1", GRP_SIZE, EXCITATORY_NEURON);
		int g2 = sim->createGroup("g2", GRP_SIZE, EXCITATORY_NEURON);
		sim->setNeuronParameters(g1, 0.02f, 0.0f, 0.2f, 0.0f, -65.0f, 0.0f, 8.0f, 0.0f);
		sim->setNeuronParameters(g2, 0.02f, 0.0f, 0.2f, 0.0f, -65.0f, 0.0f, 8.0f, 0.0f);
<<<<<<< HEAD
		
		EXPECT_DEATH(sim->setSpikeMonitor(ALL,"Default"),"");  // grpId = ALL (-1) and less than 0 
		EXPECT_DEATH(sim->setSpikeMonitor(-4,"Default"),"");  // less than 0
		EXPECT_DEATH(sim->setSpikeMonitor(2,"Default"),""); // greater than number of groups
		EXPECT_DEATH(sim->setSpikeMonitor(MAX_GRP_PER_SNN,"Default"),""); // greater than number of group & and greater than max groups
		
=======

		EXPECT_DEATH(sim->setSpikeMonitor(ALL),"");  // grpId = ALL (-1) and less than 0
		EXPECT_DEATH(sim->setSpikeMonitor(-4),"");  // less than 0
		EXPECT_DEATH(sim->setSpikeMonitor(2),""); // greater than number of groups
		EXPECT_DEATH(sim->setSpikeMonitor(MAX_GRP_PER_SNN),""); // greater than number of group & and greater than max groups

>>>>>>> 2517864d
		delete sim;
	}
}

/*!
 * \brief testing to make sure file name error is caught in setSpikeMonitor.
 *
 */
TEST(setSpikeMon, fname){
	::testing::FLAGS_gtest_death_test_style = "threadsafe";

	CARLsim* sim;
	const int GRP_SIZE = 10;

	// loop over both CPU and GPU mode.
	for(int mode=0; mode<=1; mode++){
		// first iteration, test CPU mode, second test GPU mode
		sim = new CARLsim("setSpikeMon.fname",mode?GPU_MODE:CPU_MODE,SILENT,0,42);

		int g1 = sim->createGroup("g1", GRP_SIZE, EXCITATORY_NEURON);
		int g2 = sim->createGroup("g2", GRP_SIZE, EXCITATORY_NEURON);
		sim->setNeuronParameters(g1, 0.02f, 0.0f, 0.2f, 0.0f, -65.0f, 0.0f, 8.0f, 0.0f);
		sim->setNeuronParameters(g2, 0.02f, 0.0f, 0.2f, 0.0f, -65.0f, 0.0f, 8.0f, 0.0f);

		// this directory doesn't exist.
		EXPECT_DEATH(sim->setSpikeMonitor(1,"absentDirectory/testSpikes.dat"),"");

		delete sim;
	}
}


TEST(SpikeMon, interfaceDeath) {
	// use threadsafe version because we have deathtests
	::testing::FLAGS_gtest_death_test_style = "threadsafe";

	CARLsim* sim = new CARLsim("SpikeMon.interfaceDeath",CPU_MODE,SILENT,0,42);

	int g1 = sim->createGroup("g1", 5, EXCITATORY_NEURON);
	sim->setNeuronParameters(g1, 0.02, 0.2, -65.0, 8.0);

	int g0 = sim->createSpikeGeneratorGroup("Input",5,EXCITATORY_NEURON);
	SpikeMonitor* spkMon = sim->setSpikeMonitor(g0,"Default");

	sim->setConductances(true);

	sim->connect(g0,g1,"random", RangeWeight(0.01), 0.5f);

	// call setSpikeMonitor again on group, should fail
	EXPECT_DEATH({sim->setSpikeMonitor(g0,"Default");},"");

	// set up network and test all API calls that are not valid in certain modes
	sim->setupNetwork();

	// \TODO SpikeMonitor mode COUNT not yet implemented
	EXPECT_DEATH(spkMon->setMode(COUNT),"");
	// after mode is implemented, make sure you cannot call getSpikeVector2D in COUNT mode, etc.

	// test all APIs that cannot be called when recording is on
	spkMon->startRecording();
	EXPECT_DEATH(spkMon->getPopMeanFiringRate(),"");
	EXPECT_DEATH(spkMon->getPopStdFiringRate(),"");
	EXPECT_DEATH(spkMon->getPopNumSpikes(),"");
	EXPECT_DEATH(spkMon->getAllFiringRates(),"");
	EXPECT_DEATH(spkMon->getAllFiringRatesSorted(),"");
	EXPECT_DEATH(spkMon->getMaxFiringRate(),"");
	EXPECT_DEATH(spkMon->getMinFiringRate(),"");
	EXPECT_DEATH(spkMon->getNeuronMeanFiringRate(0),"");
	EXPECT_DEATH(spkMon->getNeuronNumSpikes(0),"");
	EXPECT_DEATH(spkMon->getNumNeuronsWithFiringRate(0,0),"");
	EXPECT_DEATH(spkMon->getNumSilentNeurons(),"");
	EXPECT_DEATH(spkMon->getPercentNeuronsWithFiringRate(0,0),"");
	EXPECT_DEATH(spkMon->getPercentSilentNeurons(),"");
	EXPECT_DEATH(spkMon->getSpikeVector2D(),"");
	EXPECT_DEATH(spkMon->print(),"");
	EXPECT_DEATH(spkMon->startRecording(),"");

	delete sim;
}


TEST(SpikeMon, persistentMode) {
	// use threadsafe version because we have deathtests
	::testing::FLAGS_gtest_death_test_style = "threadsafe";

	CARLsim* sim = new CARLsim("SpikeMon.persistentMode",CPU_MODE,SILENT,0,42);

	int g1 = sim->createGroup("g1", 5, EXCITATORY_NEURON);
	sim->setNeuronParameters(g1, 0.02, 0.2, -65.0, 8.0);

	int g0 = sim->createSpikeGeneratorGroup("Input",5,EXCITATORY_NEURON);
	SpikeMonitor* spkMon = sim->setSpikeMonitor(g0,"Default");

	sim->setConductances(true);

	sim->connect(g0,g1,"random", RangeWeight(0.01), 0.5f);

	sim->setupNetwork();

	// run for half a second, then check recording getters
	spkMon->startRecording();
	sim->runNetwork(0,500);
	spkMon->stopRecording();
	EXPECT_EQ(spkMon->getRecordingTotalTime(), 500);
	EXPECT_EQ(spkMon->getRecordingStartTime(), 0);
	EXPECT_EQ(spkMon->getRecordingStopTime(), 500);

	// run for half a second, then check recording getters
	// persistent mode should be off, so only the last probe should matter
	spkMon->startRecording();
	sim->runNetwork(0,500);
	spkMon->stopRecording();
	EXPECT_EQ(spkMon->getRecordingTotalTime(), 500);
	EXPECT_EQ(spkMon->getRecordingStartTime(), 500);
	EXPECT_EQ(spkMon->getRecordingStopTime(), 1000);

	// now switch persistent mode on
	spkMon->setPersistentData(true);

	// run for half a second, and expect persistent mode on
	// start should now be what it was (500), and total time should have increased by 500
	spkMon->startRecording();
	sim->runNetwork(0,500);
	spkMon->stopRecording();
	EXPECT_EQ(spkMon->getRecordingTotalTime(), 1000);
	EXPECT_EQ(spkMon->getRecordingStartTime(), 500);
	EXPECT_EQ(spkMon->getRecordingStopTime(), 1500);

	delete sim;
}


/*!
 * \brief testing to make sure clear() function works.
 *
 */
TEST(SpikeMon, clear){
	::testing::FLAGS_gtest_death_test_style = "threadsafe";

	CARLsim* sim;

    const int GRP_SIZE = 5;
	const int inputTargetFR = 5.0f;
	int runTimeMs = 2000;

	// loop over both CPU and GPU mode.
	for(int mode=0; mode<=1; mode++){
		// first iteration, test CPU mode, second test GPU mode
		sim = new CARLsim("SpikeMon.clear",mode?GPU_MODE:CPU_MODE,SILENT,0,42);

		float COND_tAMPA=5.0, COND_tNMDA=150.0, COND_tGABAa=6.0, COND_tGABAb=150.0;
		int g1 = sim->createGroup("g1", GRP_SIZE, EXCITATORY_NEURON);
		int g2 = sim->createGroup("g2", GRP_SIZE, EXCITATORY_NEURON);
		sim->setNeuronParameters(g1, 0.02f, 0.0f, 0.2f, 0.0f, -65.0f, 0.0f, 8.0f, 0.0f);
		sim->setNeuronParameters(g2, 0.02f, 0.0f, 0.2f, 0.0f, -65.0f, 0.0f, 8.0f, 0.0f);

		int inputGroup = sim->createSpikeGeneratorGroup("Input",GRP_SIZE,EXCITATORY_NEURON);

		sim->setConductances(true,COND_tAMPA,COND_tNMDA,COND_tGABAa,COND_tGABAb);
		double initWeight = 0.05f;

		// input
        PeriodicSpikeGenerator spkGenG0(inputTargetFR);
		sim->setSpikeGenerator(inputGroup, &spkGenG0);

		// use full because random might give us a network that does not spike (depending on the random seed),
		// leading to the EXPECTs below to fail
		sim->connect(inputGroup,g1,"full", RangeWeight(initWeight), 1.0f);
		sim->connect(inputGroup,g2,"full", RangeWeight(initWeight), 1.0f);
		sim->connect(g1,g2,"full", RangeWeight(initWeight), 1.0f);
		SpikeMonitor* spikeMonG1 = sim->setSpikeMonitor(g1,"Default");

		sim->setupNetwork();

        spikeMonG1->startRecording();

		sim->runNetwork(runTimeMs/1000,runTimeMs%1000);

		spikeMonG1->stopRecording();

		// we should have spikes!
		EXPECT_TRUE(spikeMonG1->getPopNumSpikes() > 0);

		// now clear the spikes and run again
		spikeMonG1->clear();
		EXPECT_TRUE(spikeMonG1->getPopNumSpikes() == 0); // shouldn't have any spikes!
		spikeMonG1->startRecording();
		sim->runNetwork(runTimeMs/1000,runTimeMs%1000);
		spikeMonG1->stopRecording();

		// we should have spikes again
		EXPECT_TRUE(spikeMonG1->getPopNumSpikes() > 0);


		delete sim;
	}
}



/*
 * This test verifies that the spike times written to file and AER struct match the ones from the simulation.
 * A PeriodicSpikeGenerator is used to periodically generate spikes, which allows us to know the exact spike times.
 * We run the simulation for a random number of milliseconds (most probably no full seconds), and read the spike file
 * afterwards. We expect all spike times to be multiples of the inter-spike interval, and the total number of spikes
 * to be exactly what it should be. The same must apply to the AER struct from the SpikeMonitor object.
 */
TEST(SpikeMon, spikeTimes) {
	::testing::FLAGS_gtest_death_test_style = "threadsafe";

	double rate = rand()%20 + 2.0;  // some random mean firing rate
	int isi = 1000/rate; // inter-spike interval

	const int GRP_SIZE = rand()%5 + 1; // some random group size

	// loop over both CPU and GPU mode.
	for(int mode=0; mode<=1; mode++){
		// first iteration, test CPU mode, second test GPU mode
		CARLsim* sim = new CARLsim("SpikeMon.spikeTimes",mode?GPU_MODE:CPU_MODE,SILENT,0,42);
		float COND_tAMPA=5.0, COND_tNMDA=150.0, COND_tGABAa=6.0, COND_tGABAb=150.0;
		int g1 = sim->createGroup("g1", GRP_SIZE, EXCITATORY_NEURON);
		sim->setNeuronParameters(g1, 0.02f, 0.0f, 0.2f, 0.0f, -65.0f, 0.0f, 8.0f, 0.0f);

		int g0 = sim->createSpikeGeneratorGroup("Input",GRP_SIZE,EXCITATORY_NEURON);

		// use periodic spike generator to know the exact spike times
        PeriodicSpikeGenerator spkGenG0(rate);
		sim->setSpikeGenerator(g0, &spkGenG0);

		sim->setConductances(true,COND_tAMPA,COND_tNMDA,COND_tGABAa,COND_tGABAb);
		sim->connect(g0,g1,"random", RangeWeight(0.27f), 1.0f);

		sim->setupNetwork();

		// write all spikes to file
		SpikeMonitor* spikeMonG0 = sim->setSpikeMonitor(g0,"spkG0.dat");
		spikeMonG0->startRecording();

		// pick some random simulation time
		int runMs = (5+rand()%20) * isi;
		sim->runNetwork(runMs/1000,runMs%1000);

		spikeMonG0->stopRecording();

		// get spike vector
		std::vector<std::vector<int> > spkVector = spikeMonG0->getSpikeVector2D();

		// read spike file
		int* inputArray = NULL;
		long inputSize;
		readAndReturnSpikeFile("spkG0.dat",inputArray,inputSize);

		// sanity-check the size of the arrays
		EXPECT_EQ(inputSize/2, runMs/isi * GRP_SIZE);
		for (int i=0; i<GRP_SIZE; i++)
			EXPECT_EQ(spkVector[i].size(), runMs/isi);

		// check the spike times of spike file and AER struct
		// we expect all spike times to be a multiple of the ISI
		for (int i=0; i<inputSize; i+=2) {
			EXPECT_EQ(inputArray[i]%isi, 0);
//			EXPECT_EQ(spkVector[i/2].time % isi, 0);
		}
		for (int i=0; i<GRP_SIZE; i++)
			for (int j=0; j<spkVector[i].size(); j++)
				EXPECT_EQ(spkVector[i][j] % isi, 0);

#if (WIN32 || WIN64)
		system("del spkG0.dat");
#else
		system("rm -rf spkG0.dat");
#endif
		if (inputArray!=NULL) delete[] inputArray;
		//delete spkGen;
		delete sim;
	}
}

/*
 * This test checks for the correctness of the getGroupFiringRate method.
 * A PeriodicSpikeGenerator is used to periodically generate input spikes, so that the input spike times are known.
 * A network will then be run for a random amount of milliseconds. The activity of the input group will only be
 * recorded for a brief amount of time, whereas the activity of another group will be recorded for the full run.
 * The firing rate of the input group, which is calculated by the SpikeMonitor object, must then be based on only a
 * brief time window, whereas the spike file should contain all spikes. For the other group, both spike file and AER
 * struct should have the same number of spikes.
 */
TEST(SpikeMon, getGroupFiringRate){
	::testing::FLAGS_gtest_death_test_style = "threadsafe";

	CARLsim* sim = NULL;

	double rate = 25.0;  // some random mean firing rate
	int isi = 1000/rate; // inter-spike interval

	const int GRP_SIZE = 1;//rand()%5 + 1;

	// loop over both CPU and GPU mode.
	for(int mode=0; mode<=1; mode++){
		// first iteration, test CPU mode, second test GPU mode
		sim = new CARLsim("SpikeMon.getGroupFiringRate",mode?GPU_MODE:CPU_MODE,SILENT,0,42);

		float COND_tAMPA=5.0, COND_tNMDA=150.0, COND_tGABAa=6.0, COND_tGABAb=150.0;
		int g1 = sim->createGroup("g1", GRP_SIZE, EXCITATORY_NEURON);
		sim->setNeuronParameters(g1, 0.02f, 0.0f, 0.2f, 0.0f, -65.0f, 0.0f, 8.0f, 0.0f);

		int g0 = sim->createSpikeGeneratorGroup("Input",GRP_SIZE,EXCITATORY_NEURON);

		sim->setConductances(true,COND_tAMPA,COND_tNMDA,COND_tGABAa,COND_tGABAb);

        PeriodicSpikeGenerator spkGenG0(rate);
		sim->setSpikeGenerator(g0, &spkGenG0);

		sim->connect(g0, g1, "one-to-one", RangeWeight(0.27f), 1.0f);

		sim->setupNetwork();

		SpikeMonitor* spikeMonInput = sim->setSpikeMonitor(g0,"spkInputGrp.dat");
		SpikeMonitor* spikeMonG1 = sim->setSpikeMonitor(g1,"spkG1Grp.dat");

		// pick some random simulation time
		int runTimeMsOff = (5+rand()%10) * isi;
		int runTimeMsOn  = (5+rand()%20) * isi;

		// run network with recording off for g0, but recording on for G1
		spikeMonG1->startRecording();
		sim->runNetwork(runTimeMsOff/1000, runTimeMsOff%1000);

		// then start recording for some period
		spikeMonInput->startRecording();
		sim->runNetwork(runTimeMsOn/1000, runTimeMsOn%1000);
		spikeMonInput->stopRecording();

		// and run some more with recording off for input
		sim->runNetwork(runTimeMsOff/1000, runTimeMsOff%1000);

		// stopping the recording will update both AER structs and spike files
		spikeMonG1->stopRecording();

		// Note: Starting to record for 0 milliseconds at the end of a simulation is a little silly...but it should
		// be allowed, and we just want to achieve that all spikes of the input group get written to the spike file
		spikeMonInput->setPersistentData(true);
		spikeMonInput->startRecording();
		spikeMonInput->stopRecording();

		// read spike files (which are now complete because of stopRecording above)
		int* inputArray = NULL;
		long inputSize;
		readAndReturnSpikeFile("spkInputGrp.dat",inputArray,inputSize);
		int* g1Array = NULL;
		long g1Size;
		readAndReturnSpikeFile("spkG1Grp.dat",g1Array,g1Size);

		// activity in the input group was recorded only for a short period
		// the SpikeMon object must thus compute the firing rate based on only a brief time window
		EXPECT_EQ(spikeMonInput->getRecordingTotalTime(), runTimeMsOn);
		EXPECT_NEAR(spikeMonInput->getPopMeanFiringRate(), rate, 0.05); // rate must match
		EXPECT_EQ(spikeMonInput->getPopNumSpikes(), runTimeMsOn*GRP_SIZE/isi); // spikes only from brief window
		EXPECT_EQ(inputSize/2, (runTimeMsOn+2*runTimeMsOff)*GRP_SIZE/isi); // but spike file must have all spikes

		// g1 had recording on the whole time
		// its firing rate is not known explicitly, but AER should match spike file
		EXPECT_EQ(spikeMonG1->getRecordingTotalTime(), runTimeMsOn+2*runTimeMsOff);
		EXPECT_EQ(spikeMonG1->getPopNumSpikes(), g1Size/2);
		EXPECT_FLOAT_EQ(spikeMonG1->getPopMeanFiringRate(), g1Size/(2.0*GRP_SIZE) * 1000.0/(runTimeMsOn+2*runTimeMsOff));

#if (WIN32 || WIN64)
		system("del spkInputGrp.dat");
		system("del spkG1Grp.dat");
#else
		system("rm -rf spkInputGrp.dat");
		system("rm -rf spkG1Grp.dat");
#endif

		if (inputArray!=NULL) delete[] inputArray;
		if (g1Array!=NULL) delete[] g1Array;
		delete sim;
	}
}

TEST(SpikeMon, getMaxMinNeuronFiringRate){
	::testing::FLAGS_gtest_death_test_style = "threadsafe";

	const int GRP_SIZE = 5;
	const int inputTargetFR = 5.0f;

	// loop over both CPU and GPU mode.
	for(int mode=0; mode<1; mode++){
		// first iteration, test CPU mode, second test GPU mode
		CARLsim* sim = new CARLsim("SpikeMon.getMaxMinNeuronFiringRate",mode?GPU_MODE:CPU_MODE,SILENT,0,42);

		float COND_tAMPA=5.0, COND_tNMDA=150.0, COND_tGABAa=6.0, COND_tGABAb=150.0;
		int g1 = sim->createGroup("g1", GRP_SIZE, EXCITATORY_NEURON);
		sim->setNeuronParameters(g1, 0.02f, 0.0f, 0.2f, 0.0f, -65.0f, 0.0f, 8.0f, 0.0f);

		int inputGroup = sim->createSpikeGeneratorGroup("Input",GRP_SIZE,EXCITATORY_NEURON);

		sim->setConductances(true,COND_tAMPA,COND_tNMDA,COND_tGABAa,COND_tGABAb);

		sim->connect(inputGroup,g1,"random", RangeWeight(0.27f), 0.2f);

        PeriodicSpikeGenerator spkGenG0(inputTargetFR);
		sim->setSpikeGenerator(inputGroup, &spkGenG0);

        sim->setupNetwork();

#if (WIN32 || WIN64)
		system("del spkInputGrp.dat");
		system("del spkG1Grp.dat");
#else
		system("rm -rf spkInputGrp.dat");
		system("rm -rf spkG1Grp.dat");
#endif
		SpikeMonitor* spikeMonInput = sim->setSpikeMonitor(inputGroup,"spkInputGrp.dat");
		SpikeMonitor* spikeMonG1 = sim->setSpikeMonitor(g1,"spkG1Grp.dat");

		spikeMonInput->startRecording();
		spikeMonG1->startRecording();

		int runTimeMs = 2000;
		// run the network
		sim->runNetwork(runTimeMs/1000,runTimeMs%1000);

		spikeMonInput->stopRecording();
		spikeMonG1->stopRecording();

		int* inputArray = NULL;
		long inputSize;
		readAndReturnSpikeFile("spkInputGrp.dat",inputArray,inputSize);
		int* g1Array = NULL;
		long g1Size;
		readAndReturnSpikeFile("spkG1Grp.dat",g1Array,g1Size);

		// divide both by two, because we are only counting spike events, for
		// which there are two data elements (time, nid)
		int inputSpkCount[GRP_SIZE];
		int g1SpkCount[GRP_SIZE];
		memset(inputSpkCount,0,sizeof(int)*GRP_SIZE);
		memset(g1SpkCount,0,sizeof(int)*GRP_SIZE);
		for(int i=1; i<inputSize; i+=2) {
			int nid = inputArray[i];
			assert(nid>=0 && nid<GRP_SIZE);
			inputSpkCount[nid]++;
		}
		for(int i=1; i<g1Size; i+=2) {
			int nid = g1Array[i];
			assert(nid>=0 && nid<GRP_SIZE);
			g1SpkCount[nid]++;
		}

		std::vector<float> inputVector;
		std::vector<float> g1Vector;
		for(int i=0;i<GRP_SIZE;i++){
			inputVector.push_back(inputSpkCount[i]*1000.0/(float)runTimeMs);
			g1Vector.push_back(g1SpkCount[i]*1000.0/(float)runTimeMs);
		}
		// confirm the spike info information is correct here.
		std::sort(inputVector.begin(),inputVector.end());
		std::sort(g1Vector.begin(),g1Vector.end());

		spikeMonInput->getMaxFiringRate();

		// check max neuron firing
		float tmp = inputVector.back();
		EXPECT_FLOAT_EQ(spikeMonInput->getMaxFiringRate(),tmp);
		EXPECT_FLOAT_EQ(spikeMonG1->getMaxFiringRate(),g1Vector.back());

		// check min neuron firing
		EXPECT_FLOAT_EQ(spikeMonInput->getMinFiringRate(),inputVector.front());
		EXPECT_FLOAT_EQ(spikeMonG1->getMinFiringRate(),g1Vector.front());

		if (inputArray!=NULL) delete[] inputArray;
		if (g1Array!=NULL) delete[] g1Array;
		delete sim;
	}
}<|MERGE_RESOLUTION|>--- conflicted
+++ resolved
@@ -36,21 +36,12 @@
 		int g2 = sim->createGroup("g2", GRP_SIZE, EXCITATORY_NEURON);
 		sim->setNeuronParameters(g1, 0.02f, 0.0f, 0.2f, 0.0f, -65.0f, 0.0f, 8.0f, 0.0f);
 		sim->setNeuronParameters(g2, 0.02f, 0.0f, 0.2f, 0.0f, -65.0f, 0.0f, 8.0f, 0.0f);
-<<<<<<< HEAD
-		
-		EXPECT_DEATH(sim->setSpikeMonitor(ALL,"Default"),"");  // grpId = ALL (-1) and less than 0 
+
+		EXPECT_DEATH(sim->setSpikeMonitor(ALL,"Default"),"");  // grpId = ALL (-1) and less than 0
 		EXPECT_DEATH(sim->setSpikeMonitor(-4,"Default"),"");  // less than 0
 		EXPECT_DEATH(sim->setSpikeMonitor(2,"Default"),""); // greater than number of groups
 		EXPECT_DEATH(sim->setSpikeMonitor(MAX_GRP_PER_SNN,"Default"),""); // greater than number of group & and greater than max groups
-		
-=======
-
-		EXPECT_DEATH(sim->setSpikeMonitor(ALL),"");  // grpId = ALL (-1) and less than 0
-		EXPECT_DEATH(sim->setSpikeMonitor(-4),"");  // less than 0
-		EXPECT_DEATH(sim->setSpikeMonitor(2),""); // greater than number of groups
-		EXPECT_DEATH(sim->setSpikeMonitor(MAX_GRP_PER_SNN),""); // greater than number of group & and greater than max groups
-
->>>>>>> 2517864d
+
 		delete sim;
 	}
 }
@@ -191,9 +182,8 @@
 	::testing::FLAGS_gtest_death_test_style = "threadsafe";
 
 	CARLsim* sim;
-
-    const int GRP_SIZE = 5;
-	const int inputTargetFR = 5.0f;
+	const int GRP_SIZE = 5;
+    const int inputTargetFR = 5.0f;
 	int runTimeMs = 2000;
 
 	// loop over both CPU and GPU mode.
@@ -324,7 +314,6 @@
 		system("rm -rf spkG0.dat");
 #endif
 		if (inputArray!=NULL) delete[] inputArray;
-		//delete spkGen;
 		delete sim;
 	}
 }
