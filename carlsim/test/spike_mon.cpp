#include "gtest/gtest.h"
#include "carlsim_tests.h"

#include <snn.h>
#include <periodic_spikegen.h>

// TODO: I should probably use a google tests figure for this to reduce the
// amount of redundant code, but I don't need to do that right now. -- KDC



/// ****************************************************************************
/// TESTS FOR SET SPIKE MON 
/// ****************************************************************************

/*!
 * \brief testing to make sure grpId error is caught in setSpikeMonitor.
 *
 */
TEST(setSpikeMon, grpId){
	CARLsim* sim;
	const int GRP_SIZE = 10;
	
	// use threadsafe version because we have deathtests
	::testing::FLAGS_gtest_death_test_style = "threadsafe";

	// loop over both CPU and GPU mode.
	for(int mode=0; mode<=1; mode++){
		// first iteration, test CPU mode, second test GPU mode
		sim = new CARLsim("setSpikeMon.grpId",mode?GPU_MODE:CPU_MODE,SILENT,0,42);
		
		int g1 = sim->createGroup("g1", GRP_SIZE, EXCITATORY_NEURON);
		int g2 = sim->createGroup("g2", GRP_SIZE, EXCITATORY_NEURON);
		sim->setNeuronParameters(g1, 0.02f, 0.0f, 0.2f, 0.0f, -65.0f, 0.0f, 8.0f, 0.0f);
		sim->setNeuronParameters(g2, 0.02f, 0.0f, 0.2f, 0.0f, -65.0f, 0.0f, 8.0f, 0.0f);
		
		EXPECT_DEATH(sim->setSpikeMonitor(ALL),"");  // grpId = ALL (-1) and less than 0 
		EXPECT_DEATH(sim->setSpikeMonitor(-4),"");  // less than 0
		EXPECT_DEATH(sim->setSpikeMonitor(2),""); // greater than number of groups
		EXPECT_DEATH(sim->setSpikeMonitor(MAX_GRP_PER_SNN),""); // greater than number of group & and greater than max groups
		
		delete sim;
	}
}

/*!
 * \brief testing to make sure file name error is caught in setSpikeMonitor.
 *
 */
TEST(setSpikeMon, fname){
	CARLsim* sim;
	const int GRP_SIZE = 10;
	
	// use threadsafe version because we have deathtests
	::testing::FLAGS_gtest_death_test_style = "threadsafe";

	// loop over both CPU and GPU mode.
	for(int mode=0; mode<=1; mode++){
		// first iteration, test CPU mode, second test GPU mode
		sim = new CARLsim("setSpikeMon.fname",mode?GPU_MODE:CPU_MODE,SILENT,0,42);
		
		int g1 = sim->createGroup("g1", GRP_SIZE, EXCITATORY_NEURON);
		int g2 = sim->createGroup("g2", GRP_SIZE, EXCITATORY_NEURON);
		sim->setNeuronParameters(g1, 0.02f, 0.0f, 0.2f, 0.0f, -65.0f, 0.0f, 8.0f, 0.0f);
		sim->setNeuronParameters(g2, 0.02f, 0.0f, 0.2f, 0.0f, -65.0f, 0.0f, 8.0f, 0.0f);

		// this directory doesn't exist.
		EXPECT_DEATH(sim->setSpikeMonitor(1,"absentDirectory/testSpikes.dat"),"");  
		
		delete sim;
	}
}


TEST(SpikeMon, interfaceDeath) {
<<<<<<< HEAD
	CARLsim* sim = new CARLsim("SpikeMon.interfaceDeath",CPU_MODE,SILENT,0,42);
=======
	// use threadsafe version because we have deathtests
	::testing::FLAGS_gtest_death_test_style = "threadsafe";

	CARLsim* sim = new CARLsim("SNN",CPU_MODE,SILENT,0,42);
>>>>>>> 12c0f055

	int g1 = sim->createGroup("g1", 5, EXCITATORY_NEURON);		
	sim->setNeuronParameters(g1, 0.02, 0.2, -65.0, 8.0);

	int g0 = sim->createSpikeGeneratorGroup("Input",5,EXCITATORY_NEURON);
	SpikeMonitor* spkMon = sim->setSpikeMonitor(g0);

	sim->setConductances(true);

	sim->connect(g0,g1,"random", RangeWeight(0.01), 0.5f);

	// call setSpikeMonitor again on group, should fail
	EXPECT_DEATH({sim->setSpikeMonitor(g0);},"");

	// set up network and test all API calls that are not valid in certain modes
	sim->setupNetwork();

	// \TODO SpikeMonitor mode COUNT not yet implemented
	EXPECT_DEATH(spkMon->setMode(COUNT),"");
	// after mode is implemented, make sure you cannot call getSpikeVector2D in COUNT mode, etc.

	// test all APIs that cannot be called when recording is on
	spkMon->startRecording();
	EXPECT_DEATH(spkMon->getPopMeanFiringRate(),"");
	EXPECT_DEATH(spkMon->getPopStdFiringRate(),"");
	EXPECT_DEATH(spkMon->getPopNumSpikes(),"");
	EXPECT_DEATH(spkMon->getAllFiringRates(),"");
	EXPECT_DEATH(spkMon->getAllFiringRatesSorted(),"");
	EXPECT_DEATH(spkMon->getMaxFiringRate(),"");
	EXPECT_DEATH(spkMon->getMinFiringRate(),"");
	EXPECT_DEATH(spkMon->getNeuronMeanFiringRate(0),"");
	EXPECT_DEATH(spkMon->getNeuronNumSpikes(0),"");
	EXPECT_DEATH(spkMon->getNumNeuronsWithFiringRate(0,0),"");
	EXPECT_DEATH(spkMon->getNumSilentNeurons(),"");
	EXPECT_DEATH(spkMon->getPercentNeuronsWithFiringRate(0,0),"");
	EXPECT_DEATH(spkMon->getPercentSilentNeurons(),"");
	EXPECT_DEATH(spkMon->getSpikeVector2D(),"");
	EXPECT_DEATH(spkMon->print(),"");
	EXPECT_DEATH(spkMon->startRecording(),"");

	delete sim;
}


TEST(SpikeMon, persistentMode) {
	// use threadsafe version because we have deathtests
	::testing::FLAGS_gtest_death_test_style = "threadsafe";

	CARLsim* sim = new CARLsim("SNN",CPU_MODE,SILENT,0,42);

	int g1 = sim->createGroup("g1", 5, EXCITATORY_NEURON);		
	sim->setNeuronParameters(g1, 0.02, 0.2, -65.0, 8.0);

	int g0 = sim->createSpikeGeneratorGroup("Input",5,EXCITATORY_NEURON);
	SpikeMonitor* spkMon = sim->setSpikeMonitor(g0);

	sim->setConductances(true);

	sim->connect(g0,g1,"random", RangeWeight(0.01), 0.5f);

	sim->setupNetwork();

	// run for half a second, then check recording getters
	spkMon->startRecording();
	sim->runNetwork(0,500);
	spkMon->stopRecording();
	EXPECT_EQ(spkMon->getRecordingTotalTime(), 500);
	EXPECT_EQ(spkMon->getRecordingStartTime(), 0);
	EXPECT_EQ(spkMon->getRecordingStopTime(), 500);

	// run for half a second, then check recording getters
	// persistent mode should be off, so only the last probe should matter
	spkMon->startRecording();
	sim->runNetwork(0,500);
	spkMon->stopRecording();
	EXPECT_EQ(spkMon->getRecordingTotalTime(), 500);
	EXPECT_EQ(spkMon->getRecordingStartTime(), 500);
	EXPECT_EQ(spkMon->getRecordingStopTime(), 1000);

	// now switch persistent mode on
	spkMon->setPersistentData(true);

	// run for half a second, and expect persistent mode on
	// start should now be what it was (500), and total time should have increased by 500
	spkMon->startRecording();
	sim->runNetwork(0,500);
	spkMon->stopRecording();
	EXPECT_EQ(spkMon->getRecordingTotalTime(), 1000);
	EXPECT_EQ(spkMon->getRecordingStartTime(), 500);
	EXPECT_EQ(spkMon->getRecordingStopTime(), 1500);

	delete sim;
}


/*!
 * \brief testing to make sure clear() function works.
 *
 */
TEST(SpikeMon, clear){
	CARLsim* sim;
	PoissonRate* input;
	const int GRP_SIZE = 5;
	const int inputTargetFR = 5.0f;
	int runTimeMs = 2000;

	// loop over both CPU and GPU mode.
	for(int mode=0; mode<=1; mode++){
		// first iteration, test CPU mode, second test GPU mode
		sim = new CARLsim("SNN",mode?GPU_MODE:CPU_MODE,SILENT,0,42);

		float COND_tAMPA=5.0, COND_tNMDA=150.0, COND_tGABAa=6.0, COND_tGABAb=150.0;
		int g1 = sim->createGroup("g1", GRP_SIZE, EXCITATORY_NEURON);
		int g2 = sim->createGroup("g2", GRP_SIZE, EXCITATORY_NEURON);
		sim->setNeuronParameters(g1, 0.02f, 0.0f, 0.2f, 0.0f, -65.0f, 0.0f, 8.0f, 0.0f);
		sim->setNeuronParameters(g2, 0.02f, 0.0f, 0.2f, 0.0f, -65.0f, 0.0f, 8.0f, 0.0f);

		int inputGroup = sim->createSpikeGeneratorGroup("Input",GRP_SIZE,EXCITATORY_NEURON);
		
		sim->setConductances(true,COND_tAMPA,COND_tNMDA,COND_tGABAa,COND_tGABAb);
		double initWeight = 0.05f;

		// input
		input = new PoissonRate(GRP_SIZE);
		for(int i=0;i<GRP_SIZE;i++){
			input->rates[i]=inputTargetFR;
		}

		// use full because random might give us a network that does not spike (depending on the random seed),
		// leading to the EXPECTs below to fail
		sim->connect(inputGroup,g1,"full", RangeWeight(initWeight), 1.0f);
		sim->connect(inputGroup,g2,"full", RangeWeight(initWeight), 1.0f);
		sim->connect(g1,g2,"full", RangeWeight(initWeight), 1.0f);
		SpikeMonitor* spikeMonG1 = sim->setSpikeMonitor(g1);

		sim->setupNetwork();

		sim->setSpikeRate(inputGroup,input);
		spikeMonG1->startRecording();
		
		sim->runNetwork(runTimeMs/1000,runTimeMs%1000);
	
		spikeMonG1->stopRecording();
		
		// we should have spikes!
		EXPECT_TRUE(spikeMonG1->getPopNumSpikes() > 0);
		
		// now clear the spikes and run again
		spikeMonG1->clear();
		EXPECT_TRUE(spikeMonG1->getPopNumSpikes() == 0); // shouldn't have any spikes!
		spikeMonG1->startRecording();
		sim->runNetwork(runTimeMs/1000,runTimeMs%1000);
		spikeMonG1->stopRecording();
		
		// we should have spikes again
		EXPECT_TRUE(spikeMonG1->getPopNumSpikes() > 0);

		
		delete sim;
		delete input;
	}
}



/*
 * This test verifies that the spike times written to file and AER struct match the ones from the simulation.
 * A PeriodicSpikeGenerator is used to periodically generate spikes, which allows us to know the exact spike times.
 * We run the simulation for a random number of milliseconds (most probably no full seconds), and read the spike file
 * afterwards. We expect all spike times to be multiples of the inter-spike interval, and the total number of spikes
 * to be exactly what it should be. The same must apply to the AER struct from the SpikeMonitor object.
 */
TEST(SpikeMon, spikeTimes) {
	double rate = rand()%20 + 2.0;  // some random mean firing rate
	int isi = 1000/rate; // inter-spike interval

	const int GRP_SIZE = rand()%5 + 1; // some random group size

	// use threadsafe version because we have deathtests
	::testing::FLAGS_gtest_death_test_style = "threadsafe";

	// loop over both CPU and GPU mode.
	for(int mode=0; mode<=1; mode++){
		// first iteration, test CPU mode, second test GPU mode
		CARLsim* sim = new CARLsim("SNN",mode?GPU_MODE:CPU_MODE,SILENT,0,42);
		float COND_tAMPA=5.0, COND_tNMDA=150.0, COND_tGABAa=6.0, COND_tGABAb=150.0;
		int g1 = sim->createGroup("g1", GRP_SIZE, EXCITATORY_NEURON);
		sim->setNeuronParameters(g1, 0.02f, 0.0f, 0.2f, 0.0f, -65.0f, 0.0f, 8.0f, 0.0f);

		int g0 = sim->createSpikeGeneratorGroup("Input",GRP_SIZE,EXCITATORY_NEURON);

		sim->setConductances(true,COND_tAMPA,COND_tNMDA,COND_tGABAa,COND_tGABAb);
		sim->connect(g0,g1,"random", RangeWeight(0.27f), 1.0f);

		// use periodic spike generator to know the exact spike times
		PeriodicSpikeGenerator* spkGen = new PeriodicSpikeGenerator(rate);
		sim->setSpikeGenerator(g0, spkGen);

		sim->setupNetwork();

		// write all spikes to file
		SpikeMonitor* spikeMonG0 = sim->setSpikeMonitor(g0,"spkG0.dat");
		spikeMonG0->startRecording();

		// pick some random simulation time
		int runMs = (5+rand()%20) * isi;
		sim->runNetwork(runMs/1000,runMs%1000);

		spikeMonG0->stopRecording();

		// get spike vector
		std::vector<std::vector<int> > spkVector = spikeMonG0->getSpikeVector2D();

		// read spike file
		int* inputArray = NULL;
		long inputSize;
		readAndReturnSpikeFile("spkG0.dat",inputArray,inputSize);

		// sanity-check the size of the arrays
		EXPECT_EQ(inputSize/2, runMs/isi * GRP_SIZE);
		for (int i=0; i<GRP_SIZE; i++)
			EXPECT_EQ(spkVector[i].size(), runMs/isi);

		// check the spike times of spike file and AER struct
		// we expect all spike times to be a multiple of the ISI
		for (int i=0; i<inputSize; i+=2) {
			EXPECT_EQ(inputArray[i]%isi, 0);
//			EXPECT_EQ(spkVector[i/2].time % isi, 0);
		}
		for (int i=0; i<GRP_SIZE; i++)
			for (int j=0; j<spkVector[i].size(); j++)
				EXPECT_EQ(spkVector[i][j] % isi, 0);

#if (WIN32 || WIN64)
		system("del spkG0.dat");
#else
		system("rm -rf spkG0.dat");
#endif
		if (inputArray!=NULL) delete[] inputArray;
		delete spkGen;
		delete sim;
	}
}

/*
 * This test checks for the correctness of the getGroupFiringRate method.
 * A PeriodicSpikeGenerator is used to periodically generate input spikes, so that the input spike times are known.
 * A network will then be run for a random amount of milliseconds. The activity of the input group will only be
 * recorded for a brief amount of time, whereas the activity of another group will be recorded for the full run.
 * The firing rate of the input group, which is calculated by the SpikeMonitor object, must then be based on only a
 * brief time window, whereas the spike file should contain all spikes. For the other group, both spike file and AER
 * struct should have the same number of spikes.
 */
TEST(SpikeMon, getGroupFiringRate){
	CARLsim* sim;

	double rate = rand()%12 + 2.0f;  // some random mean firing rate
	int isi = 1000/rate; // inter-spike interval

	const int GRP_SIZE = 1;//rand()%5 + 1;
	// use threadsafe version because we have deathtests
	::testing::FLAGS_gtest_death_test_style = "threadsafe";

	// loop over both CPU and GPU mode.
	for(int mode=0; mode<=1; mode++){
		// first iteration, test CPU mode, second test GPU mode
		sim = new CARLsim("SNN",mode?GPU_MODE:CPU_MODE,SILENT,0,42);

		float COND_tAMPA=5.0, COND_tNMDA=150.0, COND_tGABAa=6.0, COND_tGABAb=150.0;
		int g1 = sim->createGroup("g1", GRP_SIZE, EXCITATORY_NEURON);
		sim->setNeuronParameters(g1, 0.02f, 0.0f, 0.2f, 0.0f, -65.0f, 0.0f, 8.0f, 0.0f);

		int g0 = sim->createSpikeGeneratorGroup("Input",GRP_SIZE,EXCITATORY_NEURON);

		sim->setConductances(true,COND_tAMPA,COND_tNMDA,COND_tGABAa,COND_tGABAb);

		sim->connect(g0,g1,"random", RangeWeight(0.27f), 1.0f);

		PeriodicSpikeGenerator* spkGen = new PeriodicSpikeGenerator(rate);
		sim->setSpikeGenerator(g0, spkGen);

		sim->setupNetwork();

		SpikeMonitor* spikeMonInput = sim->setSpikeMonitor(g0,"spkInputGrp.dat");
		SpikeMonitor* spikeMonG1 = sim->setSpikeMonitor(g1,"spkG1Grp.dat");

		// pick some random simulation time
		int runTimeMsOff = (5+rand()%10) * isi;
		int runTimeMsOn  = (5+rand()%20) * isi;

		// run network with recording off for g0, but recording on for G1
		spikeMonG1->startRecording();
		sim->runNetwork(runTimeMsOff/1000, runTimeMsOff%1000);

		// then start recording for some period
		spikeMonInput->startRecording();
		sim->runNetwork(runTimeMsOn/1000, runTimeMsOn%1000);
		spikeMonInput->stopRecording();

		// and run some more with recording off for input
		sim->runNetwork(runTimeMsOff/1000, runTimeMsOff%1000);

		// stopping the recording will update both AER structs and spike files
		spikeMonG1->stopRecording();

		// Note: Starting to record for 0 milliseconds at the end of a simulation is a little silly...but it should
		// be allowed, and we just want to achieve that all spikes of the input group get written to the spike file
		spikeMonInput->setPersistentData(true);
		spikeMonInput->startRecording();
		spikeMonInput->stopRecording();

		// read spike files (which are now complete because of stopRecording above)
		int* inputArray = NULL;
		long inputSize;
		readAndReturnSpikeFile("spkInputGrp.dat",inputArray,inputSize);
		int* g1Array = NULL;
		long g1Size;
		readAndReturnSpikeFile("spkG1Grp.dat",g1Array,g1Size);

		// activity in the input group was recorded only for a short period
		// the SpikeMon object must thus compute the firing rate based on only a brief time window
		EXPECT_EQ(spikeMonInput->getRecordingTotalTime(), runTimeMsOn);
		EXPECT_NEAR(spikeMonInput->getPopMeanFiringRate(), rate, 0.1); // rate must match
		EXPECT_EQ(spikeMonInput->getPopNumSpikes(), runTimeMsOn*GRP_SIZE/isi); // spikes only from brief window
		EXPECT_EQ(inputSize/2, (runTimeMsOn+2*runTimeMsOff)*GRP_SIZE/isi); // but spike file must have all spikes

		// g1 had recording on the whole time
		// its firing rate is not known explicitly, but AER should match spike file
		EXPECT_EQ(spikeMonG1->getRecordingTotalTime(), runTimeMsOn+2*runTimeMsOff);
		EXPECT_EQ(spikeMonG1->getPopNumSpikes(), g1Size/2);
		EXPECT_FLOAT_EQ(spikeMonG1->getPopMeanFiringRate(), g1Size/(2.0*GRP_SIZE) * 1000.0/(runTimeMsOn+2*runTimeMsOff));

#if (WIN32 || WIN64)
		system("del spkInputGrp.dat");
		system("del spkG1Grp.dat");
#else
		system("rm -rf spkInputGrp.dat");
		system("rm -rf spkG1Grp.dat");
#endif

		if (inputArray!=NULL) delete[] inputArray;
		if (g1Array!=NULL) delete[] g1Array;
		delete spkGen;
		delete sim;
	}
}

TEST(SpikeMon, getMaxMinNeuronFiringRate){
	const int GRP_SIZE = 5;
	const int inputTargetFR = 5.0f;
	// use threadsafe version because we have deathtests
	::testing::FLAGS_gtest_death_test_style = "threadsafe";

	// loop over both CPU and GPU mode.
	for(int mode=0; mode<1; mode++){
		// first iteration, test CPU mode, second test GPU mode
		CARLsim* sim = new CARLsim("SNN",mode?GPU_MODE:CPU_MODE,SILENT,0,42);

		float COND_tAMPA=5.0, COND_tNMDA=150.0, COND_tGABAa=6.0, COND_tGABAb=150.0;
		int g1 = sim->createGroup("g1", GRP_SIZE, EXCITATORY_NEURON);
		sim->setNeuronParameters(g1, 0.02f, 0.0f, 0.2f, 0.0f, -65.0f, 0.0f, 8.0f, 0.0f);
		
		int inputGroup = sim->createSpikeGeneratorGroup("Input",GRP_SIZE,EXCITATORY_NEURON);

		sim->setConductances(true,COND_tAMPA,COND_tNMDA,COND_tGABAa,COND_tGABAb);

		sim->connect(inputGroup,g1,"random", RangeWeight(0.27f), 0.2f);
		sim->setupNetwork();

		// input
		PoissonRate* input = new PoissonRate(GRP_SIZE);
		for(int i=0;i<GRP_SIZE;i++){
			input->rates[i]=inputTargetFR;
		}
		sim->setSpikeRate(inputGroup,input);

#if (WIN32 || WIN64)
		system("del spkInputGrp.dat");
		system("del spkG1Grp.dat");
#else
		system("rm -rf spkInputGrp.dat");
		system("rm -rf spkG1Grp.dat");
#endif
		SpikeMonitor* spikeMonInput = sim->setSpikeMonitor(inputGroup,"spkInputGrp.dat");
		SpikeMonitor* spikeMonG1 = sim->setSpikeMonitor(g1,"spkG1Grp.dat");
		
		spikeMonInput->startRecording();
		spikeMonG1->startRecording();
	 		
		int runTimeMs = 2000;
		// run the network
		sim->runNetwork(runTimeMs/1000,runTimeMs%1000);
	
		spikeMonInput->stopRecording();
		spikeMonG1->stopRecording();

		int* inputArray = NULL;
		long inputSize;
		readAndReturnSpikeFile("spkInputGrp.dat",inputArray,inputSize);
		int* g1Array = NULL;
		long g1Size;
		readAndReturnSpikeFile("spkG1Grp.dat",g1Array,g1Size);

		// divide both by two, because we are only counting spike events, for 
		// which there are two data elements (time, nid)
		int inputSpkCount[GRP_SIZE];
		int g1SpkCount[GRP_SIZE];
		memset(inputSpkCount,0,sizeof(int)*GRP_SIZE);
		memset(g1SpkCount,0,sizeof(int)*GRP_SIZE);
		for(int i=1; i<inputSize; i+=2) {
			int nid = inputArray[i];
			assert(nid>=0 && nid<GRP_SIZE);
			inputSpkCount[nid]++;
		}
		for(int i=1; i<g1Size; i+=2) {
			int nid = g1Array[i];
			assert(nid>=0 && nid<GRP_SIZE);
			g1SpkCount[nid]++;
		}

		std::vector<float> inputVector;
		std::vector<float> g1Vector;
		for(int i=0;i<GRP_SIZE;i++){
			inputVector.push_back(inputSpkCount[i]*1000.0/(float)runTimeMs);
			g1Vector.push_back(g1SpkCount[i]*1000.0/(float)runTimeMs);
		}
		// confirm the spike info information is correct here.
		std::sort(inputVector.begin(),inputVector.end());
		std::sort(g1Vector.begin(),g1Vector.end());

		spikeMonInput->getMaxFiringRate();

		// check max neuron firing
		float tmp = inputVector.back();
		EXPECT_FLOAT_EQ(spikeMonInput->getMaxFiringRate(),tmp);
		EXPECT_FLOAT_EQ(spikeMonG1->getMaxFiringRate(),g1Vector.back());

		// check min neuron firing
		EXPECT_FLOAT_EQ(spikeMonInput->getMinFiringRate(),inputVector.front());
		EXPECT_FLOAT_EQ(spikeMonG1->getMinFiringRate(),g1Vector.front());

		if (inputArray!=NULL) delete[] inputArray;
		if (g1Array!=NULL) delete[] g1Array;
		delete input;
		delete sim;
	}
}<|MERGE_RESOLUTION|>--- conflicted
+++ resolved
@@ -73,14 +73,10 @@
 
 
 TEST(SpikeMon, interfaceDeath) {
-<<<<<<< HEAD
+	// use threadsafe version because we have deathtests
+	::testing::FLAGS_gtest_death_test_style = "threadsafe";
+
 	CARLsim* sim = new CARLsim("SpikeMon.interfaceDeath",CPU_MODE,SILENT,0,42);
-=======
-	// use threadsafe version because we have deathtests
-	::testing::FLAGS_gtest_death_test_style = "threadsafe";
-
-	CARLsim* sim = new CARLsim("SNN",CPU_MODE,SILENT,0,42);
->>>>>>> 12c0f055
 
 	int g1 = sim->createGroup("g1", 5, EXCITATORY_NEURON);		
 	sim->setNeuronParameters(g1, 0.02, 0.2, -65.0, 8.0);
