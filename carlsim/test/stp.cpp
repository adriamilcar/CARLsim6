--- conflicted
+++ resolved
@@ -8,62 +8,6 @@
 /// SHORT-TERM PLASTICITY STP
 /// **************************************************************************************************************** ///
 
-<<<<<<< HEAD
-/*!
- * \brief testing setSTP to true
- *
- * This function tests the information stored in the group info struct after enabling STP via setSTP
- * \TODO use public user interface
-
- */
-TEST(STP, setSTPTrue) {
-	std::string name = "STP.setSTPTrue";
-	float STP_U = 0.25f;		// the exact values don't matter
-	float STP_tF = 10.0f;
-	float STP_tD = 15.0f;
-	CpuSNN* sim;
-
-	for (int mode=0; mode<=1; mode++) {
-		sim = new CpuSNN(name,mode?GPU_MODE:CPU_MODE,SILENT,0,42);
-        Grid3D neurGrid(10,1,1);
-		int g1=sim->createGroup("excit", neurGrid, EXCITATORY_NEURON);
-		sim->setNeuronParameters(g1, 0.02f, 0.0f, 0.2f, 0.0f, -65.0f, 0.0f, 8.0f, 0.0f);
-		sim->setSTP(g1,true,STP_U,STP_tF,STP_tD);					// exact values matter
-
-		group_info_t grpInfo = sim->getGroupInfo(g1);
-		EXPECT_TRUE(grpInfo.WithSTP); 							// STP must be enabled
-		EXPECT_FLOAT_EQ(grpInfo.STP_A,1.0f/STP_U);
-		EXPECT_FLOAT_EQ(grpInfo.STP_U,STP_U); 					// check exact values
-		EXPECT_FLOAT_EQ(grpInfo.STP_tau_u_inv,1.0f/STP_tF);
-		EXPECT_FLOAT_EQ(grpInfo.STP_tau_x_inv,1.0f/STP_tD);
-		delete sim;
-	}
-}
-
-/*!
- * \brief testing setSTP to false
- * This function tests the information stored in the group info struct after disabling STP via setSTP
- */
-TEST(STP, setSTPFalse) {
-	std::string name="STP.setSTPFalse";
-	CpuSNN* sim;
-
-	for (int mode=0; mode<=1; mode++) {
-		sim = new CpuSNN(name,mode?GPU_MODE:CPU_MODE,SILENT,0,42);
-        Grid3D neurGrid(10,1,1);
-		int g1=sim->createGroup("excit", neurGrid, EXCITATORY_NEURON);
-		sim->setNeuronParameters(g1, 0.02f, 0.0f, 0.2f, 0.0f, -65.0f, 0.0f, 8.0f, 0.0f);
-		sim->setSTP(g1,false,0.1f,100,200); 					// exact values don't matter
-
-		group_info_t grpInfo = sim->getGroupInfo(g1);
-		EXPECT_FALSE(grpInfo.WithSTP);						// STP must be disabled
-		delete sim;
-	}
-}
-
-
-=======
->>>>>>> 336c81f0
 //! expect CARLsim to die if setSTP is called with silly params
 TEST(STP, setSTPdeath) {
 	::testing::FLAGS_gtest_death_test_style = "threadsafe";
@@ -81,7 +25,7 @@
 	// STP_tF / STP_tD
 	EXPECT_DEATH({sim->setSTP(g1,true,0.1f,-10,10);},"");
 	EXPECT_DEATH({sim->setSTP(g1,true,0.1f,10,-10);},"");
-
+	
 	delete sim;
 }
 
@@ -103,6 +47,7 @@
 
 	int randSeed = rand() % 1000;	// randSeed must not interfere with STP
 
+	CARLsim *sim = NULL;
 	SpikeMonitor *spkMonG2 = NULL, *spkMonG3 = NULL;
 	PeriodicSpikeGenerator *spkGenG0 = NULL, *spkGenG1 = NULL;
 
@@ -114,7 +59,7 @@
 				float rateG3noSTP = -1.0f;
 
 				for (int hasSTP=0; hasSTP<=1; hasSTP++) {
-					CARLsim* sim = new CARLsim("STP.firingRateSTDvsSTF",isGPUmode?GPU_MODE:CPU_MODE,SILENT,0,randSeed);
+					sim = new CARLsim("STP.firingRateSTDvsSTF",isGPUmode?GPU_MODE:CPU_MODE,SILENT,0,randSeed);
 					int g2=sim->createGroup("STD", 1, EXCITATORY_NEURON);
 					int g3=sim->createGroup("STF", 1, EXCITATORY_NEURON);
 					sim->setNeuronParameters(g2, 0.02f, 0.2f, -65.0f, 8.0f);
@@ -197,12 +142,9 @@
 }
 
 TEST(STP, spikeTimesCPUvsGPU) {
-<<<<<<< HEAD
-=======
 	::testing::FLAGS_gtest_death_test_style = "threadsafe";
 
 	CARLsim *sim = NULL;
->>>>>>> 336c81f0
 	SpikeMonitor *spkMonG2 = NULL, *spkMonG3 = NULL;
 	PeriodicSpikeGenerator *spkGenG0 = NULL, *spkGenG1 = NULL;
 
@@ -213,7 +155,7 @@
 		// compare spike times cpu vs gpu
 
 		for (int isGPUmode=0; isGPUmode<=1; isGPUmode++) {
-			CARLsim* sim = new CARLsim("STP.spikeTimesCPUvsGPU",isGPUmode?GPU_MODE:CPU_MODE,SILENT,0,42);
+			sim = new CARLsim("STP.spikeTimesCPUvsGPU",isGPUmode?GPU_MODE:CPU_MODE,SILENT,0,42);
 			int g2=sim->createGroup("STD", 1, EXCITATORY_NEURON);
 			int g3=sim->createGroup("STF", 1, EXCITATORY_NEURON);
 			sim->setNeuronParameters(g2, 0.02f, 0.2f, -65.0f, 8.0f);
