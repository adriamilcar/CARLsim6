# module include file for CARLsim gtest

gtest_deps = $(GTEST_LIB_DIR)/libgtest.a $(GTEST_LIB_DIR)/libgtest_main.a \
	$(GTEST_LIB_DIR)/libgtest_custom_main.a

# list of all test cpp files, but without directory and file extension
# e.g., file "test/coba.cpp" should appear here as "coba"
# the prefix (directory "test") and suffix (".cpp") will be appended afterwards
# test cases will be run in inverse order (it seems)
<<<<<<< HEAD
carlsim_tests_cpps := spike_gen spike_mon conn_mon interface stdp stp cuba core connect coba carlsim_tests_common
=======
carlsim_tests_cpps := interface stdp stp spike_mon cuba core connect coba \
	carlsim_tests_common spike_gen spike_counter
>>>>>>> 336c81f0

local_dir := $(test_dir)
local_deps := carlsim_tests.h $(addsuffix .cpp,$(carlsim_tests_cpps))
local_src := $(addprefix $(local_dir)/,$(local_deps))
local_objs := $(addsuffix .o,$(addprefix $(local_dir)/,$(carlsim_tests_cpps)))

# utilities used
utility := $(addprefix $(spike_gen_dir)/,periodic_spikegen spikegen_from_file \
	spikegen_from_vector)
utility_src := $(addsuffix .cpp, $(utility))
utility_deps := $(addsuffix .h, $(utility)) $(utility_src)
utility_objs := $(addsuffix .o, $(utility))
local_deps += $(utility_deps)

carlsim_tests_objs := $(local_objs) $(utility_objs)
objects += $(carlsim_tests_objs)
output_files += $(test_dir)/carlsim_tests $(test_dir)/results/* \
								$(test_dir)/*.log $(test_dir)/*.dat

.PHONY: carlsim_tests
carlsim_tests: $(test_dir)/carlsim_tests $(carlsim_tests_objs)

$(local_dir)/carlsim_tests: $(local_objs) $(utility_objs) $(gtest_deps) \
	$(carlsim_objs)
	$(NVCC) $(CARLSIM_INCLUDES) $(CARLSIM_LFLAGS) $(CARLSIM_LIBS) \
	$(CARLSIM_FLAGS) $(carlsim_objs) $(GTEST_CPPFLAGS) -L$(GTEST_LIB_DIR) \
	-lgtest_custom_main $(carlsim_tests_objs) -o $@

$(local_dir)/%.o: $(local_dir)/%.cpp $(local_deps)
	$(NVCC) $(CARLSIM_INCLUDES) $(CARLSIM_FLAGS) $(GTEST_CPPFLAGS) -c $< -o $@

$(spike_gen_dir)/%.o: $(spike_gen_dir)/%.cpp $(utility_deps)
	$(NVCC) $(CARLSIM_INCLUDES) $(CARLSIM_FLAGS) $(GTEST_CPPFLAGS) -c $< -o $@


# rule for our local custom gtest main
$(GTEST_LIB_DIR)/libgtest_custom_main.a: $(GTEST_LIB_DIR)/gtest-all.o \
	$(GTEST_LIB_DIR)/gtest_custom_main.o
	$(AR) $(ARFLAGS) $@ $^

$(GTEST_LIB_DIR)/gtest_custom_main.o: gtest_custom_main.cpp
	@mkdir -p $(GTEST_LIB_DIR)
	@$(CXX) $(GTEST_CPPFLAGS) -I$(GTEST_DIR) $(GTEST_CXXFLAGS) -c \
	$(test_dir)/gtest_custom_main.cpp -o $@
<|MERGE_RESOLUTION|>--- conflicted
+++ resolved
@@ -7,12 +7,8 @@
 # e.g., file "test/coba.cpp" should appear here as "coba"
 # the prefix (directory "test") and suffix (".cpp") will be appended afterwards
 # test cases will be run in inverse order (it seems)
-<<<<<<< HEAD
-carlsim_tests_cpps := spike_gen spike_mon conn_mon interface stdp stp cuba core connect coba carlsim_tests_common
-=======
 carlsim_tests_cpps := interface stdp stp spike_mon cuba core connect coba \
 	carlsim_tests_common spike_gen spike_counter
->>>>>>> 336c81f0
 
 local_dir := $(test_dir)
 local_deps := carlsim_tests.h $(addsuffix .cpp,$(carlsim_tests_cpps))
