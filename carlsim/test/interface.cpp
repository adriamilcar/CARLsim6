#include "gtest/gtest.h"
#include <carlsim.h>
#include "carlsim_tests.h"

//! trigger all UserErrors
// TODO: add more error checking
TEST(Interface, connectDeath) {
	::testing::FLAGS_gtest_death_test_style = "threadsafe";

	CARLsim* sim = new CARLsim("Interface.connectDeath",CPU_MODE,SILENT,0,42);
	int g1=sim->createSpikeGeneratorGroup("excit", 10, EXCITATORY_NEURON);
	EXPECT_DEATH({sim->connect(g1,g1,"random",RangeWeight(0.01f,0.1f),0.1);},""); // g2 cannot be PoissonGroup
	EXPECT_DEATH({sim->connect(g1,g1,"random",RangeWeight(-0.01f,0.1f),0.1);},""); // weight cannot be negative
	EXPECT_DEATH({sim->connect(g1,g1,"random",RangeWeight(0.1f),0.1,RangeDelay(1),RadiusRF(0,0,0));},""); // radius=0
	EXPECT_DEATH({sim->connect(g1,g1,"one-to-one",RangeWeight(0.1f),0.1,RangeDelay(1),RadiusRF(3,0,0));},""); // rad>0
	delete sim;
}

//! Death tests for createGroup (test all possible silly values)
// \FIXME this should be interface-level
TEST(Interface, createGroupDeath) {
	::testing::FLAGS_gtest_death_test_style = "threadsafe";

	CARLsim* sim = new CARLsim("Interface.createGroupDeath",CPU_MODE,SILENT,0,42);

	// set silly values to all possible input arguments
	// e.g., negative values for things>=0, values>numGrp, etc.
	EXPECT_DEATH({sim->createGroup("excit", -10, EXCITATORY_NEURON);},"");
	EXPECT_DEATH({sim->createGroup("excit", 10, -3);},"");
	EXPECT_DEATH({sim->createGroup("excit", Grid3D(-10,1,1), EXCITATORY_NEURON);},"");
	EXPECT_DEATH({sim->createGroup("excit", Grid3D(1,-1,1), EXCITATORY_NEURON);},"");
	EXPECT_DEATH({sim->createGroup("excit", Grid3D(10,1,-1), EXCITATORY_NEURON);},"");
	EXPECT_DEATH({sim->createGroup("excit", Grid3D(1,1,1), -3);},"");

	if (sim!=NULL)
		delete sim;
}

//! Death tests for createSpikeGenerator (test all possible silly values)
// \FIXME make interface-level
TEST(Interface, createSpikeGeneratorGroupDeath) {
	::testing::FLAGS_gtest_death_test_style = "threadsafe";

	CARLsim* sim = new CARLsim("Interface.createSpikeGeneratorGroupDeath",CPU_MODE,SILENT,0,42);

	// set silly values to all possible input arguments
	// e.g., negative values for things>=0, values>numGrps, etc.
	EXPECT_DEATH({sim->createSpikeGeneratorGroup("excit", -10, EXCITATORY_NEURON);},"");
	EXPECT_DEATH({sim->createSpikeGeneratorGroup("excit", 10, -3);},"");
	EXPECT_DEATH({sim->createSpikeGeneratorGroup("excit", Grid3D(-10,1,1), EXCITATORY_NEURON);},"");
	EXPECT_DEATH({sim->createSpikeGeneratorGroup("excit", Grid3D(1,-1,1), EXCITATORY_NEURON);},"");
	EXPECT_DEATH({sim->createSpikeGeneratorGroup("excit", Grid3D(10,1,-1), EXCITATORY_NEURON);},"");
	EXPECT_DEATH({sim->createSpikeGeneratorGroup("excit", Grid3D(1,1,1), -3);},"");

	if (sim!=NULL)
		delete sim;
}

TEST(Interface, getGroupGrid3DDeath) {
	::testing::FLAGS_gtest_death_test_style = "threadsafe";

	CARLsim* sim = new CARLsim("Interface.getGroupGrid3D",CPU_MODE,SILENT,0,42);
	int g1=sim->createGroup("excit", Grid3D(2,3,4), EXCITATORY_NEURON);
	sim->setNeuronParameters(g1, 0.02f, 0.2f,-65.0f,8.0f);
	sim->connect(g1, g1, "full", RangeWeight(0.01), 1.0f, RangeDelay(1));
	sim->setupNetwork();

	EXPECT_DEATH({sim->getGroupGrid3D(-1);},"");
	EXPECT_DEATH({sim->getGroupGrid3D(1);},"");

	delete sim;
}

TEST(Interface, getNeuronLocation3DDeath) {
	::testing::FLAGS_gtest_death_test_style = "threadsafe";

	CARLsim* sim = new CARLsim("Interface.createGroupDeath",CPU_MODE,SILENT,0,42);
	Grid3D grid(2,3,4);
	int g1=sim->createGroup("excit", grid, EXCITATORY_NEURON);
	sim->setNeuronParameters(g1, 0.02f, 0.2f,-65.0f,8.0f);
	sim->connect(g1, g1, "full", RangeWeight(0.01), 1.0f, RangeDelay(1));
	sim->setupNetwork();

	EXPECT_DEATH({sim->getNeuronLocation3D(-1);},"");
	EXPECT_DEATH({sim->getNeuronLocation3D(grid.x*grid.y*grid.z);},"");

	EXPECT_DEATH({sim->getNeuronLocation3D(-1,-1);},"");
	EXPECT_DEATH({sim->getNeuronLocation3D(g1, grid.x*grid.y*grid.z);},"");
	EXPECT_DEATH({sim->getNeuronLocation3D(g1+1,0);},"");

	delete sim;
}

//! trigger all UserErrors
TEST(Interface, getSpikeCounterDeath) {
	::testing::FLAGS_gtest_death_test_style = "threadsafe";

	CARLsim* sim = new CARLsim("Interface.getSpikeCounterDeath",CPU_MODE,SILENT,0,42);
	int g1=sim->createGroup("excit", 10, EXCITATORY_NEURON);
	sim->setSpikeCounter(g1);
	EXPECT_DEATH({sim->getSpikeCounter(ALL);},"");
	delete sim;
}

//! trigger all UserErrors
TEST(Interface, setConductancesDeath) {
	::testing::FLAGS_gtest_death_test_style = "threadsafe";

	CARLsim* sim = new CARLsim("Interface.setConductancesDeath",CPU_MODE,SILENT,0,42);
	int g1=sim->createGroup("excit", 10, EXCITATORY_NEURON);
	sim->setNeuronParameters(g1, 0.02f, 0.2f,-65.0f,8.0f);
	sim->connect(g1,g1,"random",RangeWeight(0.01),0.1f,RangeDelay(1));

	// set custom values, no rise times
	EXPECT_DEATH({sim->setConductances(true,-1,2,3,4);},"");
	EXPECT_DEATH({sim->setConductances(true,1,-2,3,4);},"");
	EXPECT_DEATH({sim->setConductances(true,1,2,-3,4);},"");
	EXPECT_DEATH({sim->setConductances(true,1,2,3,-4);},"");

	// set custom values, all
	EXPECT_DEATH({sim->setConductances(true,-1,2,3,4,5,6);},"");
	EXPECT_DEATH({sim->setConductances(true,1,-2,3,4,5,6);},"");
	EXPECT_DEATH({sim->setConductances(true,1,2,-3,4,5,6);},"");
	EXPECT_DEATH({sim->setConductances(true,1,2,3,-4,5,6);},"");
	EXPECT_DEATH({sim->setConductances(true,1,2,3,4,-5,6);},"");
	EXPECT_DEATH({sim->setConductances(true,1,2,3,4,5,-6);},"");
	EXPECT_DEATH({sim->setConductances(true,1,2,2,4,5,6);},""); // tdNMDA==trNMDA
	EXPECT_DEATH({sim->setConductances(true,1,2,3,4,5,5);},""); // tdGABAb==trGABAb

	// calling setConductances after runNetwork
	sim->setConductances(false);
	sim->setupNetwork();
	sim->runNetwork(0,0);
	EXPECT_DEATH({sim->setConductances(true);},"");
	EXPECT_DEATH({sim->setConductances(false,1,2,3,4);},"");
	EXPECT_DEATH({sim->setConductances(false,1,2,3,4,5,6);},"");
	delete sim;
}

TEST(Interface, setExternalCurrentDeath) {
	::testing::FLAGS_gtest_death_test_style = "threadsafe";

	CARLsim* sim = new CARLsim("Interface.setExternalCurrentDeath",CPU_MODE,SILENT,0,42);
	int g1=sim->createGroup("excit", 10, EXCITATORY_NEURON);
	sim->setNeuronParameters(g1, 0.02f, 0.2f,-65.0f,8.0f);
	int g0=sim->createSpikeGeneratorGroup("input", 10, EXCITATORY_NEURON);
	sim->connect(g0,g1,"random",RangeWeight(0.01),0.1f,RangeDelay(1));

	// calling setExternalCurrent in CONFIG
	float current = 0.0f;
	std::vector<float> vecCurrent(10, current);
	EXPECT_DEATH({sim->setExternalCurrent(g1,vecCurrent);},"");
	EXPECT_DEATH({sim->setExternalCurrent(g1,current);},"");

	sim->setupNetwork();

	// calling setExternalCurrent in correct state but with invalid input arguments
	EXPECT_DEATH({sim->setExternalCurrent(100,vecCurrent);},""); // grpId out of bounds
	EXPECT_DEATH({sim->setExternalCurrent(100,current);},""); // grpId out of bounds
	EXPECT_DEATH({sim->setExternalCurrent(-1,vecCurrent);},""); // ALL not allowed
	EXPECT_DEATH({sim->setExternalCurrent(-1,current);},""); // ALL not allowed
	EXPECT_DEATH({sim->setExternalCurrent(g0,vecCurrent);},""); // calling on SpikeGen grp
	EXPECT_DEATH({sim->setExternalCurrent(g0,current);},""); // calling on SpikeGen grp
	std::vector<float> vecCurrent2(20, 0.1f);
	EXPECT_DEATH({sim->setExternalCurrent(g1,vecCurrent2);},""); // current wrong size

	delete sim;
}


//! Death tests for setNeuronParameters (test all possible silly values)
TEST(Interface, setNeuronParametersDeath) {
	::testing::FLAGS_gtest_death_test_style = "threadsafe";

	CARLsim* sim = NULL;
	sim = new CARLsim("Interface.setNeuronParametersDeath",CPU_MODE,SILENT,0,42);
	int g0=sim->createGroup("excit", Grid3D(10,1,1), EXCITATORY_NEURON);

	// set silly values to all possible input arguments
	// e.g., negative values for things>=0, values>numGrpsetc.
	EXPECT_DEATH({sim->setNeuronParameters(-2, 0.02f, 0.2f, -65.0f, 8.0f);},"");
	EXPECT_DEATH({sim->setNeuronParameters(g0+1, 0.02f, 0.2f, -65.0f, 8.0f);},"");
	EXPECT_DEATH({sim->setNeuronParameters(g0, -0.02f, 0.2f, -65.0f, 8.0f);},"");
	EXPECT_DEATH({sim->setNeuronParameters(g0, 0.02f, -0.2f, -65.0f, 8.0f);},"");
	EXPECT_DEATH({sim->setNeuronParameters(g0, 0.02f, 0.2f, -65.0f, -8.0f);},"");

	EXPECT_DEATH({sim->setNeuronParameters(-2, 0.02f, 0.0f, 0.2f, 0.0f, -65.0f, 0.0f, 8.0f, 0.0f);},"");
	EXPECT_DEATH({sim->setNeuronParameters(g0+1, 0.02f, 0.0f, 0.2f, 0.0f, -65.0f, 0.0f, 8.0f, 0.0f);},"");
	EXPECT_DEATH({sim->setNeuronParameters(g0, -0.02f, 0.0f, 0.2f, 0.0f, -65.0f, 0.0f, 8.0f, 0.0f);},"");
	EXPECT_DEATH({sim->setNeuronParameters(g0, 0.02f, -10.0f, 0.2f, 0.0f, -65.0f, 0.0f, 8.0f, 0.0f);},"");
	EXPECT_DEATH({sim->setNeuronParameters(g0, 0.02f, 0.0f, -0.2f, 0.0f, -65.0f, 0.0f, 8.0f, 0.0f);},"");
	EXPECT_DEATH({sim->setNeuronParameters(g0, 0.02f, 0.0f, 0.2f, -10.0f, -65.0f, 0.0f, 8.0f, 0.0f);},"");
	EXPECT_DEATH({sim->setNeuronParameters(g0, 0.02f, 0.0f, 0.2f, 0.0f, -65.0f, -2.0f, 8.0f, 0.0f);},"");
	EXPECT_DEATH({sim->setNeuronParameters(g0, 0.02f, 0.0f, 0.2f, 0.0f, -65.0f, 0.0f, -8.0f, 0.0f);},"");
	EXPECT_DEATH({sim->setNeuronParameters(g0, 0.02f, 0.0f, 0.2f, 0.0f, -65.0f, 0.0f, 8.0f, -10.0f);},"");

	if (sim!=NULL)
		delete sim;
}

TEST(Interface, CARLsimConstructorDeathGPU) {
	::testing::FLAGS_gtest_death_test_style = "threadsafe";

	CARLsim *sim1=NULL, *sim2=NULL, *sim3=NULL;
	EXPECT_DEATH({sim1 = new CARLsim("Interface.CARLsimConstructorDeathGPU", GPU_MODE, SILENT, -1);},"");
	EXPECT_DEATH({sim2 = new CARLsim("Interface.CARLsimConstructorDeathGPU", GPU_MODE, SILENT, 42);},"");
	// This test will fail if the machine has 8 GPUs
	EXPECT_DEATH({sim3 = new CARLsim("Interface.CARLsimConstructorDeathGPU", GPU_MODE, SILENT, 7);},"");
	if (sim1 != NULL) delete sim1;
	if (sim2 != NULL) delete sim2;
	if (sim3 != NULL) delete sim3;
}

TEST(Interface, AllocateGPUConflict) {
	::testing::FLAGS_gtest_death_test_style = "threadsafe";

	CARLsim *sim1=NULL, *sim2=NULL;
<<<<<<< HEAD
	
	sim1 = new CARLsim("Interface.AllocateGPUConflict_A", GPU_MODE, SILENT, 0);
	EXPECT_DEATH({sim2 = new CARLsim("Interface.AllocateGPUConflict_B", GPU_MODE, SILENT, 0);},"");
=======

	sim1 = new CARLsim("Interface.AllocateGPUConflict", GPU_MODE, SILENT, 0);
	EXPECT_DEATH({sim2 = new CARLsim("Interface.AllocateGPUConflict", GPU_MODE, SILENT, 0);},"");
>>>>>>> 84160fbf
	if (sim1 != NULL) delete sim1;

	sim1 = new CARLsim("Interface.AllocateGPUConflict", GPU_MODE, SILENT, 0);

	if (sim1 != NULL) delete sim1;
	if (sim2 != NULL) delete sim2;
}

//! trigger all UserErrors
TEST(Interface, setSpikeCounter) {
	::testing::FLAGS_gtest_death_test_style = "threadsafe";

	CARLsim* sim = new CARLsim("Interface.setSpikeCounter",CPU_MODE,SILENT,0,42);
	int g1=sim->createGroup("excit", 10, EXCITATORY_NEURON);
	EXPECT_DEATH({sim->setSpikeCounter(ALL);},"");
	delete sim;
}

//! trigger all UserErrors
TEST(Interface, setDefaultConductanceTimeConstants) {
	::testing::FLAGS_gtest_death_test_style = "threadsafe";

	CARLsim* sim = new CARLsim("Interface.setDefaultConductanceTimeConstants",CPU_MODE,SILENT);
	EXPECT_DEATH({sim->setDefaultConductanceTimeConstants(-1,2,3,4,5,6);},""); // negative values
	EXPECT_DEATH({sim->setDefaultConductanceTimeConstants(1,-2,3,4,5,6);},"");
	EXPECT_DEATH({sim->setDefaultConductanceTimeConstants(1,2,-3,4,5,6);},"");
	EXPECT_DEATH({sim->setDefaultConductanceTimeConstants(1,2,3,-4,5,6);},"");
	EXPECT_DEATH({sim->setDefaultConductanceTimeConstants(1,2,3,4,-5,6);},"");
	EXPECT_DEATH({sim->setDefaultConductanceTimeConstants(1,2,3,4,5,-6);},"");
	EXPECT_DEATH({sim->setDefaultConductanceTimeConstants(1,2,2,4,5,6);},"");  // trNMDA==tdNMDA
	EXPECT_DEATH({sim->setDefaultConductanceTimeConstants(1,2,3,4,5,5);},"");  // trGABAb==tdGABAb
	delete sim;
}

//! test APIs those are called at wrong state
TEST(Interface, CARLsimState) {
	::testing::FLAGS_gtest_death_test_style = "threadsafe";
	int g1, g2, i, j;
	float wM[4];
	float* w;
	CARLsim* sim = new CARLsim("Interface.CARLsimState",CPU_MODE,SILENT,0,42);
	//----- CONFIG_STATE zone -----

	g1 = sim->createGroup("excit", 80, EXCITATORY_NEURON);
	sim->setNeuronParameters(g1, 0.02f, 0.2f, -65.0f, 8.0f);
	sim->connect(g1,g1,"random", RangeWeight(0.0,0.001,0.005), 0.1f, RangeDelay(1,20), RadiusRF(-1), SYN_PLASTIC);


	// test APIs that can't be called at CONFIG_STATE
	EXPECT_DEATH({sim->runNetwork(1, 0);},"");
	EXPECT_DEATH({sim->saveSimulation("test.dat", true);},"");
	EXPECT_DEATH({sim->setSpikeRate(g1, NULL);},"");
	EXPECT_DEATH({sim->writePopWeights("test.dat", 0, 1);},"");
	EXPECT_DEATH({sim->getDelays(0, 1, i, j);},"");
	EXPECT_DEATH({sim->getGroupId("hello");},"");
	EXPECT_DEATH({sim->getGroupStartNeuronId(0);},"");
	EXPECT_DEATH({sim->getGroupEndNeuronId(0);},"");
	EXPECT_DEATH({sim->getNeuronLocation3D(0);},"");
	EXPECT_DEATH({sim->getNumPreSynapses();},"");
	EXPECT_DEATH({sim->getNumPostSynapses();},"");
	EXPECT_DEATH({sim->getSpikeCounter(0);},"");
	EXPECT_DEATH({sim->resetSpikeCounter(0);},"");

	sim->setConductances(true);

	// test buildNetwork(), change carlsimState_ from CONFIG_STATE to SETUP_STATE
	EXPECT_TRUE(sim->getCarlsimState() == CONFIG_STATE);
	sim->setupNetwork();
	EXPECT_TRUE(sim->getCarlsimState() == SETUP_STATE);
	//----- SETUP_STATE zone -----

	// test APIs that can't be called at SETUP_STATE
	EXPECT_DEATH({g2 = sim->createGroup("excit", 80, EXCITATORY_NEURON);},"");
	EXPECT_DEATH({g2 = sim->createSpikeGeneratorGroup("input", 10, EXCITATORY_NEURON);},"");
	EXPECT_DEATH({sim->connect(g1,g1,"random", RangeWeight(0.0,0.001,0.005), 0.1f, RangeDelay(1,20), RadiusRF(-1), SYN_PLASTIC);},"");
	EXPECT_DEATH({sim->setConductances(true);},"");
	EXPECT_DEATH({sim->setConductances(true,1, 2, 3, 4);},"");
	EXPECT_DEATH({sim->setConductances(true, 1, 2, 3, 4, 5, 6);},"");
	EXPECT_DEATH({sim->setHomeostasis(g1, true);},"");
	EXPECT_DEATH({sim->setHomeostasis(g1, true, 1.0, 2.0);},"");
	EXPECT_DEATH({sim->setHomeoBaseFiringRate(g1, 1.0, 2.0);},"");
	EXPECT_DEATH({sim->setNeuronParameters(g1, 1.0, 2.0, 3.0, 4.0, 5.0, 6.0, 7.0, 8.0);},"");
	EXPECT_DEATH({sim->setNeuronParameters(g1, 1.0, 2.0, 3.0, 4.0);},"");
	EXPECT_DEATH({sim->setNeuromodulator(g1, 1.0, 2.0, 3.0, 4.0, 5.0, 6.0, 7.0, 8.0);},"");
	EXPECT_DEATH({sim->setNeuromodulator(g1, 1.0, 2.0, 3.0, 4.0);},"");
	EXPECT_DEATH({sim->setSTDP(g1, true);},"");
	EXPECT_DEATH({sim->setSTDP(g1, true, STANDARD, 1.0, 2.0, 3.0, 4.0);},"");
	EXPECT_DEATH({sim->setESTDP(g1, true);},"");
	EXPECT_DEATH({sim->setESTDP(g1, true, STANDARD, HebbianCurve(1.0, 2.0, 3.0, 4.0));},"");
	EXPECT_DEATH({sim->setISTDP(g1, true);},"");
	EXPECT_DEATH({sim->setISTDP(g1, true, STANDARD, ConstantSymmetricCurve(1.0, 2.0, 3.0, 4.0));},"");
	EXPECT_DEATH({sim->setSTP(g1, true, 1.0, 2.0, 3.0);},"");
	EXPECT_DEATH({sim->setSTP(g1, true);},"");
	EXPECT_DEATH({sim->setWeightAndWeightChangeUpdate(INTERVAL_1000MS, true, 0.9f);},"");
	EXPECT_DEATH({sim->setupNetwork();},"");
	EXPECT_DEATH({sim->loadSimulation(NULL);},"");
	EXPECT_DEATH({sim->getSpikeCounter(0);},"");
	EXPECT_DEATH({sim->setDefaultConductanceTimeConstants(1, 2, 3, 4, 5, 6);},"");
	EXPECT_DEATH({sim->setDefaultHomeostasisParams(1.0, 2.0);},"");
	EXPECT_DEATH({sim->setDefaultSaveOptions("test.dat", true);},"");
	EXPECT_DEATH({sim->setDefaultSTDPparams(1.0, 2.0, 3.0, 4.0);},"");
	EXPECT_DEATH({sim->setDefaultSTPparams(1, 1.0, 2.0, 3.0);},"");

	// test runNetwork(), change carlsimState_ from SETUP_STATE to EXE_STATE
	EXPECT_TRUE(sim->getCarlsimState() == SETUP_STATE);
	sim->runNetwork(1, 0);
	EXPECT_TRUE(sim->getCarlsimState() == EXE_STATE);
	//----- EXE_STATE zone -----

	// test APIs that can't be called at EXE_STATE
	EXPECT_DEATH({sim->setupNetwork();},"");
	EXPECT_DEATH({sim->loadSimulation(NULL);},"");
	EXPECT_DEATH({g2 = sim->createGroup("excit", 80, EXCITATORY_NEURON);},"");
	EXPECT_DEATH({g2 = sim->createSpikeGeneratorGroup("input", 10, EXCITATORY_NEURON);},"");
	EXPECT_DEATH({sim->connect(g1,g1,"random", RangeWeight(0.0,0.001,0.005), 0.1f, RangeDelay(1,20), RadiusRF(-1), SYN_PLASTIC);},"");
	//sim->connect
	//sim->connect
	EXPECT_DEATH({sim->setConductances(true);},"");
	EXPECT_DEATH({sim->setConductances(true,1, 2, 3, 4);},"");
	EXPECT_DEATH({sim->setConductances(true, 1, 2, 3, 4, 5, 6);},"");
	EXPECT_DEATH({sim->setHomeostasis(g1, true);},"");
	EXPECT_DEATH({sim->setHomeostasis(g1, true, 1.0, 2.0);},"");
	EXPECT_DEATH({sim->setHomeoBaseFiringRate(g1, 1.0, 2.0);},"");
	EXPECT_DEATH({sim->setNeuronParameters(g1, 1.0, 2.0, 3.0, 4.0, 5.0, 6.0, 7.0, 8.0);},"");
	EXPECT_DEATH({sim->setNeuronParameters(g1, 1.0, 2.0, 3.0, 4.0);},"");
	EXPECT_DEATH({sim->setNeuromodulator(g1, 1.0, 2.0, 3.0, 4.0, 5.0, 6.0, 7.0, 8.0);},"");
	EXPECT_DEATH({sim->setNeuromodulator(g1, 1.0, 2.0, 3.0, 4.0);},"");
	EXPECT_DEATH({sim->setSTDP(g1, true);},"");
	EXPECT_DEATH({sim->setSTDP(g1, true, STANDARD, 1.0, 2.0, 3.0, 4.0);},"");
	EXPECT_DEATH({sim->setESTDP(g1, true);},"");
	EXPECT_DEATH({sim->setESTDP(g1, true, STANDARD, HebbianCurve(1.0, 2.0, 3.0, 4.0));},"");
	EXPECT_DEATH({sim->setISTDP(g1, true);},"");
	EXPECT_DEATH({sim->setISTDP(g1, true, STANDARD, ConstantSymmetricCurve(1.0, 2.0, 3.0, 4.0));},"");
	EXPECT_DEATH({sim->setSTP(g1, true, 1.0, 2.0, 3.0);},"");
	EXPECT_DEATH({sim->setSTP(g1, true);},"");
	EXPECT_DEATH({sim->setWeightAndWeightChangeUpdate(INTERVAL_1000MS, true, 0.9f);},"");
	EXPECT_DEATH({sim->setConnectionMonitor(0, 1);},"");
	EXPECT_DEATH({sim->setGroupMonitor(0);},"");
	EXPECT_DEATH({sim->setSpikeCounter(0);},"");
	//EXPECT_DEATH({sim->setSpikeGenerator(0, SpikeGenerator* spikeGen);},"");
	EXPECT_DEATH({sim->setSpikeMonitor(0);},"");
	//EXPECT_DEATH({sim->setSpikeMonitor(0, const std::string& fname, int configId=0);},"");
	EXPECT_DEATH({sim->setDefaultConductanceTimeConstants(1, 2, 3, 4, 5, 6);},"");
	EXPECT_DEATH({sim->setDefaultHomeostasisParams(1.0, 2.0);},"");
	EXPECT_DEATH({sim->setDefaultSaveOptions("test.dat", true);},"");
	EXPECT_DEATH({sim->setDefaultSTDPparams(1.0, 2.0, 3.0, 4.0);},"");
	EXPECT_DEATH({sim->setDefaultSTPparams(1, 1.0, 2.0, 3.0);},"");

	delete sim;
}

TEST(Interface, setDefaultSTDPparamsDeath) {
	CARLsim* sim = new CARLsim("Interface.setSTDPDeath",CPU_MODE,SILENT,0,42);

	int	g1 = sim->createGroup("excit", 800, EXCITATORY_NEURON);
	sim->setNeuronParameters(g1, 0.02f, 0.2f, -65.0f, 8.0f);

	EXPECT_DEATH({sim->setDefaultESTDPparams(-1.0, 2.0, 3.0, 4.0);},"");
	EXPECT_DEATH({sim->setDefaultESTDPparams(1.0, -2.0, 3.0, 4.0);},"");
	EXPECT_DEATH({sim->setDefaultESTDPparams(1.0, 2.0, -3.0, 4.0);},"");
	EXPECT_DEATH({sim->setDefaultESTDPparams(1.0, 2.0, 3.0, -4.0);},"");
	EXPECT_DEATH({sim->setDefaultISTDPparams(-1.0, 2.0, 3.0, 4.0);},"");
	EXPECT_DEATH({sim->setDefaultISTDPparams(1.0, -2.0, 3.0, 4.0);},"");
	EXPECT_DEATH({sim->setDefaultISTDPparams(.0, 2.0, -3.0, 4.0);},"");
	EXPECT_DEATH({sim->setDefaultISTDPparams(1.0, 2.0, 3.0, -4.0);},"");

	delete sim;
}

TEST(Interface, setSTDPDeath) {
	CARLsim* sim = new CARLsim("Interface.setSTDPDeath",CPU_MODE,SILENT,0,42);

	int	g1 = sim->createGroup("excit", 800, EXCITATORY_NEURON);
	sim->setNeuronParameters(g1, 0.02f, 0.2f, -65.0f, 8.0f);

	EXPECT_DEATH({sim->setESTDP(g1, true, STANDARD, HebbianCurve(-1.0, 2.0, 3.0, 4.0));},"");
	EXPECT_DEATH({sim->setESTDP(g1, true, STANDARD, HebbianCurve(1.0, -2.0, 3.0, 4.0));},"");
	EXPECT_DEATH({sim->setESTDP(g1, true, STANDARD, HebbianCurve(1.0, 2.0, -3.0, 4.0));},"");
	EXPECT_DEATH({sim->setESTDP(g1, true, STANDARD, HebbianCurve(1.0, 2.0, 3.0, -4.0));},"");
	EXPECT_DEATH({sim->setISTDP(g1, true, STANDARD, ConstantSymmetricCurve(-1.0, 2.0, 3.0, 4.0));},"");
	EXPECT_DEATH({sim->setISTDP(g1, true, STANDARD, ConstantSymmetricCurve(1.0, -2.0, 3.0, 4.0));},"");
	EXPECT_DEATH({sim->setISTDP(g1, true, STANDARD, ConstantSymmetricCurve(1.0, 2.0, -3.0, 4.0));},"");
	EXPECT_DEATH({sim->setISTDP(g1, true, STANDARD, ConstantSymmetricCurve(1.0, 2.0, 3.0, -4.0));},"");
	EXPECT_DEATH({sim->setESTDP(g1, true, STANDARD, HalfHebbianCurve(-1.0, 2.0, 3.0, 4.0, 5.0));},"");
	EXPECT_DEATH({sim->setESTDP(g1, true, STANDARD, HalfHebbianCurve(1.0, -2.0, 3.0, 4.0, 5.0));},"");
	EXPECT_DEATH({sim->setESTDP(g1, true, STANDARD, HalfHebbianCurve(1.0, 2.0, -3.0, 4.0, 5.0));},"");
	EXPECT_DEATH({sim->setESTDP(g1, true, STANDARD, HalfHebbianCurve(1.0, 2.0, 3.0, -4.0, 5.0));},"");
	EXPECT_DEATH({sim->setESTDP(g1, true, STANDARD, HalfHebbianCurve(1.0, 2.0, 3.0, -4.0, -5.0));},"");
	EXPECT_DEATH({sim->setISTDP(g1, true, STANDARD, LinearSymmetricCurve(-1.0, 2.0, 3.0, 4.0));},"");
	EXPECT_DEATH({sim->setISTDP(g1, true, STANDARD, LinearSymmetricCurve(1.0, -2.0, 3.0, 4.0));},"");
	EXPECT_DEATH({sim->setISTDP(g1, true, STANDARD, LinearSymmetricCurve(1.0, 2.0, -3.0, 4.0));},"");
	EXPECT_DEATH({sim->setISTDP(g1, true, STANDARD, LinearSymmetricCurve(1.0, 2.0, 3.0, -4.0));},"");

	delete sim;
}<|MERGE_RESOLUTION|>--- conflicted
+++ resolved
@@ -215,15 +215,9 @@
 	::testing::FLAGS_gtest_death_test_style = "threadsafe";
 
 	CARLsim *sim1=NULL, *sim2=NULL;
-<<<<<<< HEAD
 	
 	sim1 = new CARLsim("Interface.AllocateGPUConflict_A", GPU_MODE, SILENT, 0);
 	EXPECT_DEATH({sim2 = new CARLsim("Interface.AllocateGPUConflict_B", GPU_MODE, SILENT, 0);},"");
-=======
-
-	sim1 = new CARLsim("Interface.AllocateGPUConflict", GPU_MODE, SILENT, 0);
-	EXPECT_DEATH({sim2 = new CARLsim("Interface.AllocateGPUConflict", GPU_MODE, SILENT, 0);},"");
->>>>>>> 84160fbf
 	if (sim1 != NULL) delete sim1;
 
 	sim1 = new CARLsim("Interface.AllocateGPUConflict", GPU_MODE, SILENT, 0);
