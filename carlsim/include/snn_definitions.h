/*
 * Copyright (c) 2013 Regents of the University of California. All rights reserved.
 *
 * Redistribution and use in source and binary forms, with or without
 * modification, are permitted provided that the following conditions
 * are met:
 *
 * 1. Redistributions of source code must retain the above copyright
 *    notice, this list of conditions and the following disclaimer.
 *
 * 2. Redistributions in binary form must reproduce the above copyright
 *    notice, this list of conditions and the following disclaimer in the
 *    documentation and/or other materials provided with the distribution.
 *
 * 3. The names of its contributors may not be used to endorse or promote
 *    products derived from this software without specific prior written
 *    permission.
 *
 * THIS SOFTWARE IS PROVIDED BY THE COPYRIGHT HOLDERS AND CONTRIBUTORS
 * "AS IS" AND ANY EXPRESS OR IMPLIED WARRANTIES, INCLUDING, BUT NOT
 * LIMITED TO, THE IMPLIED WARRANTIES OF MERCHANTABILITY AND FITNESS FOR
 * A PARTICULAR PURPOSE ARE DISCLAIMED. IN NO EVENT SHALL THE COPYRIGHT OWNER OR
 * CONTRIBUTORS BE LIABLE FOR ANY DIRECT, INDIRECT, INCIDENTAL, SPECIAL,
 * EXEMPLARY, OR CONSEQUENTIAL DAMAGES (INCLUDING, BUT NOT LIMITED TO,
 * PROCUREMENT OF SUBSTITUTE GOODS OR SERVICES; LOSS OF USE, DATA, OR
 * PROFITS; OR BUSINESS INTERRUPTION) HOWEVER CAUSED AND ON ANY THEORY OF
 * LIABILITY, WHETHER IN CONTRACT, STRICT LIABILITY, OR TORT (INCLUDING
 * NEGLIGENCE OR OTHERWISE) ARISING IN ANY WAY OUT OF THE USE OF THIS
 * SOFTWARE, EVEN IF ADVISED OF THE POSSIBILITY OF SUCH DAMAGE.
 *
 * *********************************************************************************************** *
 * CARLsim
 * created by: 		(MDR) Micah Richert, (JN) Jayram M. Nageswaran
 * maintained by:	(MA) Mike Avery <averym@uci.edu>, (MB) Michael Beyeler <mbeyeler@uci.edu>,
 *					(KDC) Kristofor Carlson <kdcarlso@uci.edu>
 *
 * CARLsim available from http://socsci.uci.edu/~jkrichma/CARLsim/
 * Ver 4/7/2014
 */ 

#ifndef _SNN_DEFINITIONS_H_
#define _SNN_DEFINITIONS_H_

// TODO: as Kris put it, this should really be called something like
// some_random_macros_and_hardware_limitation_dependent_param_checks.h ... for example, the MAX_... defines
// should really be private members of CpuSNN. These ranges are limited by the data structures that implement
// the corresponding functionality. For example, you can't just set MAX_nConnections > 32768, because connIds
// are stored as short int. 


<<<<<<< HEAD
// hack to check private members in regression testing
// \FIXME this should really be fixed by having proper getter functions
#ifdef __REGRESSION_TESTING__
	#define private public
 	#define protected public
#endif
=======
>>>>>>> 3105fa41


// FIXME: 
/////    !!!!!!! EVEN MORE IMPORTANT : IS THIS STILL BEING USED?? !!!!!!!!!!

/////    !!!!!!! IMPORTANT : NEURON ORGANIZATION/ARRANGEMENT MAP !!!!!!!!!!
////     <--- Excitatory --> | <-------- Inhibitory REGION ----------> | <-- Excitatory -->
///      Excitatory-Regular  | Inhibitory-Regular | Inhibitory-Poisson | Excitatory-Poisson
///      <--- numNExcReg --> | <-- numNInhReg --> | <-- numNInhPois -> | <---numNExcPois-->
///      <------REGULAR NEURON REGION ----------> | <----- POISSON NEURON REGION --------->
///      <----numNReg=(numNExcReg+numNInhReg)---> | <--numNPois=(numNInhPois+numNExcPois)->
////     <--------------------- ALL NEURONS ( numN=numNReg+numNPois) --------------------->
////	This organization scheme is only used/needed for the gpu_static code.
#define IS_POISSON_NEURON(nid, numNReg, numNPois) ((nid) >= (numNReg) && ((nid) < (numNReg+numNPois)))
#define IS_REGULAR_NEURON(nid, numNReg, numNPois) (((nid) < (numNReg)) && ((nid) < (numNReg+numNPois)))
#define IS_INHIBITORY(nid, numNInhPois, numNReg, numNExcReg, numN) (((nid) >= (numNExcReg)) && ((nid) < (numNReg + numNInhPois)))
#define IS_EXCITATORY(nid, numNInhPois, numNReg, numNExcReg, numN) (((nid) < (numNReg)) && (((nid) < (numNExcReg)) || ((nid) >=  (numNReg + numNInhPois))))

#if __CUDACC__
inline bool isExcitatoryNeuron (unsigned int& nid, unsigned int& numNInhPois, unsigned int& numNReg, unsigned int& numNExcReg, unsigned int& numN)
{
	return ((nid < numN) && ((nid < numNExcReg) || (nid >= numNReg + numNInhPois)));
}
inline bool isInhibitoryNeuron (unsigned int& nid, unsigned int& numNInhPois, unsigned int& numNReg, unsigned int& numNExcReg, unsigned int& numN)
{
	return ((nid >= numNExcReg) && (nid < (numNReg + numNInhPois)));
}
#endif

#define STATIC_LOAD_START(n)  (n.x)
#define STATIC_LOAD_GROUP(n)  (n.y & 0xff)
#define STATIC_LOAD_SIZE(n)   ((n.y >> 16) & 0xff)

#define MAX_NUMBER_OF_NEURONS_BITS  (20)
#define MAX_NUMBER_OF_GROUPS_BITS   (32 - MAX_NUMBER_OF_NEURONS_BITS)
#define MAX_NUMBER_OF_NEURONS_MASK  ((1 << MAX_NUMBER_OF_NEURONS_BITS) - 1)
#define MAX_NUMBER_OF_GROUPS_MASK   ((1 << MAX_NUMBER_OF_GROUPS_BITS) - 1)
#define SET_FIRING_TABLE(nid, gid)  (((gid) << MAX_NUMBER_OF_NEURONS_BITS) | (nid))
#define GET_FIRING_TABLE_NID(val)   ((val) & MAX_NUMBER_OF_NEURONS_MASK)
#define GET_FIRING_TABLE_GID(val)   (((val) >> MAX_NUMBER_OF_NEURONS_BITS) & MAX_NUMBER_OF_GROUPS_MASK)

//!< Used for in the function getConnectionId
#define CHECK_CONNECTION_ID(n,total) { assert(n >= 0); assert(n < total); }

// Macros for STP
// we keep a history of STP values to compute resource change over time
// there are two problems to solve:
// 1) parallelism. we update postsynaptic current changes in synapse parallelism, but stpu and stpx need to be updated
//    only once for each pre-neuron (in neuron parallelism)
// 2) non-zero delays. as a post-neuron you want the spike to be weighted by what the utility and resource
//    variables were when pre spiked, not from the time at which the spike arrived at post.
// the macro is slightly faster than an inline function, but we should consider changing it anyway because
// it's unsafe
//#define STP_BUF_SIZE 32
// \FIXME D is the CpuSNN member variable for the max delay in the network, give it a better name dammit!!
// we actually need D+1 entries. Say D=1ms. Then to update the current we need u^+ (right after the pre-spike, so
// at t) and x^- (right before the spike, so at t-1).
#define STP_BUF_POS(nid,t) ( nid*(maxDelay_+1) + ((t)%(maxDelay_+1)) )


// use these macros for logging / error printing
// every message will be printed to one of fpOut_, fpErr_, fpDeb_ depending on the nature of the message
// Additionally, every message gets printed to some log file fpLog_. This is different from fpDeb_ for
// the case in which you want the two to be different (e.g., developer mode, in which you would like to
// see all debug info (stdout) but also have it saved to a file
#define CARLSIM_ERROR(formatc, ...) {	CARLSIM_ERROR_PRINT(fpErr_,formatc,##__VA_ARGS__); \
										CARLSIM_DEBUG_PRINT(fpLog_,"ERROR",formatc,##__VA_ARGS__); }
#define CARLSIM_WARN(formatc, ...) {	CARLSIM_WARN_PRINT(fpErr_,formatc,##__VA_ARGS__); \
										CARLSIM_DEBUG_PRINT(fpLog_,"WARN",formatc,##__VA_ARGS__); }
#define CARLSIM_INFO(formatc, ...) {	CARLSIM_INFO_PRINT(fpInf_,formatc,##__VA_ARGS__); \
										CARLSIM_DEBUG_PRINT(fpLog_,"INFO",formatc,##__VA_ARGS__); }
#define CARLSIM_DEBUG(formatc, ...) {	CARLSIM_DEBUG_PRINT(fpDeb_,"DEBUG",formatc,##__VA_ARGS__); \
										CARLSIM_DEBUG_PRINT(fpLog_,"DEBUG",formatc,##__VA_ARGS__); }

// cast to FILE* in case we're getting a const FILE* in
#define CARLSIM_ERROR_PRINT(fp, formatc, ...) fprintf((FILE*)fp,"\033[31;1m[ERROR %s:%d] " formatc "\033[0m \n",__FILE__,__LINE__,##__VA_ARGS__)
#define CARLSIM_WARN_PRINT(fp, formatc, ...) fprintf((FILE*)fp,"\033[33;1m[WARNING %s:%d] " formatc "\033[0m \n",__FILE__,__LINE__,##__VA_ARGS__)
#define CARLSIM_INFO_PRINT(fp, formatc, ...) fprintf((FILE*)fp,formatc "\n",##__VA_ARGS__)
#define CARLSIM_DEBUG_PRINT(fp, type, formatc, ...) fprintf((FILE*)fp,"[" type " %s:%d] " formatc "\n",__FILE__,__LINE__,##__VA_ARGS__)

										

#define MAX_nPostSynapses 10000
#define MAX_nPreSynapses 20000
#define MAX_SynapticDelay 20
#define MAX_nConnections 32768			//!< max allowed number of connect() calls by the user (used for mulSynFast)
#define MAX_nConfig 100

#define COND_INTEGRATION_SCALE	2

#define UNKNOWN_NEURON_MAX_FIRING_RATE    	25
#define INHIBITORY_NEURON_MAX_FIRING_RATE 	520
#define EXCITATORY_NEURON_MAX_FIRING_RATE 	520
#define POISSON_MAX_FIRING_RATE 	  		520

#define STDP(t,a,b)       ((a)*exp(-(t)*(b)))

#define GPU_LTP(t)   (gpuNetInfo.ALPHA_LTP*__expf(-(t)/gpuNetInfo.TAU_LTP))
#define GPU_LTD(t)   (gpuNetInfo.ALPHA_LTD*__expf(-(t)/gpuNetInfo.TAU_LTD))

#define PROPAGATED_BUFFER_SIZE  (1023)
#define MAX_SIMULATION_TIME     ((uint32_t)(0x7fffffff))
#define LARGE_NEGATIVE_VALUE    (-(1 << 30))

#define S_SCALING		 (1.0f)
#define S_MAX			 (10.0f/S_SCALING)

#define HISTOGRAM_SIZE		100

#define DEBUG_LEVEL		0

#define MAX_GRP_PER_SNN 250



// This option effects readNetwork()'s behavior.  Setting this option to 1 will cause 
// the network file to be read twice, once for plastic synapses and then again for 
// fixed synapses.  For large networks this could be a substantial speed reduction; 
// however, it uses much less memory than setting it to 0.
#define READNETWORK_ADD_SYNAPSES_FROM_FILE 1

#define INHIBITORY_STDP

//#define NEURON_NOISE

// useful during testing and development. carries out series of checks 
// to ensure simulator is working correctly
#ifndef TESTING
 #define TESTING 					(0)
#endif

// does more kind of checking in the kernel to ensure nothing is screwed up...
#ifndef ENABLE_MORE_CHECK
 #define ENABLE_MORE_CHECK				(0)
#endif


// This flag is used when having a common poisson generator for both CPU and GPU simulation
// We basically use the CPU poisson generator. Evaluate if there is any firing due to the
// poisson neuron. Copy that curFiring status to the GPU which uses that for evaluation
// of poisson firing
#define TESTING_CPU_GPU_POISSON 			(0)


#define MAX_NEURON_CHUNK_SIZE 				   (750)

#define MAX_GRPS_PER_BLOCK 		100
#define MAX_BLOCKS         		120


#define CONN_SYN_NEURON_BITS	20                               //!< last 20 bit denote neuron id. 1 Million neuron possible
#define CONN_SYN_BITS			(32 -  CONN_SYN_NEURON_BITS)	 //!< remaining 12 bits denote connection id
#define CONN_SYN_NEURON_MASK    ((1 << CONN_SYN_NEURON_BITS) - 1)
#define CONN_SYN_MASK      		((1 << CONN_SYN_BITS) - 1)
#define GET_CONN_NEURON_ID(a) (((unsigned int)a.postId) & CONN_SYN_NEURON_MASK)
#define GET_CONN_SYN_ID(b)    (((unsigned int)b.postId) >> CONN_SYN_NEURON_BITS)
#define GET_CONN_GRP_ID(c)    (c.grpId)
//#define SET_CONN_ID(a,b)      ((b) > CONN_SYN_MASK) ? (fprintf(stderr, "Error: Syn Id exceeds maximum limit (%d)\n", CONN_SYN_MASK)): (((b)<<CONN_SYN_NEURON_BITS)+((a)&CONN_SYN_NEURON_MASK))


#define CONNECTION_INITWTS_RANDOM    	0
#define CONNECTION_CONN_PRESENT  		1
#define CONNECTION_FIXED_PLASTIC		2
#define CONNECTION_INITWTS_RAMPUP		3
#define CONNECTION_INITWTS_RAMPDOWN		4

#define SET_INITWTS_RANDOM(a)		((a & 1) << CONNECTION_INITWTS_RANDOM)
#define SET_CONN_PRESENT(a)		((a & 1) << CONNECTION_CONN_PRESENT)
#define SET_FIXED_PLASTIC(a)		((a & 1) << CONNECTION_FIXED_PLASTIC)
#define SET_INITWTS_RAMPUP(a)		((a & 1) << CONNECTION_INITWTS_RAMPUP)
#define SET_INITWTS_RAMPDOWN(a)		((a & 1) << CONNECTION_INITWTS_RAMPDOWN)

#define GET_INITWTS_RANDOM(a)		(((a) >> CONNECTION_INITWTS_RANDOM) & 1)
#define GET_CONN_PRESENT(a)		(((a) >> CONNECTION_CONN_PRESENT) & 1)
#define GET_FIXED_PLASTIC(a)		(((a) >> CONNECTION_FIXED_PLASTIC) & 1)
#define GET_INITWTS_RAMPUP(a)		(((a) >> CONNECTION_INITWTS_RAMPUP) & 1)
#define GET_INITWTS_RAMPDOWN(a)		(((a) >> CONNECTION_INITWTS_RAMPDOWN) & 1)


#endif<|MERGE_RESOLUTION|>--- conflicted
+++ resolved
@@ -46,17 +46,6 @@
 // should really be private members of CpuSNN. These ranges are limited by the data structures that implement
 // the corresponding functionality. For example, you can't just set MAX_nConnections > 32768, because connIds
 // are stored as short int. 
-
-
-<<<<<<< HEAD
-// hack to check private members in regression testing
-// \FIXME this should really be fixed by having proper getter functions
-#ifdef __REGRESSION_TESTING__
-	#define private public
- 	#define protected public
-#endif
-=======
->>>>>>> 3105fa41
 
 
 // FIXME: 
