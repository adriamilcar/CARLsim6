--- conflicted
+++ resolved
@@ -1,354 +1,346 @@
-classdef ConnectionReader < handle
-    % A ConnectionReader can be used to read a connection file that was
-    % generated with the ConnectionMonitor utility in CARLsim. The user can
-    % directly act on the returned connection data, to access weights at
-    % specific times, and delays.
-    %
-    % To conveniently plot connection properties, please refer to
-    % ConnectionMonitor.
-    %
-    % Example usage:
-    % >> CR = ConnectionReader('results/conn_grp1_grp2.dat');
-    % >> delays = CR.readDelays();
-    % >> [allTimeStamps, allWeights] = CR.readWeights();
-    % >> hist(allWeights(end,:))
-    % >> % etc.
-    %
-    % Version 11/12/2014
-    % Author: Michael Beyeler <mbeyeler@uci.edu>
-    
-    %% PROPERTIES
-    % public
-    properties (SetAccess = private)
-        fileStr;             % path to connect file
-        errorMode;           % program mode for error handling
-        supportedErrorModes; % supported error modes
-    end
-    
-    % private
-    properties (Hidden, Access = private)
-        fileId;                % file ID of spike file
-        fileSignature;         % int signature of all spike files
-        fileVersionMajor;      % required major version number
-        fileVersionMinor;      % required minimum minor version number
-        fileSizeByteHeader;    % byte size of header section
-        fileSizeByteSnapshot;  % byte size of a single snapshot
-
-        delays;
-        weights;
-        timeStamps;
-        nSnapshots;            % number of weight matrix snapshots
-        
-        connId;
-        grpIdPre;
-        grpIdPost;
-		gridPre;
-		gridPost;
-        nNeurPre;
-        nNeurPost;
-        nSynapses;
-        isPlastic;
-        
-        errorFlag;           % error flag (true if error occured)
-        errorMsg;            % error message
-    end
-    
-    %% PUBLIC METHODS
-    methods
-        function obj = ConnectionReader(connectFile, errorMode)
-            obj.fileStr = connectFile;
-            obj.unsetError();
-            obj.loadDefaultParams();
-            
-            if nargin<2
-                obj.errorMode = 'standard';
-            else
-                if ~obj.isErrorModeSupported(errorMode)
-                    obj.throwError(['errorMode "' errorMode '" is ' ...
-                        ' currently not supported. Choose from the ' ...
-                        'following: ' ...
-                        strjoin(obj.supportedErrorModes, ', ') '.'], ...
-                        'standard')
-                    return
-                end
-                obj.errorMode = errorMode;
-            end
-            if nargin<1
-                obj.throwError('Path to connect file needed.');
-                return
-            end
-            
-            [~,~,fileExt] = fileparts(connectFile);
-            if strcmpi(fileExt,'')
-                obj.throwError(['Parameter spikeFile must be a file ' ...
-                    'name, directory found.'])
-            end
-            
-            % move unsafe code out of constructor
-            obj.openFile()
-        end
-        
-        function delete(obj)
-            % destructor, implicitly called to fclose file
-            if obj.fileId ~= -1
-                fclose(obj.fileId);
-            end
-        end
-        
-        function [errFlag,errMsg] = getError(obj)
-            % [errFlag,errMsg] = CR.getError() returns the current error
-            % status.
-            % If an error has occurred, errFlag will be true, and the
-            % message can be found in errMsg.
-            errFlag = obj.errorFlag;
-            errMsg = obj.errorMsg;
-		end
-		
-		function grid3D = getGrid3DPre(obj)
-			% grid3D = CR.getGrid3DPre() returns the 3D grid dimensions for
-			% the pre-synaptic group (1x3 vector)
-			grid3D = obj.gridPre;
-		end
-        
-		function grid3D = getGrid3DPost(obj)
-			% grid3D = CR.getGrid3DPost() returns the 3D grid dimensions
-			% for the post-synaptic group (1x3 vector)
-			grid3D = obj.gridPost;
-		end
-		
-		function nNeurPre = getNumNeuronsPre(obj)
-            % nNeurPre = CR.getNumNeuronsPre() returns the number of
-            % neurons in the presynaptic group.
-            nNeurPre = obj.nNeurPre;
-        end
-        
-        function nNeurPost = getNumNeuronsPost(obj)
-            % nNeurPre = CR.getNumNeuronsPost() returns the number of
-            % neurons in the postsynaptic group.
-            nNeurPost = obj.nNeurPost;
-        end
-        
-        function nSnapshots = getNumSnapshots(obj)
-            % nSnapshots = CR.getNumSnapshots() returns the number of
-            % weight matrix snapshots.
-            nSnapshots = obj.nSnapshots;
-        end
-        
-        function delays = readDelays(obj)
-            % delays = CR.readDelays() returns the synaptic delays in a 2D
-            % matrix, where the first dimension corresponds to the
-            % pre-neuron ID, and the second dimension corresponds to the
-            % post-neuron ID.
-            delays = obj.delays;
-        end
-        
-        function [timeStamps, weights] = readWeights(obj, snapShots)
-            if nargin<2 || isempty(snapShots) || snapShots==-1
-                snapShots = 1:obj.nSnapshots;
-            end
-            
-            if snapShots==0
-                obj.throwError('snapShots must be a list of snapshots.')
-                return
-            end
-            
-            obj.timeStamps = [];
-            obj.weights = [];
-            
-            for i=1:numel(snapShots)
-                frame = snapShots(i);
-
-                % rewind file pointer, skip header
-                fseek(obj.fileId, obj.fileSizeByteHeader, 'bof');
-                
-                if frame>1
-                    % skip (frame-1) snapshots
-                    szByteToSkip = obj.fileSizeByteSnapshot*(frame-1);
-                    status = fseek(obj.fileId, szByteToSkip, 'cof');
-                    if status==-1
-                        obj.throwError(ferror(obj.fileId))
-                        return
-                    end
-                end
-                
-                % read data and append  to member
-                obj.timeStamps = [obj.timeStamps fread(obj.fileId, 1, 'int64')];
-                obj.weights(end+1,:) = fread(obj.fileId, obj.nNeurPre*obj.nNeurPost, 'float32');
-            end
-            timeStamps = obj.timeStamps;
-            weights = obj.weights;
-        end
-    end
-    
-    %% PRIVATE METHODS
-    methods (Hidden, Access = private)
-        function isSupported = isErrorModeSupported(obj, errMode)
-            % determines whether an error mode is currently supported
-            isSupported = sum(ismember(obj.supportedErrorModes,errMode))>0;
-        end
-        
-        function loadDefaultParams(obj)
-            % loads default parameter values for class properties
-            obj.fileId = -1;
-            obj.fileSignature = 202029319;
-            obj.fileVersionMajor = 0;
-            obj.fileVersionMinor = 2;
-            obj.fileSizeByteHeader = -1;   % to be set in openFile
-            obj.fileSizeByteSnapshot = -1; % to be set in openFile
-            
-            obj.delays = [];      % to be set in readDelays
-            obj.timeStamps = [];  % to be set in readWeights
-            obj.weights = [];     % to be set in readWeights
-            obj.connId = -1;
-            obj.grpIdPre = -1;
-            obj.grpIdPost = -1;
-            obj.nNeurPre = -1;
-            obj.nNeurPost = -1;
-            obj.nSynapses = -1;
-            obj.isPlastic = false;
-            obj.nSnapshots = -1;
-            
-            obj.supportedErrorModes = {'standard', 'warning', 'silent'};
-
-			% disable backtracing for warnings and errors
-			warning off backtrace
-        end
-        
-        function openFile(obj)
-            % SR.openFile() reads the header section of the spike file and
-            % sets class properties appropriately.
-            obj.unsetError()
-            
-            % try to open spike file
-            obj.fileId = fopen(obj.fileStr,'r');
-            if feof(obj.fileId) || obj.fileId==-1
-                obj.throwError(['Could not open file "' obj.fileStr ...
-                    '" with read permission'])
-                return
-            end
-            
-            % read signature
-            sign = fread(obj.fileId, 1, 'int32');
-            if feof(obj.fileId) || sign~=obj.fileSignature
-                obj.throwError(['Unknown file type: ' num2str(sign)]);
-                return
-            end
-            
-            % read version number
-            version = fread(obj.fileId, 1, 'float32');
-            if feof(obj.fileId) || floor(version) ~= obj.fileVersionMajor
-                % check major number: must match
-                obj.throwError(['File must be of version ' ...
-                    num2str(obj.fileVersionMajor) '.x (Version ' ...
-                    num2str(version) ' found'])
-                return
-            end
-            if feof(obj.fileId) ...
-					|| floor((version-obj.fileVersionMajor)*10.01)<obj.fileVersionMinor
-                % check minor number: extract first digit after decimal
-                % point
-                % multiply 10.01 instead of 10 to avoid float rounding
-                % errors
-                obj.throwError(['File version must be >= ' ...
-                    num2str(obj.fileVersionMajor) '.' ...
-                    num2str(obj.fileVersionMinor) ' (Version ' ...
-                    num2str(version) ' found)'])
-                return
-            end
-            
-            % read connection ID
-            obj.connId = fread(obj.fileId, 1, 'int16');
-            if feof(obj.fileId) || obj.connId<0
-                obj.throwError(['Could not find valid connection ID.'])
-                return
-            end
-            
-            % read pre-group info
-            obj.grpIdPre = fread(obj.fileId, 1, 'int32');
-<<<<<<< HEAD
-            obj.nNeurPre = fread(obj.fileId, 1, 'int32');
-			obj.grpIdPre
-			obj.nNeurPre
-            if obj.grpIdPre<0 || obj.nNeurPre<=0
-                obj.throwError('Could not find valid pre-group info.')
-=======
-			obj.gridPre  = fread(obj.fileId, [1 3],'int32');
-            obj.nNeurPre = prod(obj.gridPre);
-            if feof(obj.fileId) || obj.grpIdPre<0 || obj.nNeurPre<=0 || sum(obj.gridPre<=0)>0
-                obj.throwError(['Could not find valid pre-group info ' ...
-					'(grpId=' num2str(obj.grpIdPre) ', nNeur=' ...
-					num2str(obj.nNeurPre) ', grid=[' ...
-					num2str(obj.gridPre(1)) ' ' num2str(obj.gridPre(2)) ...
-					' ' num2str(obj.gridPre(3)) '])'])
->>>>>>> 53609044
-                return
-            end
-            
-            % read post-group info
-            obj.grpIdPost = fread(obj.fileId, 1, 'int32');
-			obj.gridPost  = fread(obj.fileId, [1 3],'int32');
-            obj.nNeurPost = prod(obj.gridPost);
-            if feof(obj.fileId) || obj.grpIdPost<0 || obj.nNeurPost<=0 || sum(obj.gridPost<=0)>0
-                obj.throwError(['Could not find valid post-group info ' ...
-					'(grpId=' num2str(obj.grpIdPost) ', nNeur=' ...
-					num2str(obj.nNeurPost) ', grid=[' ...
-					num2str(obj.gridPost(1)) ' ' num2str(obj.gridPost(2)) ...
-					' ' num2str(obj.gridPost(3)) '])'])
-                return
-            end
-            
-            % read number of synapses
-            obj.nSynapses = fread(obj.fileId, 1, 'int32');
-            if feof(obj.fileId) || obj.nSynapses<=0
-                obj.throwError(['Could not find valid number of ' ...
-					'synapses (' num2str(obj.nSynapses) ')'])
-                return
-            end
-            
-            % read isPlastic
-            obj.isPlastic = fread(obj.fileId, 1, 'bool');
-            
-            % TODO: read delays
-            obj.delays = [];
-            
-            % store the size of the header section, so that we can skip it
-            % when re-reading spikes
-            obj.fileSizeByteHeader = ftell(obj.fileId);
-            
-            % find size of each snapshot: #weights * sizeof(float32) +
-            % sizeof(long int)
-            obj.fileSizeByteSnapshot = obj.nNeurPre*obj.nNeurPost*4+8;
-
-            % compute number of snapshots present in the file
-            % find byte size from here on until end of file, divide it by
-            % byte size of each snapshot -> number of snapshots
-            fseek(obj.fileId, 0, 'eof');
-            szByteTot = ftell(obj.fileId);
-            obj.nSnapshots = floor( (szByteTot-obj.fileSizeByteHeader) ...
-                / obj.fileSizeByteSnapshot );
-        end
-        
-        function throwError(obj, errorMsg, errorMode)
-            % SR.throwError(errorMsg, errorMode) throws an error with a
-            % specific severity (errorMode). In all cases, obj.errorFlag is
-            % set to true and the error message is stored in obj.errorMsg.
-            % Depending on errorMode, an error is either thrown as fatal,
-            % thrown as a warning, or not thrown at all.
-            % If errorMode is not given, obj.errorMode is used.
-            if nargin<3,errorMode=obj.errorMode;end
-            obj.errorFlag = true;
-            obj.errorMsg = errorMsg;
-            if strcmpi(errorMode,'standard')
-                error(errorMsg)
-            elseif strcmpi(errorMode,'warning')
-                warning(errorMsg)
-            end
-        end
-        
-        function unsetError(obj)
-            % unsets error message and flag
-            obj.errorFlag = false;
-            obj.errorMsg = '';
-        end
-    end
-end
+classdef ConnectionReader < handle
+    % A ConnectionReader can be used to read a connection file that was
+    % generated with the ConnectionMonitor utility in CARLsim. The user can
+    % directly act on the returned connection data, to access weights at
+    % specific times, and delays.
+    %
+    % To conveniently plot connection properties, please refer to
+    % ConnectionMonitor.
+    %
+    % Example usage:
+    % >> CR = ConnectionReader('results/conn_grp1_grp2.dat');
+    % >> delays = CR.readDelays();
+    % >> [allTimeStamps, allWeights] = CR.readWeights();
+    % >> hist(allWeights(end,:))
+    % >> % etc.
+    %
+    % Version 11/12/2014
+    % Author: Michael Beyeler <mbeyeler@uci.edu>
+    
+    %% PROPERTIES
+    % public
+    properties (SetAccess = private)
+        fileStr;             % path to connect file
+        errorMode;           % program mode for error handling
+        supportedErrorModes; % supported error modes
+    end
+    
+    % private
+    properties (Hidden, Access = private)
+        fileId;                % file ID of spike file
+        fileSignature;         % int signature of all spike files
+        fileVersionMajor;      % required major version number
+        fileVersionMinor;      % required minimum minor version number
+        fileSizeByteHeader;    % byte size of header section
+        fileSizeByteSnapshot;  % byte size of a single snapshot
+
+        delays;
+        weights;
+        timeStamps;
+        nSnapshots;            % number of weight matrix snapshots
+        
+        connId;
+        grpIdPre;
+        grpIdPost;
+		gridPre;
+		gridPost;
+        nNeurPre;
+        nNeurPost;
+        nSynapses;
+        isPlastic;
+        
+        errorFlag;           % error flag (true if error occured)
+        errorMsg;            % error message
+    end
+    
+    %% PUBLIC METHODS
+    methods
+        function obj = ConnectionReader(connectFile, errorMode)
+            obj.fileStr = connectFile;
+            obj.unsetError();
+            obj.loadDefaultParams();
+            
+            if nargin<2
+                obj.errorMode = 'standard';
+            else
+                if ~obj.isErrorModeSupported(errorMode)
+                    obj.throwError(['errorMode "' errorMode '" is ' ...
+                        ' currently not supported. Choose from the ' ...
+                        'following: ' ...
+                        strjoin(obj.supportedErrorModes, ', ') '.'], ...
+                        'standard')
+                    return
+                end
+                obj.errorMode = errorMode;
+            end
+            if nargin<1
+                obj.throwError('Path to connect file needed.');
+                return
+            end
+            
+            [~,~,fileExt] = fileparts(connectFile);
+            if strcmpi(fileExt,'')
+                obj.throwError(['Parameter spikeFile must be a file ' ...
+                    'name, directory found.'])
+            end
+            
+            % move unsafe code out of constructor
+            obj.openFile()
+        end
+        
+        function delete(obj)
+            % destructor, implicitly called to fclose file
+            if obj.fileId ~= -1
+                fclose(obj.fileId);
+            end
+        end
+        
+        function [errFlag,errMsg] = getError(obj)
+            % [errFlag,errMsg] = CR.getError() returns the current error
+            % status.
+            % If an error has occurred, errFlag will be true, and the
+            % message can be found in errMsg.
+            errFlag = obj.errorFlag;
+            errMsg = obj.errorMsg;
+		end
+		
+		function grid3D = getGrid3DPre(obj)
+			% grid3D = CR.getGrid3DPre() returns the 3D grid dimensions for
+			% the pre-synaptic group (1x3 vector)
+			grid3D = obj.gridPre;
+		end
+        
+		function grid3D = getGrid3DPost(obj)
+			% grid3D = CR.getGrid3DPost() returns the 3D grid dimensions
+			% for the post-synaptic group (1x3 vector)
+			grid3D = obj.gridPost;
+		end
+		
+		function nNeurPre = getNumNeuronsPre(obj)
+            % nNeurPre = CR.getNumNeuronsPre() returns the number of
+            % neurons in the presynaptic group.
+            nNeurPre = obj.nNeurPre;
+        end
+        
+        function nNeurPost = getNumNeuronsPost(obj)
+            % nNeurPre = CR.getNumNeuronsPost() returns the number of
+            % neurons in the postsynaptic group.
+            nNeurPost = obj.nNeurPost;
+        end
+        
+        function nSnapshots = getNumSnapshots(obj)
+            % nSnapshots = CR.getNumSnapshots() returns the number of
+            % weight matrix snapshots.
+            nSnapshots = obj.nSnapshots;
+        end
+        
+        function delays = readDelays(obj)
+            % delays = CR.readDelays() returns the synaptic delays in a 2D
+            % matrix, where the first dimension corresponds to the
+            % pre-neuron ID, and the second dimension corresponds to the
+            % post-neuron ID.
+            delays = obj.delays;
+        end
+        
+        function [timeStamps, weights] = readWeights(obj, snapShots)
+            if nargin<2 || isempty(snapShots) || snapShots==-1
+                snapShots = 1:obj.nSnapshots;
+            end
+            
+            if snapShots==0
+                obj.throwError('snapShots must be a list of snapshots.')
+                return
+            end
+            
+            obj.timeStamps = [];
+            obj.weights = [];
+            
+            for i=1:numel(snapShots)
+                frame = snapShots(i);
+
+                % rewind file pointer, skip header
+                fseek(obj.fileId, obj.fileSizeByteHeader, 'bof');
+                
+                if frame>1
+                    % skip (frame-1) snapshots
+                    szByteToSkip = obj.fileSizeByteSnapshot*(frame-1);
+                    status = fseek(obj.fileId, szByteToSkip, 'cof');
+                    if status==-1
+                        obj.throwError(ferror(obj.fileId))
+                        return
+                    end
+                end
+                
+                % read data and append  to member
+                obj.timeStamps = [obj.timeStamps fread(obj.fileId, 1, 'int64')];
+                obj.weights(end+1,:) = fread(obj.fileId, obj.nNeurPre*obj.nNeurPost, 'float32');
+            end
+            timeStamps = obj.timeStamps;
+            weights = obj.weights;
+        end
+    end
+    
+    %% PRIVATE METHODS
+    methods (Hidden, Access = private)
+        function isSupported = isErrorModeSupported(obj, errMode)
+            % determines whether an error mode is currently supported
+            isSupported = sum(ismember(obj.supportedErrorModes,errMode))>0;
+        end
+        
+        function loadDefaultParams(obj)
+            % loads default parameter values for class properties
+            obj.fileId = -1;
+            obj.fileSignature = 202029319;
+            obj.fileVersionMajor = 0;
+            obj.fileVersionMinor = 2;
+            obj.fileSizeByteHeader = -1;   % to be set in openFile
+            obj.fileSizeByteSnapshot = -1; % to be set in openFile
+            
+            obj.delays = [];      % to be set in readDelays
+            obj.timeStamps = [];  % to be set in readWeights
+            obj.weights = [];     % to be set in readWeights
+            obj.connId = -1;
+            obj.grpIdPre = -1;
+            obj.grpIdPost = -1;
+            obj.nNeurPre = -1;
+            obj.nNeurPost = -1;
+            obj.nSynapses = -1;
+            obj.isPlastic = false;
+            obj.nSnapshots = -1;
+            
+            obj.supportedErrorModes = {'standard', 'warning', 'silent'};
+
+			% disable backtracing for warnings and errors
+			warning off backtrace
+        end
+        
+        function openFile(obj)
+            % SR.openFile() reads the header section of the spike file and
+            % sets class properties appropriately.
+            obj.unsetError()
+            
+            % try to open spike file
+            obj.fileId = fopen(obj.fileStr,'r');
+            if feof(obj.fileId) || obj.fileId==-1
+                obj.throwError(['Could not open file "' obj.fileStr ...
+                    '" with read permission'])
+                return
+            end
+            
+            % read signature
+            sign = fread(obj.fileId, 1, 'int32');
+            if feof(obj.fileId) || sign~=obj.fileSignature
+                obj.throwError(['Unknown file type: ' num2str(sign)]);
+                return
+            end
+            
+            % read version number
+            version = fread(obj.fileId, 1, 'float32');
+            if feof(obj.fileId) || floor(version) ~= obj.fileVersionMajor
+                % check major number: must match
+                obj.throwError(['File must be of version ' ...
+                    num2str(obj.fileVersionMajor) '.x (Version ' ...
+                    num2str(version) ' found'])
+                return
+            end
+            if feof(obj.fileId) ...
+					|| floor((version-obj.fileVersionMajor)*10.01)<obj.fileVersionMinor
+                % check minor number: extract first digit after decimal
+                % point
+                % multiply 10.01 instead of 10 to avoid float rounding
+                % errors
+                obj.throwError(['File version must be >= ' ...
+                    num2str(obj.fileVersionMajor) '.' ...
+                    num2str(obj.fileVersionMinor) ' (Version ' ...
+                    num2str(version) ' found)'])
+                return
+            end
+            
+            % read connection ID
+            obj.connId = fread(obj.fileId, 1, 'int16');
+            if feof(obj.fileId) || obj.connId<0
+                obj.throwError(['Could not find valid connection ID.'])
+                return
+            end
+            
+            % read pre-group info
+            obj.grpIdPre = fread(obj.fileId, 1, 'int32');
+			obj.gridPre  = fread(obj.fileId, [1 3],'int32');
+            obj.nNeurPre = prod(obj.gridPre);
+            if feof(obj.fileId) || obj.grpIdPre<0 || obj.nNeurPre<=0 || sum(obj.gridPre<=0)>0
+                obj.throwError(['Could not find valid pre-group info ' ...
+					'(grpId=' num2str(obj.grpIdPre) ', nNeur=' ...
+					num2str(obj.nNeurPre) ', grid=[' ...
+					num2str(obj.gridPre(1)) ' ' num2str(obj.gridPre(2)) ...
+					' ' num2str(obj.gridPre(3)) '])'])
+                return
+            end
+            
+            % read post-group info
+            obj.grpIdPost = fread(obj.fileId, 1, 'int32');
+			obj.gridPost  = fread(obj.fileId, [1 3],'int32');
+            obj.nNeurPost = prod(obj.gridPost);
+            if feof(obj.fileId) || obj.grpIdPost<0 || obj.nNeurPost<=0 || sum(obj.gridPost<=0)>0
+                obj.throwError(['Could not find valid post-group info ' ...
+					'(grpId=' num2str(obj.grpIdPost) ', nNeur=' ...
+					num2str(obj.nNeurPost) ', grid=[' ...
+					num2str(obj.gridPost(1)) ' ' num2str(obj.gridPost(2)) ...
+					' ' num2str(obj.gridPost(3)) '])'])
+                return
+            end
+            
+            % read number of synapses
+            obj.nSynapses = fread(obj.fileId, 1, 'int32');
+            if feof(obj.fileId) || obj.nSynapses<0
+                obj.throwError(['Could not find valid number of ' ...
+					'synapses (' num2str(obj.nSynapses) ')'])
+                return
+            end
+            
+            % read isPlastic
+            obj.isPlastic = fread(obj.fileId, 1, 'bool');
+            
+            % TODO: read delays
+            obj.delays = [];
+            
+            % store the size of the header section, so that we can skip it
+            % when re-reading spikes
+            obj.fileSizeByteHeader = ftell(obj.fileId);
+            
+            % find size of each snapshot: #weights * sizeof(float32) +
+            % sizeof(long int)
+            obj.fileSizeByteSnapshot = obj.nNeurPre*obj.nNeurPost*4+8;
+
+            % compute number of snapshots present in the file
+            % find byte size from here on until end of file, divide it by
+            % byte size of each snapshot -> number of snapshots
+            fseek(obj.fileId, 0, 'eof');
+            szByteTot = ftell(obj.fileId);
+            obj.nSnapshots = floor( (szByteTot-obj.fileSizeByteHeader) ...
+                / obj.fileSizeByteSnapshot );
+        end
+        
+        function throwError(obj, errorMsg, errorMode)
+            % SR.throwError(errorMsg, errorMode) throws an error with a
+            % specific severity (errorMode). In all cases, obj.errorFlag is
+            % set to true and the error message is stored in obj.errorMsg.
+            % Depending on errorMode, an error is either thrown as fatal,
+            % thrown as a warning, or not thrown at all.
+            % If errorMode is not given, obj.errorMode is used.
+            if nargin<3,errorMode=obj.errorMode;end
+            obj.errorFlag = true;
+            obj.errorMsg = errorMsg;
+            if strcmpi(errorMode,'standard')
+                error(errorMsg)
+            elseif strcmpi(errorMode,'warning')
+                warning(errorMsg)
+            end
+        end
+        
+        function unsetError(obj)
+            % unsets error message and flag
+            obj.errorFlag = false;
+            obj.errorMsg = '';
+        end
+    end
+end