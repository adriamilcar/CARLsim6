classdef GroupMonitor < handle
    % A GroupMonitor can be used to monitor properties as well as the
    % activity of a specific neuronal group.
    %
    % A GroupMonitor will assume that a corresponding spike file has been
    % created during the CARLsim simulation. 
    %
    % Example usage:
    % >> GM = GroupMonitor('excit','results/');
    % >> GM.plot; % hit 'p' to pause, 'q' to quit
    % >> GM.setPlotType('heatmap'); % switch to heat map
    % >> GM.setRecordingAttributes('fps',10); % set recording FPS
    % >> GM.recordMovie; % plots heat map and saves as 'movie.avi'
    % >> % etc.
    %
    % Version 11/12/2014
    % Author: Michael Beyeler <mbeyeler@uci.edu>
    
    %% PROPERTIES
    % public
    properties (SetAccess = private)
        name;               % group name
        resultsFolder;      % results folder
        errorMode;          % program mode for error handling
        supportedErrorModes;% supported error modes
        supportedPlotTypes; % cell array of supported plot types
    end
    
    % private
    properties (Hidden, Access = private)
        spkObj;             % SpikeReader object
        spkFilePrefix;      % spike file prefix, e.g. "spk"
        spkFileSuffix;      % spike file suffix, e.g. ".dat"
        spkData;            % buffer for spike data
        
        needToInitSR;       % flag whether we need to init SpikeReader
        needToLoadData;     % flag whether we need to load spike data

        grid3D;             % Grid3D topography of group
        plotType;           % current plot type
        
        plotHistNumBins;    % number of histogram bins
        plotHistShowRate;   % flag whether to plot mean rates (Hz) in hist

        plotAbortPlotting;  % flag whether to abort plotting (on-click)
        plotBgColor;        % bg color of plot (for plotting)
        plotDispFrameNr;    % flag whether to display frame number
        plotFPS;            % frames per second for plotting
        plotBinWinMs;       % binning window size (time)
        plotStepFrames;     % flag whether to waitforbuttonpress btw frames
        plotInteractiveMode;% flag whether to allow click/key events
        
        recordBgColor;      % bg color of plot (for recording)
        recordFile;         % filename for recording
        recordFPS;          % frames per second for recording
        recordWinSize;      % window size of plot for recording
        
        errorFlag;          % error flag (true if error occured)
        errorMsg;           % error message
    end
    
    
    %% PUBLIC METHODS
    methods
        function obj = GroupMonitor(name, resultsFolder, errorMode)
            % GM = GroupMonitor(name,resultsFolder,errorMode) creates a new
            % instance of class GroupMonitor, which can be used to monitor
            % group properties and activity.
            % A GroupMonitor will assume that a corresponding spike file
            % has been created during the CARLsim simulation. Otherwise no
            % plotting can be done.
            %
            % NAME           - A string specifying the group to monitor.
            %                  This should be the same as the name that was
            %                  given to the group via CARLsim::createGroup.
            % RESULTSFOLDER  - Path to the results directory (where the
            %                  spike file lives). Default: current dir.
            % ERRORMODE      - Error Mode in which to run SpikeReader. The
            %                  following modes are supported:
            %                   - 'standard' Errors will be fatal (returned
            %                                via Matlab function error())
            %                   - 'warning'  Errors will be warnings
            %                                returned via Matlab function
            %                                warning())
            %                   - 'silent'   No exceptions will be thrown,
            %                                but object will populate the
            %                                properties errorFlag and
            %                                errorMsg.
            %                  Default: 'standard'.
            obj.name = name;
            obj.unsetError()
            obj.loadDefaultParams();
            
            if nargin<3
                obj.errorMode = 'standard';
            else
                if ~obj.isErrorModeSupported(errorMode)
                    obj.throwError(['errorMode "' errorMode '" is ' ...
                        'currently not supported. Choose from the ' ...
                        'following: ' ...
                        strjoin(obj.supportedErrorModes,', ') ...
                        '.'], 'standard')
                    return
                end
                obj.errorMode = errorMode;
            end
            if nargin<2
                obj.resultsFolder = '';
            else
                obj.resultsFolder = resultsFolder;
            end
            if nargin<1
                obj.throwError('No group name given.');
                return
            end
            
            % make sure spike file is valid
            obj.initSpikeReader();
        end
                
        function delete(obj)
            % destructor, implicitly called
            clear obj.spkObj;
        end
        
        function plotType = getDefaultPlotType(obj)
            % plotType = GM.getDefaultPlotType() returns the default
            % plotting type for this group, which is determined by the
            % group's Grid3D topography. For example, a 1D topography will
            % prefer a raster plot, whereas a 2D topography will prefer a
            % heat map.
            % See a list of all currently supported plot types in the help
            % section of GM.plot and in the variable GM.supportedPlotTypes.
            % The plotting type can also be set manually using
            % GM.setPlotType.
            obj.unsetError()
            obj.initSpikeReader() % required to access Grid3D prop
            plotType = 'default';
            
            % find dimensionality of Grid3D
            % i.e., Nx1x1 is 1D, NxMx1 is 2D, NxMxL is 3D
            dims = 3-sum(obj.grid3D==1);
            if dims==1
                plotType = 'raster'; % 1D layout
            elseif dims==2
                plotType = 'heatmap'; % 2D layout
            else
                % \TODO add more logic and more types
                plotType = 'raster';
            end
        end
        
        function [errFlag,errMsg] = getError(obj)
            % [errFlag,errMsg] = getError() returns the current error
            % status.
            % If an error has occurred, errFlag will be true, and the
            % message can be found in errMsg.
            errFlag = obj.errorFlag;
            errMsg = obj.errorMsg;
        end
        
        function grid = getGrid3D(obj)
            % grid = GM.getGrid3D() returns the current 3D grid dimensions
            % of the group. Grid3D is a 3-element vector, where the first
            % dimension corresponds to the number of neurons in x
            % direction, the second dimension to y, and the third dimension
            % to z.
            obj.unsetError()
            obj.initSpikeReader();
            
            grid = obj.grid3D;
        end
        
        function nNeur = getNumNeurons(obj)
            % nNeur = GM.getNumNeurons() returns the number of neurons in
            % the group.
            obj.unsetError()
            obj.initSpikeReader();
            
            nNeur = prod(obj.grid3D);
        end
        
        function simDurMs = getSimDurMs(obj)
            % simDurMs = GM.getSimDurMs() returns the estimated simulation
            % duration in milliseconds. This is equivalent to the time
            % stamp of the last spike that occurred.
            obj.unsetError()
            simDurMs = obj.spkObj.getSimDurMs();
        end
        
        function spkFile = getSpikeFileName(obj)
            % spkFile = GM.getSpikeFileName() returns the name of the
            % spike file according to specified prefix and suffix.
            % Prefix and suffix can be set using GM.setSpikeFileAttributes.
            spkFile = [ obj.resultsFolder ... % the results folder
                filesep ...                   % platform-specific separator
                obj.spkFilePrefix ...         % something like 'spk_'
                obj.name ...                  % the name of the group
                obj.spkFileSuffix ];          % something like '.dat'
        end
                
        function hasValid = hasValidSpikeFile(obj)
            % hasValid = GM.hasValidSpikeFile() determines whether a valid
            % spike file can be found for the group.
            % If no file can be found, the prefix and suffix of the spike
            % file name need to be updated. This can be done using
            % GM.setSpikeFileAttributes.
            obj.unsetError()
            
            spkFile = obj.getSpikeFileName();
            SR = SpikeReader(spkFile, false, 'silent');
            [errFlag,~] = SR.getError();
            hasValid = ~errFlag;
        end
                
        function plot(obj, plotType, frames, binWindowMs, stepFrames)
            % GM.plot(plotType, frames, binWindowMs, stepFrames) plots the
            % specified frames in the current figure/axes. A list of
            % plotting attributes can be set directly as input arguments.
            %
            % The full list of available attributes can be set using
            % GM.setPlottingAttributes.
            %
            % PLOTTYPE     - The plotting type to use. If not set, the
            %                default plotting type will be used, which is
            %                determined by the Grid3D topography of the
            %                group.
            %                The following types are currently supported:
            %                 - heatmap   a topological map of group
            %                             activity where hotter colors mean
            %                             higher firing rate
            %                 - raster    a raster plot with binning window
            %                             binWindowMs
            %                Default: 'default'.
            % FRAMES       - A list of frame numbers. For example,
            %                requesting frames=[1 2 8] will display the
            %                first, second, and eighth frame.
            %                Default: display all frames.
            % BINWINDOWMS  - The binning window (ms) in which the data will
            %                be displayed. Default: 1000.
            % STEPFRAMES   - A boolean flag that indicates whether to wait
            %                for user input (button press) before
            %                displaying the next frame. Default: false.
            if nargin<5,stepFrames=obj.plotStepFrames;end
            if nargin<4,binWindowMs=obj.plotBinWinMs;end
            if nargin<3 || isempty(frames) || frames==-1
                obj.initSpikeReader()
                frames = 1:ceil(obj.spkObj.getSimDurMs()/binWindowMs);
            end
            if nargin<2,plotType=obj.plotType;end
            obj.unsetError()
            
            % verify input
            if ~Utilities.verify(frames,{{'isvector','isnumeric',[1 inf]}})
                obj.throwError('Frames must be a numeric vector e[1,inf]')
                return
            end
            if ~Utilities.verify(binWindowMs,{{'isscalar',[1 inf]}})
                obj.throwError('Frame duration must be a scalar e[1 inf]')
                return
            end
            if ~Utilities.verify(stepFrames,{'islogical','isnumeric'})
                obj.throwError('stepFrames must be true/false');return
            end
            
            % reset abort flag, set up callback for key press events
            if obj.plotInteractiveMode
                obj.plotAbortPlotting = false;
                set(gcf,'KeyPressFcn',@obj.pauseOnKeyPressCallback)
            end
            
            % load data and reshape for plotting if necessary
            obj.loadDataForPlotting(plotType, binWindowMs);
            
            % display frame in specified axes
            for i=frames
                if obj.plotInteractiveMode && obj.plotAbortPlotting
                    % user pressed button to quit plotting
                    obj.plotAbortPlotting = false;
                    close;
                    return
                end
                
                obj.plotFrame(i,plotType,binWindowMs,obj.plotDispFrameNr);
                drawnow

                % wait for button press or pause
                if obj.plotInteractiveMode
                    if stepFrames || i==frames(end)
                        waitforbuttonpress;
                    else
                        pause(1.0/obj.plotFPS)
                    end
                end
            end
            if obj.plotInteractiveMode,close;end
        end
        
        function recordMovie(obj, fileName, frames, binWindowMs, fps, winSize)
            % NM.recordMovie(fileName, frames, binWindowMs, fps, winSize)
            % takes an AVI movie of a list of frames using the VIDEOWRITER
            % utility.
            %
            % FILENAME     - A string enclosed in single quotation marks
            %                that specifies the name of the file to create.
            %                Default: 'movie.avi'.
            % FRAMES       - A list of frame numbers. For example,
            %                requesting frames=[1 2 8] will return the
            %                first, second, and eighth frame in a
            %                width-by-height-by-3 matrix.
            %                Default: return all frames.
            % BINWINDOWMS  - The binning window (ms) in which the data will
            %                be displayed. Default: 1000.
            % FPS          - Rate of playback for the video in frames per
            %                second. Default: 10.
            % WINSIZE      - A 2-element vector specifying the window size
            %                of the video as width x height in pixels. Set
            %                to [0 0] in order to automatically make the 
            %                movie window fit to the size of the plot
            %                window. Default: [0 0].
            if nargin<6,winSize=obj.recordWinSize;end
            if nargin<5,fps=obj.recordFPS;end
            if nargin<4,binWindowMs=obj.plotBinWinMs;end
            if nargin<3 || isempty(frames) || frames==-1
                obj.initSpikeReader()
                frames = 1:ceil(obj.spkObj.getSimDurMs()/binWindowMs);
            end
            if nargin<2,fileName=obj.recordFile;end
            obj.unsetError()
            
            % verify input
            if ~Utilities.verify(fileName,'ischar')
                obj.throwError('File name must be a string');return
            end
            if ~Utilities.verify(frames,{{'isvector','isnumeric',[1 inf]}})
                obj.throwError('Frames must be a numeric vector e[1,inf]')
                return
            end
            if ~Utilities.verify(binWindowMs,{{'isscalar',[1 inf]}})
                obj.throwError('Frame duration must be a scalar e[1 inf]')
                return
            end
            if ~Utilities.verify(fps,{{'isscalar',[0.01 100]}})
                obj.throwError('FPS must be in range [0.01,100]');return
            end
            if ~Utilities.verify(winSize,{{'isvector','isnumeric',[0 inf]}})
                obj.throwError(['Window size must be a numeric vector ' ...
                    'with values > 0']);return
            end
            
            % load data and reshape for plotting if necessary
            obj.loadDataForPlotting(obj.plotType, binWindowMs);
            
            % display frames in specified axes
            set(gcf,'color',obj.plotBgColor);
            if sum(winSize>0)==2
                set(gcf,'Position',[100 100 winSize]);
            end
            set(gcf,'PaperPositionMode','auto');
            
            % open video object
            vidObj = VideoWriter(fileName);
            vidObj.Quality = 100;
            vidObj.FrameRate = fps;
            open(vidObj);
            
            % display frame in specified axes
            for i=frames
                obj.plotFrame(i,obj.plotType,binWindowMs,obj.plotDispFrameNr);
                drawnow
                writeVideo(vidObj, getframe(gcf));
            end
            close(gcf)
            close(vidObj);
            disp(['created file "' fileName '"'])
        end
        
        function setGrid3D(obj, dim0, dim1, dim2, updDefPlotType)
            % GM.setGrid3D(dim0, dim1, dim2) sets the Grid3D topography of
            % the group. The total number of neurons in the group (width x
            % height x depth) cannot change.
            % If one of the three arguments are set to -1, its value will
            % be automatically adjusted so that the total number of neurons
            % in the group stays the same.
            % DIM0           - Number of neurons in first (x, width)
            %                  dimension.
            % DIM1           - Number of neurons in second (y, height)
            %                  dimension.
            % DIM2           - Number of neurons in thrid (z, depth)
            %                  dimension.
            % UPDDEFPLOTTYPE - A flag whether to update the default plot
            %                  type, given this new Grid3D topography
            %                  arrangement. Default: false
            obj.unsetError()
            obj.initSpikeReader() % so we have accurate grid3D info
            
            if nargin<5,updDefPlotType=false;end
            if nargin<4,dim2=1;end
            if nargin<3,dim1=1;end
            if nargin<2,dim0=obj.getNumNeurons();end
            
            if sum(mod([dim0 dim1 dim2],1)~=0) > 0
                obj.throwError('Grid dimensions must be all integers.');
                return
            end
            if sum([dim0 dim1 dim2]==-1) > 1
                obj.throwError(['There can be at most one dimension ' ...
                    'with value -1.'])
                return
            end
            
            if dim0==-1
                dim0 = round(obj.getNumNeurons()/dim1/dim2);
            elseif dim1==-1
                dim1 = round(obj.getNumNeurons()/dim0/dim2);
            elseif dim2==-1
                dim2 = round(obj.getNumNeurons()/dim0/dim1);
            end
            
            grid = [dim0 dim1 dim2];
            
            % used to rearrange group layout
            if prod(grid) ~= prod(obj.grid3D)
                obj.throwError(['Population size cannot change when ' ...
                    'assigning new Grid3D property (old: ' ...
                    num2str(prod(obj.grid3D)) ', new: ' ...
                    num2str(prod(grid)) ').'])
                return
            end
            
            % if we rearranged the grid layout, we need to re-load the data
            % for plotting (but don't init SpikeReader, otherwise the new
            % setting will be overwritten)
            if logical(sum(obj.grid3D~=grid))
                obj.needToLoadData = true;
            end
            obj.grid3D = grid;
            
            if updDefPlotType
                % set default plot type for this arrangement
                obj.setPlotType('default');
            end
        end
                
        function setPlotType(obj, plotType)
            % GM.setPlotType(plotType) applies a certain plotting type to
            % the group. The default plot type is determined by the Grid3D
            % topography of the group. For example, a 1D topography will
            % prefer a raster plot, whereas a 2D topography will prefer a
            % heatmap.
            %
            % PLOTTYPE    - The plotting type to apply.
            %               The following types are currently supported:
            %                   - heatmap   a topological map of group
            %                               activity where hotter colors
            %                               mean higher firing rate
            %                   - raster    a raster plot with binning
            %                               window: binWindowMs
            obj.unsetError()
            
            % find default plot type if necessary
            if strcmpi(plotType,'default')
                plotType = obj.getDefaultPlotType();
            end
            
            % make sure plot type is supported
            if ~obj.isPlotTypeSupported(plotType)
                obj.throwError(['plotType "' plotType '" is currently ' ...
                    'not supported.'])
%                     'Choose from the following: ' ...
%                     strjoin(obj.supportedPlotTypes, ', ') '.'])
                return
            end
            
            % set plot type
            if ~strcmpi(obj.plotType,plotType)
                obj.needToLoadData = true;
            end
            obj.plotType = plotType;
        end
        
        function setPlottingAttributes(obj, varargin)
            % GM.setPlottingAttributes(varargin) can be used to set default
            % settings that will apply to all activity plots.
            % This function provides control over additional attributes
            % that are not available as input arguments to GM.plot or
            % GM.plotFrame.
            % GM.setPlottingAttributes('propertyName1',value1,...) sets the
            % value of 'propertyName1' to value1.
            %
            % Calling the function without input arguments will restore the
            % default settings.
            %
            % BGCOLOR         - Set background color for figure. Must be of
            %                   type ColorSpec (char such as 'w','b','k' or
            %                   a 3-element vector for RGB channels).
            %                   Default: 'w'.
            % BINWINDOWMS     - The binning window (ms) in which the data
            %                   will be displayed. Default: 1000.
            % DISPFRAMENR     - A boolean flag that indicates whether to
            %                   display the frame number. Default: true.
            % FPS             - The frames per second for the plotting
            %                   loop. Default: 5.
            % HISTNUMBINS     - Number of bins for histogram. Default: 10.
            % HISTSHOWRATE    - A boolean flag to plot mean firing rates
            %                   (Hz) for plotType='histogram' instead of
            %                   mere number of spikes. Default: true.
            % INTERACTIVEMODE - A boolean flag to set InteractiveMode on or
            %                   off. If it is off, key events/FPS/stepping
            %                   will take no effect (helpful if you want to
            %                   take over control yourself). Default: true.
            % STEPFRAMES      - A boolean flag that indicates whether to
            %                   wait for user input (button press) before
            %                   displaying the next frame. Default: false.
            obj.unsetError()
            
            if isempty(varargin)
                % set default values
                obj.plotDispFrameNr = true;
                obj.plotBgColor = 'w';
                obj.plotFPS = 5;
                obj.plotBinWinMs = 1000;
                obj.plotHistNumBins = 10;
                obj.plotHistShowRate = true;
                obj.plotStepFrames = false;
                obj.plotInteractiveMode = true;
                return;
            end
            
            % init error types
            throwErrFileEnding = false;
            throwErrNumeric = false;
            throwErrOutOfRange = false;
            
            nextIndex = 1;
            while nextIndex<length(varargin)
                attr = varargin{nextIndex};   % this one is attribute name
                val  = varargin{nextIndex+1}; % next is attribute value
                
                switch lower(attr)
                    case 'bgcolor'
                        % background color for figure
                        obj.plotBgColor = val;
                    case 'binwindowms'
                        % binning window size in ms
                        throwErrNumeric = ~isnumeric(val);
                        reqRange = [1 inf];
                        throwErrOutOfRange = val<reqRange(1) | val>reqRange(2);
                        obj.plotBinWinMs = val;
                    case 'dispframenr'
                        % whether to display frame number
                        throwErrNumeric = ~isnumeric(val) & ~islogical(val);
                        obj.plotDispFrameNr = logical(val);
                    case 'fps'
                        % frames per second
                        throwErrNumeric = ~isnumeric(val);
                        reqRange = [0.01 100];
                        throwErrOutOfRange = val<reqRange(1) | val>reqRange(2);
                        obj.plotFPS = val;
                    case 'histnumbins'
                        % number of bins
                        throwErrNumeric = ~isnumeric(val);
                        reqRange = [0 inf];
                        throwErrOutOfRange = val<reqRange(1) | val>reqRange(2);
                        obj.plotHistNumBins = val;
                    case 'histshowrate'
                        % whether to display frame number
                        throwErrNumeric = ~isnumeric(val) & ~islogical(val);
                        obj.plotHistShowRate = logical(val);
                    case 'interactivemode'
                        % interactive mode
                        throwErrNumeric = ~isnumeric(val) && ~islogical(val);
                        obj.plotInteractiveMode = logical(val);
                    case 'stepframes'
                        % whether to wait for button press before next frame
                        throwErrNumeric = ~isnumeric(val) & ~islogical(val);
                        obj.plotStepFrames = logical(val);
                    otherwise
                        % attribute does not exist
                        if isnumeric(attr) || islogical(attr)
                            attr = num2str(attr);
                        end
                        obj.throwError(['Unknown attribute "' attr '"'])
                        return
                end
                
                % throw errors
                if throwErrFileEnding
                    obj.throwError(['File ending for attr "' attr ...
                        '" must be "' reqFileEnding '"'])
                    return
                elseif throwErrNumeric
                    obj.throwError(['Value for attr "' attr ...
                        '" must be numeric'])
                    return
                elseif throwErrOutOfRange
                    obj.throwError(['Value for attr "' attr ...
                        '" must be in range [' num2str(reqRange(1)) ...
                        ',' num2str(reqRange(2)) ']'])
                    return
                end
                
                % advance index to next attr
                nextIndex = nextIndex + 2;
            end
        end
        
        function setRecordingAttributes(obj, varargin)
            % GM.setRecordingAttributes(varargin) can be used to set
            % default settings that will apply to all activity recordings.
            % This function provides control over additional attributes
            % that are not available as input arguments to GM.recordMovie.
            % GM.setRecordingAttributes('propertyName1',value1,...) sets
            % the value of 'propertyName1' to value1.
            %
            % Calling the function without input arguments will restore the
            % default settings.
            %
            % BGCOLOR        - Set background color for figure. Must be of
            %                  type ColorSpec (char such as 'w','b','k' or
            %                  a 3-element vector for RGB channels). The
            %                  default is white.
            % FILENAME       - File name where movie will be stored.
            %                  Currently the only supported file ending is
            %                  ".avi".
            % FPS            - The frames per second for the movie. The
            %                  default is 10.
            % WINSIZE        - A 2-element vector specifying the window
            %                  size of the video as width x height in
            %                  pixels.Set to [0 0] in order to
            %                  automatically make the movie window fit to
            %                  the size of the plot window.
            obj.unsetError()
            
            if isempty(varargin)
                % set default values
                obj.recordBgColor = 'w';
                obj.recordFile = 'movie.avi';
                obj.recordFPS = 5;
                obj.recordWinSize = [0 0];
                return;
            end
            
            % init error types
            % \TODO use Utilities.verify and obj.throwError
            throwErrFileEnding = false;
            throwErrNumeric = false;
            throwErrOutOfRange = false;
            
            nextIndex = 1;
            while nextIndex<length(varargin)
                attr = varargin{nextIndex};   % this one is attribute name
                val  = varargin{nextIndex+1}; % next is attribute value
                
                switch lower(attr)
                    case 'bgcolor'
                        % background color for figure
                        obj.recordBgColor = val;
                    case 'filename'
                        % filename for recorded movie (must be .avi)
                        reqFileEnding = '.avi';
                        throwErrFileEnding = ~strcmpi(val(max(1,end-3):end), ...
                            reqFileEnding);
                        obj.recordFile = val;
                    case 'fps'
                        % frames per second
                        throwErrNumeric = ~isnumeric(val);
                        reqRange = [0.01 100];
                        throwErrOutOfRange = val<reqRange(1) | val>reqRange(2);
                        obj.recordFPS = val;
                    case 'winsize'
                        % window size
                        throwErrNumeric = ~isnumeric(val);
                        reqRange = [1 inf];
                        throwErrOutOfRange = val<reqRange(1) | val>reqRange(2);
                        obj.recordWinSize = val;
                    otherwise
                        % attribute does not exist
                        if isnumeric(attr) || islogical(attr)
                            attr = num2str(attr);
                        end
                        obj.throwError(['Unknown attribute "' attr '"'])
                        return
                end
                
                % throw errors
                if throwErrFileEnding
                    obj.throwError(['File ending for attr "' attr ...
                        '" must be "' reqFileEnding '"'])
                    return
                elseif throwErrNumeric
                    obj.throwError(['Value for attr "' attr ...
                        '" must be numeric'])
                    return
                elseif throwErrOutOfRange
                    obj.throwError(['Value for attr "' attr ...
                        '" must be in range [' num2str(reqRange(1)) ...
                        ',' num2str(reqRange(2)) ']'])
                    return
                end
                
                % advance index to next attr
                nextIndex = nextIndex + 2;
            end
        end
        
        function setSpikeFileAttributes(obj,prefix,suffix)
            % obj.setSpikeFileAttributes(prefix,suffix)
            % Defines the naming conventions for spike files. They should
            % all reside within SAVEFOLDER (specified in constructor), and
            % be made of a common prefix, the population name (specified in
            % ADDPOPULATION), and a common suffix.
            % Example: files 'results/spkV1.dat', 'results/spkMT.dat'
            %   -> saveFolder = 'results/'
            %   -> prefix = 'spk'
            %   -> suffix = '.dat'
            %   -> name of population = 'V1' or 'MT'
            if nargin<3,suffix='.dat';end
            if nargin<2,prefix='spk';end
            obj.unsetError()
            
            % need to re-load if file name changes
            if ~strcmpi(obj.spkFilePrefix,prefix) ...
                    || ~strcmpi(obj.spikeFileSuffix,suffix)
                obj.needToInitSR = true;
                obj.needToLoadData = true;
            end
            obj.spkFilePrefix=prefix;
            obj.spkFileSuffix=suffix;
        end
    end
    
    %% PRIVATE METHODS
    methods (Hidden, Access = private)
        function initSpikeReader(obj)
            % private method to initialize SpikeReader
            if ~obj.needToInitSR
                return
            end
            obj.unsetError()
            
            spkFile = obj.getSpikeFileName();
            obj.spkObj = SpikeReader(spkFile, false, 'silent');
            
            % make sure spike file is valid
            [errFlag,errMsg] = obj.spkObj.getError();
            if errFlag
                obj.throwError(errMsg)
                return
            end
            if sum(obj.grid3D==-1)~=1
                disp('in initSR')
                obj.grid3D
            end
            obj.grid3D = obj.spkObj.getGrid3D();
            obj.needToInitSR = false;
            obj.needToLoadData = true;
        end
        
        function isSupported = isErrorModeSupported(obj, errMode)
            % determines whether an error mode is currently supported
            isSupported = sum(ismember(obj.supportedErrorModes,errMode))>0;
        end
        
        function isSupported = isPlotTypeSupported(obj, plotType)
            % determines whether a plot type is currently supported
            isSupported = sum(ismember(obj.supportedPlotTypes,plotType))>0;
        end
        
        function loadDataForPlotting(obj, plotType, plotBinWinMs)
            % Private function to prepare data for plotting.
            % The flag needToInitSR keeps track of changes to the spike
            % file name, so that a new SpikeReader object will be created
            % if the path to the spike file changes.
            % The flag needToLoadData keeps track of plotting settings, so
            % that the data is reloaded if attributes such as the plotting
            % type, the binning window, or the preferred Grid3D topography
            % changes.
            % Once the data is loaded, it is buffered. Repeated calls to
            % this function with the same parameters will thus not incur
            % additional computational cost.
            if nargin<3,plotBinWinMs=obj.plotBinWinMs;end
            if nargin<2,plotType=obj.plotType;end
            obj.unsetError()
            if obj.needToInitSR,obj.initSpikeReader();end
            
            % parse plot type and make it permanent
            if strcmpi(plotType,'default')
                % find default type based on Grid3D
                plotType = obj.getDefaultPlotType();
            elseif isempty(plotType)
                % use current plot type
                plotType = obj.plotType;
            end
            obj.setPlotType(plotType);
            
            % if plotting has not changed since last time, we do not need
            % to do any more work, just reload data from private property
            if sum(obj.plotBinWinMs~=plotBinWinMs) || isempty(obj.spkData)
                obj.needToLoadData = true;
            end
            if ~obj.needToLoadData
                return
            end
            
            % if plot type or bin has changed, we need to re-read and
            % re-format the spike data
            if strcmpi(obj.plotType,'flowfield')
                % flowfield uses 3D spike buffer to calc flow field
                spkBuffer = obj.spkObj.readSpikes(plotBinWinMs);
                
                % reshape according to group dimensions
                numFrames = size(spkBuffer,1);
                spkBuffer = reshape(spkBuffer, numFrames, ...
                    obj.grid3D(1), obj.grid3D(2), ...
                    obj.grid3D(3));
                
                % find direction of vector component by looking at third
                % dimension of grid, equally spaced in 0:2*pi
                dir = (0:obj.grid3D(3)-1)*2*pi/obj.grid3D(3);
                
                % calc flow field
                flowX = zeros(obj.grid3D(1),obj.grid3D(2),numFrames);
                flowY = zeros(obj.grid3D(1),obj.grid3D(2),numFrames);
                for f=1:numFrames
                    for d=1:obj.grid3D(3)
                        flowX(:,:,f) = flowX(:,:,f) ...
                            + cos(dir(d)).*squeeze(spkBuffer(f,:,:,d));
                        flowY(:,:,f) = flowY(:,:,f) ...
                            + sin(dir(d)).*squeeze(spkBuffer(f,:,:,d));
                    end
                end
                clear spkBuffer;
                spkBuffer(:,:,1,:) = flowX;
                spkBuffer(:,:,2,:) = flowY;
            elseif strcmpi(obj.plotType,'heatmap')
                % heat map uses user-set frameDur for both binning and
                % plotting
                spkBuffer = obj.spkObj.readSpikes(plotBinWinMs);
                
                % reshape according to group dimensions
                numFrames = size(spkBuffer,1);
                spkBuffer = reshape(spkBuffer, numFrames, ...
                    obj.grid3D(1), obj.grid3D(2), ...
                    obj.grid3D(3));
                
                % reshape for plotting
                % \TODO consider the case 1xNxM and Nx1xM
                spkBuffer = permute(spkBuffer,[3 2 4 1]); % Matlab: Y, X
                spkBuffer = reshape(spkBuffer,obj.grid3D(2),[],numFrames);
            elseif strcmpi(obj.plotType,'histogram')
                % hist uses smaller bin size than frameDur
                histBinMs = plotBinWinMs/obj.plotHistNumBins;
                spkBuffer = sum(obj.spkObj.readSpikes(histBinMs),2)';
                
                if obj.plotHistShowRate
                    % compute firing rate (Hz) from number of spikes
                    spkBuffer = 1000.0*spkBuffer/obj.getNumNeurons()/histBinMs;
                end
            elseif strcmpi(obj.plotType,'raster')
                % raster uses user-set frameDur just for plotting
                % binning is not required, use AER instead
                spkBuffer = obj.spkObj.readSpikes(-1);
            else
                obj.throwError(['Unrecognized plot type "' obj.plotType '".'])
                return
            end
            
            % store spike data
            obj.spkData = spkBuffer;
            obj.needToLoadData = false;
        end
        
        function loadDefaultParams(obj)
            % private function to load default parameter values
            obj.spkObj = [];
            obj.spkData = [];
            
            obj.plotType = 'default';
            obj.setSpikeFileAttributes()
            obj.setPlottingAttributes()
            obj.setRecordingAttributes()
            
            obj.needToInitSR = true;
            obj.needToLoadData = true;
            
            obj.grid3D = -1;
            
            obj.supportedPlotTypes  = {'flowfield', 'heatmap', ...
                'histogram', 'raster'};
            obj.supportedErrorModes = {'standard', 'warning', 'silent'};
        end
        
        function pauseOnKeyPressCallback(obj,~,eventData)
            % Callback function to pause plotting
            switch eventData.Key
                case 'p'
                    disp('Paused. Press any key to continue.');
                    waitforbuttonpress;
                case 'q'
                    obj.plotAbortPlotting = true;
            end
        end
        
        function plotFrame(obj, frameNr, plotType, frameDur, dispFrameNr)
            % Private method to display a single frame depending on
            % plotType. This is where the raster plots and heat maps are
            % implemented.
            if nargin<5,dispFrameNr=true;end
            if nargin<4,frameDur=obj.plotBinWinMs;end
            if nargin<3,plotType=obj.plotType;end
            obj.unsetError()
            
            % load data and reshape for plotting if necessary
            obj.loadDataForPlotting(plotType, frameDur);
            
            if strcmpi(obj.plotType,'flowfield')
                frame = obj.spkData(:,:,:,frameNr);
                [x,y] = meshgrid(1:obj.grid3D(1),1:obj.grid3D(2));
                quiver(x,y,frame(:,:,1),frame(:,:,2));
                axis equal
                axis([1 max(2,size(frame,1)) 1 max(2,size(frame,2))])
                title(['Group ' obj.name])
                xlabel('nrX')
                ylabel('nrY')
                set(gca, 'XTick', [1 obj.grid3D(1)/2 obj.grid3D(1)])
                set(gca, 'YTick', [1 obj.grid3D(2)/2 obj.grid3D(2)])

                % if enabled, display the frame number in lower left corner
                if dispFrameNr
                    text(2, 2, num2str(frameNr), 'FontSize', 10, ...
                        'BackgroundColor','white')
                end
            elseif strcmpi(obj.plotType,'heatmap')
                maxD = max(obj.spkData(:));
<<<<<<< HEAD
                imagesc(obj.spkData(:,:,frameNr), [0 maxD])
                axis image square
                title([obj.name ', rate = [0 , ' ...
=======
                frame = obj.spkData(:,:,frameNr);
                imagesc(frame, [0 maxD])
                axis image equal
                axis([1 obj.grid3D(1) 1 obj.grid3D(2)])
                title(['Group ' obj.name ', rate = [0 , ' ...
>>>>>>> 4f6301aa
                    num2str(maxD*1000/frameDur) ' Hz]'])
                xlabel('nrX')
                ylabel('nrY')
%                 set(gca, 'XTick', 0:obj.grid3D(2):obj.grid3D(2)*obj.grid3D(3))
                
                % if enabled, display the frame number in lower left corner
                if dispFrameNr
                    text(2,size(obj.spkData,1)-1,num2str(frameNr), ...
                        'FontSize',10,'BackgroundColor','white')
                end
            elseif strcmpi(obj.plotType,'histogram')
                histBinMs = frameDur/obj.plotHistNumBins;
                edges = (frameNr-1)*frameDur + histBinMs/2 : histBinMs ...
                    : frameNr*frameDur;
                dataStart = (frameNr-1)*obj.plotHistNumBins+1;
                dataEnd = frameNr*obj.plotHistNumBins;
                data = obj.spkData(1, dataStart:dataEnd);
                bar(edges, data, 1.0)
                xlabel('time slice')
                if obj.plotHistShowRate
                    ylabel('Mean firing rate (Hz)')
                else
                    ylabel('number of spikes')
                end
                title(['Group ' obj.name])
%                 axis square
                a=axis; maxD = max(data(:))*1.2;
                axis([a(1) a(2) 0 max(maxD,1)])
            elseif strcmpi(obj.plotType,'raster')
                % find beginning and end of time bin to be displayed
                startTime = (frameNr-1)*frameDur;
                stopTime  = frameNr*frameDur;
                times = obj.spkData(1,:)>=startTime & obj.spkData(1,:)<stopTime;
                plot(obj.spkData(1,times),obj.spkData(2,times),'.k')
                axis image square
                axis([startTime stopTime 1 prod(obj.grid3D)])
                title(['Group ' obj.name])
                xlabel('Time (ms)')
                ylabel('Neuron ID')
                set(gca, 'YTick', 0:round(prod(obj.grid3D)/10):prod(obj.grid3D)+1)

                % if enabled, display the frame number in lower left corner
                if dispFrameNr
                    dX = startTime+(stopTime-startTime)*0.05;
                    dY = prod(obj.grid3D)*0.05;
                    text(dX, dY, num2str(frameNr), ...
                        'FontSize',10, 'BackgroundColor','white')
                end
            else
                obj.throwError(['Unrecognized plot type "' obj.plotType '".'])
                return
            end
        end
        
        function throwError(obj, errorMsg, errorMode)
            % GM.throwError(errorMsg, errorMode) throws an error with a
            % specific severity (errorMode). In all cases, obj.errorFlag is
            % set to true and the error message is stored in obj.errorMsg.
            % Depending on errorMode, an error is either thrown as fatal,
            % thrown as a warning, or not thrown at all.
            % If errorMode is not given, obj.errorMode is used.
            if nargin<3,errorMode=obj.errorMode;end
            obj.errorFlag = true;
            obj.errorMsg = errorMsg;
            if strcmpi(errorMode,'standard')
                error(errorMsg)
            elseif strcmpi(errorMode,'warning')
                warning(errorMsg)
            end
        end
        
        function unsetError(obj)
            % unsets error message and flag
            obj.errorFlag = false;
            obj.errorMsg = '';
        end
    end
end<|MERGE_RESOLUTION|>--- conflicted
+++ resolved
@@ -933,17 +933,11 @@
                 end
             elseif strcmpi(obj.plotType,'heatmap')
                 maxD = max(obj.spkData(:));
-<<<<<<< HEAD
-                imagesc(obj.spkData(:,:,frameNr), [0 maxD])
-                axis image square
-                title([obj.name ', rate = [0 , ' ...
-=======
                 frame = obj.spkData(:,:,frameNr);
                 imagesc(frame, [0 maxD])
                 axis image equal
                 axis([1 obj.grid3D(1) 1 obj.grid3D(2)])
                 title(['Group ' obj.name ', rate = [0 , ' ...
->>>>>>> 4f6301aa
                     num2str(maxD*1000/frameDur) ' Hz]'])
                 xlabel('nrX')
                 ylabel('nrY')
