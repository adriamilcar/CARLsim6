/*! \brief
 *
 */
#include "PTI.h"
#include <carlsim.h>
#include <iostream>
#include <cstdlib>
#include <cstdio>
#include <vector>
<<<<<<< HEAD
#include <cmath>
=======
#include <math.h>
#include <cassert>

>>>>>>> 55f7fd92

using namespace std;
using namespace CARLsim_PTI;

namespace CARLsim_PTI {
    class TuneFiringRatesECJExperiment : public Experiment {
    public:

			TuneFiringRatesECJExperiment() {}

			void run(const ParameterInstances &parameters, std::ostream &outputStream) const {
				// Decay constants
				const float COND_tAMPA=5.0, COND_tNMDA=150.0, COND_tGABAa=6.0, COND_tGABAb=150.0;

				// Neurons
				const int NUM_NEURONS = 10;

				// Izhikevich parameters
				const float REG_IZH[] = { 0.02f, 0.2f, -65.0f, 8.0f };
				const float FAST_IZH[] = { 0.1f, 0.2f, -65.0f, 2.0f };

				// Simulation time (each must be at least 1s due to bug in SpikeMonitor)
				const int runTime = 2;

				// Target rates for the objective function
				const float INPUT_TARGET_HZ = 30.0f;
				const float EXC_TARGET_HZ   = 10.0f;
				const float INH_TARGET_HZ   = 20.0f;

				int indiNum = parameters.getNumInstances();

				int poissonGroup[indiNum];
				int excGroup[indiNum];
				int inhGroup[indiNum];
				SpikeMonitor* excMonitor[indiNum];
				SpikeMonitor* inhMonitor[indiNum];
				float excHz[indiNum];
				float inhHz[indiNum];
				float excError[indiNum];
				float inhError[indiNum];
				float fitness[indiNum];
				/** construct a CARLsim network on the heap. */
				CARLsim* const network = new CARLsim("tuneFiringRatesECJ", GPU_MODE, SILENT);

				for(unsigned int i = 0; i < parameters.getNumInstances(); i++) {
					/** Decode a genome*/
					poissonGroup[i] = network->createSpikeGeneratorGroup("poisson", NUM_NEURONS, EXCITATORY_NEURON);
					excGroup[i] = network->createGroup("exc", NUM_NEURONS, EXCITATORY_NEURON);
					inhGroup[i] = network->createGroup("inh", NUM_NEURONS, INHIBITORY_NEURON);

					network->setNeuronParameters(excGroup[i], REG_IZH[0], REG_IZH[1], REG_IZH[2], REG_IZH[3]);
					network->setNeuronParameters(inhGroup[i], FAST_IZH[0], FAST_IZH[1], FAST_IZH[2], FAST_IZH[3]);
					network->setConductances(true,COND_tAMPA,COND_tNMDA,COND_tGABAa,COND_tGABAb);

					network->connect(poissonGroup[i], excGroup[i], "random", RangeWeight(parameters.getParameter(i,0)), 0.5f, RangeDelay(1));
					network->connect(excGroup[i], excGroup[i], "random", RangeWeight(parameters.getParameter(i,1)), 0.5f, RangeDelay(1));
					network->connect(excGroup[i], inhGroup[i], "random", RangeWeight(parameters.getParameter(i,2)), 0.5f, RangeDelay(1));
					network->connect(inhGroup[i], excGroup[i], "random", RangeWeight(parameters.getParameter(i,3)), 0.5f, RangeDelay(1));

				}

				// can't call setupNetwork() multiple times in the loop
				network->setupNetwork();

				// it's unnecessary to do this in the loop
				PoissonRate* const in = new PoissonRate(NUM_NEURONS);
				for (int k=0;k<NUM_NEURONS;k++)
					in->rates[k] = INPUT_TARGET_HZ;

				for(unsigned int i = 0; i < parameters.getNumInstances(); i++) {
					network->setSpikeRate(poissonGroup[i],in);

					excMonitor[i] = network->setSpikeMonitor(excGroup[i], "/dev/null");
					inhMonitor[i] = network->setSpikeMonitor(inhGroup[i], "/dev/null");

					excMonitor[i]->startRecording();
					inhMonitor[i]->startRecording();

					// initialize all the error and fitness variables
					excHz[i]=0; inhHz[i]=0;
					excError[i]=0; inhError[i]=0;
					fitness[i]=0;
				}
				// again, we can't call this more than once.
				network->runNetwork(runTime,0);

				for(unsigned int i = 0; i < parameters.getNumInstances(); i++) {

					excMonitor[i]->stopRecording();
					inhMonitor[i]->stopRecording();

					excHz[i] = excMonitor[i]->getPopMeanFiringRate();
					inhHz[i] = inhMonitor[i]->getPopMeanFiringRate();

					excError[i] = fabs(excHz[i] - EXC_TARGET_HZ);
					inhError[i] = fabs(inhHz[i] - INH_TARGET_HZ);

					fitness[i] = 1/(excError[i] + inhError[i]);
					outputStream << fitness[i] << endl;
				}
				delete network;
				delete in;
			}
		};
}

int main(int argc, char* argv[]) {
	/* First we Initialize an Experiment and a PTI object.  The PTI parses CLI
	* arguments, and then loads the Parameters from a file (if one has been
	* specified by the user) or else from a default istream (std::cin here). */
	const TuneFiringRatesECJExperiment experiment;
	const PTI pti(argc, argv, std::cout, std::cin);

	/* The PTI will now cheerfully iterate through all the Parameter sets and
	* run your Experiment on it, printing the results to the specified
	* ostream (std::cout here). */
	pti.runExperiment(experiment);

	return 0;
}<|MERGE_RESOLUTION|>--- conflicted
+++ resolved
@@ -7,13 +7,8 @@
 #include <cstdlib>
 #include <cstdio>
 #include <vector>
-<<<<<<< HEAD
-#include <cmath>
-=======
 #include <math.h>
 #include <cassert>
-
->>>>>>> 55f7fd92
 
 using namespace std;
 using namespace CARLsim_PTI;
