#include <carlsim.h>
#include <user_errors.h>

//#include <snn.h>		// FIXME: move snn.h dependency out of carlsim.h
#include <string>		// std::string
#include <iostream>		// std::cout, std::endl
#include <sstream>		// std::stringstream
#include <algorithm>	// std::find


// includes for mkdir
#if CREATE_SPIKEDIR_IF_NOT_EXISTS
	#if (WIN32 || WIN64)
	#else
		#include <sys/stat.h>
		#include <errno.h>
		#include <libgen.h>
	#endif
#endif

// NOTE: Conceptual code documentation should go in carlsim.h. Do not include extensive high-level documentation here,
// but do document your code.


// FIXME: consider moving this... but it doesn't belong in the core code. Also, see class SpikeMonitor in snn.h

/*!
 * \brief class to automatically write spike times collected with SpikeMonitor to binary file
 * This class derives from class SpikeMonitor and implements its virtual member update() to automatically store
 * collected spike times (and neuron IDs) to binary file.
 * Note that this function will only be called every 1000 ms.
 */
class WriteSpikesToFile: public SpikeMonitor {
public:
	WriteSpikesToFile(FILE* fid) {
		fileId_ = fid;
	}
	~WriteSpikesToFile() {}; // TODO: where does fileId_ get closed?

	/*
	 * \brief update method that gets called every 1000 ms by CARLsimCore
	 * This is an implementation of virtual void SpikeMonitor::update. It gets called every 1000 ms with a pointer to
	 * all the neurons (neurIds) that have spiked during the last 1000 ms (timeCnts).
	 * This implementation will iterate over all neuron IDs and spike times, and print them to file (binary).
	 * To save space, neuron IDs are stored in a continuous (flattened) list, whereas timeCnts holds the number of
	 * neurons that have spiked at each time step (reduced AER).
	 * Example: There are 3 neurons, where neuron with ID 0 spikes at time 1, neurons with ID 1 and 2 both spike at
	 *  		time 3. Then neurIds = {0,1,2} and timeCnts = {0,1,0,2,0,...,0}. Note that neurIds could also be {0,2,1}
	 *
	 * \param[in] snn 		pointer to an instance of CARLsimCore
	 * \param[in] grpId 	the group ID from which to record spikes
	 * \param[in] neurIds	pointer to a flattened list that contains all the IDs of neurons that have spiked within
	 *                      the last 1000 ms.
	 * \param[in] timeCnts 	pointer to a data structures that holds the number of spikes at each time step during the
	 *  					last 1000 ms. timeCnts[i] will hold the number of spikes in the i-th millisecond.
	 */
	void update(CpuSNN* snn, int grpId, unsigned int* neurIds, unsigned int* timeCnts) {
		int pos    = 0; // keep track of position in flattened list of neuron IDs

		for (int t=0; t < 1000; t++) {
			for(int i=0; i<timeCnts[t];i++,pos++) {
				int time = t + snn->getSimTime() - 1000;
				int id   = neurIds[pos];
				int cnt = fwrite(&time,sizeof(int),1,fileId_);
				assert(cnt != 0);
				cnt = fwrite(&id,sizeof(int),1,fileId_);
				assert(cnt != 0);
			}
		}

		fflush(fileId_);
	}

private:
	FILE* fileId_;
};



/// **************************************************************************************************************** ///
/// CONSTRUCTOR / DESTRUCTOR
/// **************************************************************************************************************** ///

// constructor
CARLsim::CARLsim(std::string netName, simMode_t simMode, loggerMode_t loggerMode, int ithGPU, int nConfig,
						int randSeed)
{
	netName_ 					= netName;
	simMode_ 					= simMode;
	loggerMode_ 				= loggerMode;
	ithGPU_ 					= ithGPU;
	nConfig_ 					= nConfig;
	randSeed_					= randSeed;
	enablePrint_ = false;
	copyState_ = false;

	numConnections_				= 0;

	hasRunNetwork_  			= false;
	hasSetHomeoALL_ 			= false;
	hasSetHomeoBaseFiringALL_ 	= false;
	hasSetSTDPALL_ 				= false;
	hasSetSTPALL_ 				= false;

	CARLsimInit(); // move everything else out of constructor
}

CARLsim::~CARLsim() {
	// deallocate all dynamically allocated structures
	if (snn_!=NULL)
		delete snn_;
}

// unsafe computations that would otherwise go in constructor
void CARLsim::CARLsimInit() {
	snn_ = new CpuSNN(netName_, simMode_, loggerMode_, ithGPU_, nConfig_, randSeed_);

	// set default time constants for synaptic current decay
	// TODO: add ref
	def_tdAMPA_  = 5;	// default decay time for AMPA (ms)
	def_trNMDA_  = 0;	// default rise time for NMDA (ms)
	def_tdNMDA_  = 150;	// default decay time for NMDA (ms)
	def_tdGABAa_ = 6;	// default decay time for GABAa (ms)
	def_trGABAb_ = 0;   // default rise time for GABAb (ms)
	def_tdGABAb_ = 150;	// default decay time for GABAb (ms)

	// set default values for STDP params
	// TODO: add ref
	def_STDP_alphaLTP_ = 0.001f;
	def_STDP_tauLTP_   = 20.0f;
	def_STDP_alphaLTD_ = 0.0012f;
	def_STDP_tauLTD_   = 20.0f;

	// set default values for STP params
	// TODO: add ref
	def_STP_U_exc_  = 0.2f;
	def_STP_tau_u_exc_ = 20.0f;
	def_STP_tau_x_exc_ = 700.0f;
	def_STP_U_inh_  = 0.5f;
	def_STP_tau_u_inh_ = 1000.0f;
	def_STP_tau_x_inh_ = 800.0f;

	// set default homeostasis params
	// TODO: add ref
	def_homeo_scale_ = 0.1f;
	def_homeo_avgTimeScale_ = 10.f;
}



/// **************************************************************************************************************** ///
/// PUBLIC METHODS
/// **************************************************************************************************************** ///

// +++++++++ PUBLIC METHODS: SETTING UP A SIMULATION ++++++++++++++++++++++++++++++++++++++++++++++++++++++++++++++++ //

// Connects a presynaptic to a postsynaptic group using fixed weights and a single delay value
short int CARLsim::connect(int grpId1, int grpId2, const std::string& connType, float wt, float connProb, uint8_t delay) {
	std::string funcName = "connect(\""+getGroupName(grpId1,0)+"\",\""+getGroupName(grpId2,0)+"\")";
	std::stringstream grpId1str; grpId1str << "Group Id " << grpId1;
	std::stringstream grpId2str; grpId2str << "Group Id " << grpId2;
	UserErrors::assertTrue(grpId1!=ALL, UserErrors::ALL_NOT_ALLOWED, funcName, grpId1str.str()); // grpId can't be ALL
	UserErrors::assertTrue(grpId2!=ALL, UserErrors::ALL_NOT_ALLOWED, funcName, grpId2str.str());
	UserErrors::assertTrue(!isPoissonGroup(grpId2), UserErrors::WRONG_NEURON_TYPE, funcName, grpId2str.str() + 
		" is PoissonGroup, connect");
	UserErrors::assertTrue(!isExcitatoryGroup(grpId1) || wt>0, UserErrors::MUST_BE_POSITIVE, funcName, "wt");
	UserErrors::assertTrue(!isInhibitoryGroup(grpId1) || wt<0, UserErrors::MUST_BE_NEGATIVE, funcName, "wt");
	UserErrors::assertTrue(!hasRunNetwork_, UserErrors::NETWORK_ALREADY_RUN, funcName); // can't change setup after run

	return snn_->connect(grpId1, grpId2, connType, wt, wt, connProb, delay, delay, 1.0f, 1.0f, SYN_FIXED);
}

// shortcut to create SYN_FIXED connections with one weight / delay and two scaling factors for synaptic currents
short int CARLsim::connect(int grpId1, int grpId2, const std::string& connType, float wt, float connProb, uint8_t delay,
							float mulSynFast, float mulSynSlow) {
	std::string funcName = "connect(\""+getGroupName(grpId1,0)+"\",\""+getGroupName(grpId2,0)+"\")";
	std::stringstream grpId1str; grpId1str << "Group Id " << grpId1;
	std::stringstream grpId2str; grpId2str << "Group Id " << grpId2;
	UserErrors::assertTrue(grpId1!=ALL, UserErrors::ALL_NOT_ALLOWED, funcName, grpId1str.str()); // grpId can't be ALL
	UserErrors::assertTrue(grpId2!=ALL, UserErrors::ALL_NOT_ALLOWED, funcName, grpId2str.str());
	UserErrors::assertTrue(!isPoissonGroup(grpId2), UserErrors::WRONG_NEURON_TYPE, funcName, grpId2str.str() + 
		" is PoissonGroup, connect");
	UserErrors::assertTrue(!isExcitatoryGroup(grpId1) || wt>0, UserErrors::MUST_BE_POSITIVE, funcName, "wt");
	UserErrors::assertTrue(!isInhibitoryGroup(grpId1) || wt<0, UserErrors::MUST_BE_NEGATIVE, funcName, "wt");
	UserErrors::assertTrue(!hasRunNetwork_, UserErrors::NETWORK_ALREADY_RUN, funcName); // can't change setup after run

	return snn_->connect(grpId1,grpId2,connType,wt,wt,connProb,delay,delay,mulSynFast,mulSynSlow,SYN_FIXED);
}

// shortcut to create SYN_FIXED/SYN_PLASTIC connections with initWt/maxWt, minDelay/maxDelay, but to omit
// scaling factors for synaptic conductances (default is 1.0 for both)
short int CARLsim::connect(int grpId1, int grpId2, const std::string& connType, float initWt, float maxWt,
							float connProb,	uint8_t minDelay, uint8_t maxDelay, bool synWtType)
{
	std::string funcName = "connect(\""+getGroupName(grpId1,0)+"\",\""+getGroupName(grpId2,0)+"\")";
	std::stringstream grpId1str; grpId1str << ". Group Id " << grpId1;
	std::stringstream grpId2str; grpId2str << ". Group Id " << grpId2;
	UserErrors::assertTrue(grpId1!=ALL, UserErrors::ALL_NOT_ALLOWED, funcName, grpId1str.str()); // grpId can't be ALL
	UserErrors::assertTrue(grpId2!=ALL, UserErrors::ALL_NOT_ALLOWED, funcName, grpId2str.str());
	UserErrors::assertTrue(!isPoissonGroup(grpId2), UserErrors::WRONG_NEURON_TYPE, funcName, grpId2str.str() + 
		" is PoissonGroup, connect");
	UserErrors::assertTrue(!isExcitatoryGroup(grpId1) || maxWt>0, UserErrors::MUST_BE_POSITIVE, funcName, "maxWt");
	UserErrors::assertTrue(!isInhibitoryGroup(grpId1) || maxWt<0, UserErrors::MUST_BE_NEGATIVE, funcName, "maxWt");
	UserErrors::assertTrue(initWt*maxWt>=0, UserErrors::MUST_HAVE_SAME_SIGN, funcName, "initWt and maxWt");
	UserErrors::assertTrue(!hasRunNetwork_, UserErrors::NETWORK_ALREADY_RUN, funcName); // can't change setup after run

	return snn_->connect(grpId1,grpId2,connType,initWt,maxWt,connProb,minDelay,maxDelay,1.0f,1.0f,synWtType);
}

// custom connectivity profile
short int CARLsim::connect(int grpId1, int grpId2, ConnectionGenerator* conn, bool synWtType, int maxM, int maxPreM) {
	std::string funcName = "connect(\""+getGroupName(grpId1,0)+"\",\""+getGroupName(grpId2,0)+"\")";
	std::stringstream grpId1str; grpId1str << ". Group Id " << grpId1;
	std::stringstream grpId2str; grpId2str << ". Group Id " << grpId2;
	UserErrors::assertTrue(grpId1!=ALL, UserErrors::ALL_NOT_ALLOWED, funcName, grpId1str.str()); // grpId can't be ALL
	UserErrors::assertTrue(grpId2!=ALL, UserErrors::ALL_NOT_ALLOWED, funcName, grpId2str.str());
	UserErrors::assertTrue(!isPoissonGroup(grpId2), UserErrors::WRONG_NEURON_TYPE, funcName, grpId2str.str() + 
		" is PoissonGroup, connect");
	UserErrors::assertTrue(!hasRunNetwork_, UserErrors::NETWORK_ALREADY_RUN, funcName); // can't change setup after run

	// TODO: check for sign of weights
	return snn_->connect(grpId1, grpId2, conn, 1.0f, 1.0f, synWtType, maxM, maxPreM);
}

// custom connectivity profile
short int CARLsim::connect(int grpId1, int grpId2, ConnectionGenerator* conn, float mulSynFast, float mulSynSlow,
						bool synWtType, int maxM, int maxPreM) {
	std::string funcName = "connect(\""+getGroupName(grpId1,0)+"\",\""+getGroupName(grpId2,0)+"\")";
	std::stringstream grpId1str; grpId1str << ". Group Id " << grpId1;
	std::stringstream grpId2str; grpId2str << ". Group Id " << grpId2;
	UserErrors::assertTrue(grpId1!=ALL, UserErrors::ALL_NOT_ALLOWED, funcName, grpId1str.str()); // grpId can't be ALL
	UserErrors::assertTrue(grpId2!=ALL, UserErrors::ALL_NOT_ALLOWED, funcName, grpId2str.str());
	UserErrors::assertTrue(!isPoissonGroup(grpId2), UserErrors::WRONG_NEURON_TYPE, funcName, grpId2str.str() + 
		" is PoissonGroup, connect");
	UserErrors::assertTrue(!hasRunNetwork_, UserErrors::NETWORK_ALREADY_RUN, funcName); // can't change setup after run
	assert(++numConnections_ <= MAX_nConnections);

	return snn_->connect(grpId1, grpId2, conn, mulSynFast, mulSynSlow, synWtType, maxM, maxPreM);
}


// create group of Izhikevich spiking neurons
int CARLsim::createGroup(std::string grpName, int nNeur, int neurType, int configId) {
	std::string funcName = "createGroup(\""+grpName+"\")";
	UserErrors::assertTrue(!hasRunNetwork_, UserErrors::NETWORK_ALREADY_RUN, funcName); // can't change setup after run

	// if user has called any set functions with grpId=ALL, and is now adding another group, previously set properties
	// will not apply to newly added group
	if (hasSetSTPALL_)
		userWarnings_.push_back("USER WARNING: Make sure to call setSTP on group "+grpName);
	if (hasSetSTDPALL_)
		userWarnings_.push_back("USER WARNING: Make sure to call setSTDP on group "+grpName);
	if (hasSetHomeoALL_)
		userWarnings_.push_back("USER WARNING: Make sure to call setHomeostasis on group "+grpName);
	if (hasSetHomeoBaseFiringALL_)
		userWarnings_.push_back("USER WARNING: Make sure to call setHomeoBaseFiringRate on group "+grpName);

	int grpId = snn_->createGroup(grpName.c_str(),nNeur,neurType,configId);
	grpIds_.push_back(grpId); // keep track of all groups

	return grpId;
}

// create group of spike generators
int CARLsim::createSpikeGeneratorGroup(std::string grpName, int nNeur, int neurType, int configId) {
	std::string funcName = "createSpikeGeneratorGroup(\""+grpName+"\")";
	UserErrors::assertTrue(!hasRunNetwork_, UserErrors::NETWORK_ALREADY_RUN, funcName); // can't change setup after run

	int grpId = snn_->createSpikeGeneratorGroup(grpName.c_str(),nNeur,neurType,configId);
	grpIds_.push_back(grpId); // keep track of all groups

	return grpId;
}


// set conductance values, use defaults
void CARLsim::setConductances(bool isSet, int configId) {
	std::stringstream funcName; funcName << "setConductances(" << isSet << "," << configId << ")";
	UserErrors::assertTrue(!hasRunNetwork_, UserErrors::NETWORK_ALREADY_RUN, funcName.str()); // can't change setup after run

	if (isSet) { // enable conductances, use default values
		snn_->setConductances(true,def_tdAMPA_,0,def_tdNMDA_,def_tdGABAa_,0,def_tdGABAb_,configId);
	} else { // disable conductances
		snn_->setConductances(false,0,0,0,0,0,0,configId);
	}

}

// set conductances values, custom
void CARLsim::setConductances(bool isSet, int tdAMPA, int tdNMDA, int tdGABAa, int tdGABAb, int configId) {
	std::stringstream funcName; funcName << "setConductances(" << isSet << "," << tdAMPA << "," << tdNMDA << ","
		<< tdGABAa << "," << tdGABAb << "," << configId << ")";
	UserErrors::assertTrue(!isSet||tdAMPA>0, UserErrors::MUST_BE_POSITIVE, funcName.str(), "tdAMPA");
	UserErrors::assertTrue(!isSet||tdNMDA>0, UserErrors::MUST_BE_POSITIVE, funcName.str(), "tdNMDA");
	UserErrors::assertTrue(!isSet||tdGABAa>0, UserErrors::MUST_BE_POSITIVE, funcName.str(), "tdGABAa");
	UserErrors::assertTrue(!isSet||tdGABAb>0, UserErrors::MUST_BE_POSITIVE, funcName.str(), "trGABAb");
	UserErrors::assertTrue(!hasRunNetwork_, UserErrors::NETWORK_ALREADY_RUN, funcName.str()); // can't change setup after run

	if (isSet) { // enable conductances, use custom values
		snn_->setConductances(true,tdAMPA,0,tdNMDA,tdGABAa,0,tdGABAb,configId);
	} else { // disable conductances
		snn_->setConductances(false,0,0,0,0,0,0,configId);
	}
}

// set conductances values, custom
void CARLsim::setConductances(bool isSet, int tdAMPA, int trNMDA, int tdNMDA, int tdGABAa, int trGABAb, int tdGABAb,
int configId) {
	std::stringstream funcName; funcName << "setConductances(" << isSet << "," << tdAMPA << "," << trNMDA << "," <<
		tdNMDA << "," << tdGABAa << "," << trGABAb << "," << tdGABAb << "," << configId << ")";
	UserErrors::assertTrue(!isSet||tdAMPA>0, UserErrors::MUST_BE_POSITIVE, funcName.str(), "tdAMPA");
	UserErrors::assertTrue(!isSet||trNMDA>0, UserErrors::MUST_BE_POSITIVE, funcName.str(), "trNMDA");
	UserErrors::assertTrue(!isSet||tdNMDA>0, UserErrors::MUST_BE_POSITIVE, funcName.str(), "tdNMDA");
	UserErrors::assertTrue(!isSet||tdGABAa>0, UserErrors::MUST_BE_POSITIVE, funcName.str(), "tdGABAa");
	UserErrors::assertTrue(!isSet||trGABAb>0, UserErrors::MUST_BE_POSITIVE, funcName.str(), "trGABAb");
	UserErrors::assertTrue(!isSet||tdGABAb>0, UserErrors::MUST_BE_POSITIVE, funcName.str(), "trGABAb");
	UserErrors::assertTrue(trNMDA!=tdNMDA, UserErrors::CANNOT_BE_IDENTICAL, funcName.str(), "trNMDA and tdNMDA");
	UserErrors::assertTrue(trGABAb!=tdGABAb, UserErrors::CANNOT_BE_IDENTICAL, funcName.str(), "trGABAb and tdGABAb");
	UserErrors::assertTrue(!hasRunNetwork_, UserErrors::NETWORK_ALREADY_RUN, funcName.str()); // can't change setup after run

	if (isSet) { // enable conductances, use custom values
		snn_->setConductances(true,tdAMPA,trNMDA,tdNMDA,tdGABAa,trGABAb,tdGABAb,configId);
	} else { // disable conductances
		snn_->setConductances(false,0,0,0,0,0,0,configId);
	}
}

// set default homeostasis params
void CARLsim::setHomeostasis(int grpId, bool isSet, int configId) {
	std::string funcName = "setHomeostasis(\""+getGroupName(grpId,configId)+"\")";
	UserErrors::assertTrue(!hasRunNetwork_, UserErrors::NETWORK_ALREADY_RUN, funcName); // can't change setup after run

	hasSetHomeoALL_ = grpId==ALL; // adding groups after this will not have homeostasis set

	if (isSet) { // enable homeostasis, use default values
		snn_->setHomeostasis(grpId,true,def_homeo_scale_,def_homeo_avgTimeScale_,configId);
		if (grpId!=ALL && hasSetHomeoBaseFiringALL_)
			userWarnings_.push_back("USER WARNING: Make sure to call setHomeoBaseFiringRate on group "
										+ getGroupName(grpId,configId));
	} else { // disable conductances
		snn_->setHomeostasis(grpId,false,0.0f,0.0f,configId);
	}
}

// set custom homeostasis params for group
void CARLsim::setHomeostasis(int grpId, bool isSet, float homeoScale, float avgTimeScale, int configId) {
	std::string funcName = "setHomeostasis(\""+getGroupName(grpId,configId)+"\")";
	UserErrors::assertTrue(!hasRunNetwork_, UserErrors::NETWORK_ALREADY_RUN, funcName); // can't change setup after run

	hasSetHomeoALL_ = grpId==ALL; // adding groups after this will not have homeostasis set

	if (isSet) { // enable homeostasis, use default values
		snn_->setHomeostasis(grpId,true,homeoScale,avgTimeScale,configId);
		if (grpId!=ALL && hasSetHomeoBaseFiringALL_)
			userWarnings_.push_back("USER WARNING: Make sure to call setHomeoBaseFiringRate on group "
										+ getGroupName(grpId,configId));
	} else { // disable conductances
		snn_->setHomeostasis(grpId,false,0.0f,0.0f,configId);
	}
}

// set a homeostatic target firing rate (enforced through homeostatic synaptic scaling)
void CARLsim::setHomeoBaseFiringRate(int grpId, float baseFiring, float baseFiringSD, int configId) {
	std::string funcName = "setHomeoBaseFiringRate(\""+getGroupName(grpId,configId)+"\")";
	UserErrors::assertTrue(!hasRunNetwork_, UserErrors::NETWORK_ALREADY_RUN, funcName); // can't change setup after run

	hasSetHomeoBaseFiringALL_ = grpId=ALL; // adding groups after this will not have base firing set

	snn_->setHomeoBaseFiringRate(grpId, baseFiring, baseFiringSD, configId);
}

// set neuron parameters for Izhikevich neuron, with standard deviations
void CARLsim::setNeuronParameters(int grpId, float izh_a, float izh_a_sd, float izh_b, float izh_b_sd,
							 		float izh_c, float izh_c_sd, float izh_d, float izh_d_sd, int configId)
{
	std::string funcName = "setNeuronParameters(\""+getGroupName(grpId,configId)+"\")";
	UserErrors::assertTrue(!hasRunNetwork_, UserErrors::NETWORK_ALREADY_RUN, funcName); // can't change setup after run

	// wrapper identical to core func
	snn_->setNeuronParameters(grpId, izh_a, izh_a_sd, izh_b, izh_b_sd, izh_c, izh_c_sd, izh_d, izh_d_sd, configId);
}

// set neuron parameters for Izhikevich neuron
void CARLsim::setNeuronParameters(int grpId, float izh_a, float izh_b, float izh_c, float izh_d, int configId) {
	std::string funcName = "setNeuronParameters(\""+getGroupName(grpId,configId)+"\")";
	UserErrors::assertTrue(!hasRunNetwork_, UserErrors::NETWORK_ALREADY_RUN, funcName); // can't change setup after run

	// set standard deviations of Izzy params to zero
	snn_->setNeuronParameters(grpId, izh_a, 0.0f, izh_b, 0.0f, izh_c, 0.0f, izh_d, 0.0f, configId);
}

// set STDP, default
void CARLsim::setSTDP(int grpId, bool isSet, int configId) {
	std::string funcName = "setSTDP(\""+getGroupName(grpId,configId)+"\")";
	UserErrors::assertTrue(!hasRunNetwork_, UserErrors::NETWORK_ALREADY_RUN, funcName); // can't change setup after run
	hasSetSTDPALL_ = grpId==ALL; // adding groups after this will not have conductances set

	if (isSet) { // enable STDP, use default values
		snn_->setSTDP(grpId,true,def_STDP_alphaLTP_,def_STDP_tauLTP_,def_STDP_alphaLTD_,def_STDP_tauLTD_,configId);
	} else { // disable STDP
		snn_->setSTDP(grpId,false,0.0f,0.0f,0.0f,0.0f,configId);
	}	
}

// set STDP, custom
void CARLsim::setSTDP(int grpId, bool isSet, float alphaLTP, float tauLTP, float alphaLTD, float tauLTD, int configId) {
	std::string funcName = "setSTDP(\""+getGroupName(grpId,configId)+"\")";
	UserErrors::assertTrue(!hasRunNetwork_, UserErrors::NETWORK_ALREADY_RUN, funcName); // can't change setup after run
	hasSetSTDPALL_ = grpId==ALL; // adding groups after this will not have conductances set

	if (isSet) { // enable STDP, use custom values
		assert(tauLTP>0); // TODO make nice
		assert(tauLTD>0);
		snn_->setSTDP(grpId,true,alphaLTP,tauLTP,alphaLTD,tauLTD,configId);
	} else { // disable STDP
		snn_->setSTDP(grpId,false,0.0f,0.0f,0.0f,0.0f,configId);
	}
}

// set STP, default
void CARLsim::setSTP(int grpId, bool isSet, int configId) {
	std::string funcName = "setSTP(\""+getGroupName(grpId,configId)+"\")";
	UserErrors::assertTrue(!hasRunNetwork_, UserErrors::NETWORK_ALREADY_RUN, funcName); // can't change setup after run
	hasSetSTPALL_ = grpId==ALL; // adding groups after this will not have conductances set

	if (isSet) { // enable STDP, use default values
		UserErrors::assertTrue(isExcitatoryGroup(grpId) || isInhibitoryGroup(grpId), UserErrors::WRONG_NEURON_TYPE,
									funcName, "setSTP");

		if (isExcitatoryGroup(grpId))
			snn_->setSTP(grpId,true,def_STP_U_exc_,def_STP_tau_u_exc_,def_STP_tau_x_exc_,configId);
		else if (isInhibitoryGroup(grpId))
			snn_->setSTP(grpId,true,def_STP_U_inh_,def_STP_tau_u_inh_,def_STP_tau_x_inh_,configId);
		else {
			// some error message
		}
	} else { // disable STDP
		snn_->setSTP(grpId,false,0.0f,0.0f,0.0f,configId);
	}		
}

// set STP, custom
void CARLsim::setSTP(int grpId, bool isSet, float STP_U, float STP_tau_u, float STP_tau_x, int configId) {
	std::string funcName = "setSTP(\""+getGroupName(grpId,configId)+"\")";
	UserErrors::assertTrue(!hasRunNetwork_, UserErrors::NETWORK_ALREADY_RUN, funcName); // can't change setup after run
	hasSetSTPALL_ = grpId==ALL; // adding groups after this will not have conductances set

	if (isSet) { // enable STDP, use default values
		UserErrors::assertTrue(isExcitatoryGroup(grpId) || isInhibitoryGroup(grpId), UserErrors::WRONG_NEURON_TYPE,
									funcName,"setSTP");

		snn_->setSTP(grpId,true,STP_U,STP_tau_u,STP_tau_x,configId);
	} else { // disable STDP
		snn_->setSTP(grpId,false,0.0f,0.0f,0.0f,configId);
	}		
}


// +++++++++ PUBLIC METHODS: RUNNING A SIMULATION +++++++++++++++++++++++++++++++++++++++++++++++++++++++++++++++++++ //

// run network with custom options
int CARLsim::runNetwork(int nSec, int nMsec, bool enablePrint, bool copyState) {
	if (!hasRunNetwork_) {
		handleUserWarnings();	// before running network, make sure user didn't provoque any user warnings
//		printSimulationSpecs(); // first time around, show simMode etc.
	}

	hasRunNetwork_ = true;

	return snn_->runNetwork(nSec, nMsec, enablePrint, copyState);	
}

// +++++++++ PUBLIC METHODS: LOGGING / PLOTTING +++++++++++++++++++++++++++++++++++++++++++++++++++++++++++++++++++++ //

// sets update cycle for showing network status
void CARLsim::setLogCycle(int showStatusCycle) {
	snn_->setLogCycle(showStatusCycle);
}

// set new file pointer for debug log file
void CARLsim::setLogDebugFp(FILE* fpLog) {
	UserErrors::assertTrue(fpLog!=NULL,UserErrors::CANNOT_BE_NULL,"setLogDebugFp","fpLog");

	snn_->setLogDebugFp(fpLog);
}

// set new file pointer for all files
void CARLsim::setLogsFp(FILE* fpOut, FILE* fpErr, FILE* fpDeb, FILE* fpLog) {
	UserErrors::assertTrue(loggerMode_==CUSTOM,UserErrors::MUST_BE_LOGGER_CUSTOM,"setLogsFp","Logger mode");

	snn_->setLogsFp(fpOut,fpErr,fpDeb,fpLog);
}


// +++++++++ PUBLIC METHODS: INTERACTING WITH A SIMULATION ++++++++++++++++++++++++++++++++++++++++++++++++++++++++++ //

// reads network state from file
void CARLsim::readNetwork(FILE* fid) {
	std::string funcName = "readNetwork()";
	UserErrors::assertTrue(!hasRunNetwork_, UserErrors::NETWORK_ALREADY_RUN, funcName); // can't change setup after run

	snn_->readNetwork(fid);
}

void CARLsim::reassignFixedWeights(short int connectId, float weightMatrix[], int matrixSize, int configId) {
	snn_->reassignFixedWeights(connectId,weightMatrix,matrixSize,configId);
}


// resets spike count for particular neuron group
void CARLsim::resetSpikeCntUtil(int grpId) {
	snn_->resetSpikeCntUtil(grpId);
}

// resets spike counters
void CARLsim::resetSpikeCounter(int grpId, int configId) {
	snn_->resetSpikeCounter(grpId,configId);
}

// sets a spike counter for a group
void CARLsim::setSpikeCounter(int grpId, int recordDur, int configId) {
	std::stringstream funcName;	funcName << "setSpikeCounter(" << grpId << "," << recordDur << "," << configId << ")";
	UserErrors::assertTrue(grpId!=ALL, UserErrors::ALL_NOT_ALLOWED, funcName.str(), "grpId");

	snn_->setSpikeCounter(grpId,recordDur,configId);
}

// sets up a spike generator
void CARLsim::setSpikeGenerator(int grpId, SpikeGenerator* spikeGen, int configId) {
	std::string funcName = "setSpikeGenerator(\""+getGroupName(grpId,configId)+"\")";
	UserErrors::assertTrue(!hasRunNetwork_, UserErrors::NETWORK_ALREADY_RUN, funcName); // can't change setup after run
	UserErrors::assertTrue(grpId!=ALL, UserErrors::ALL_NOT_ALLOWED, funcName, "grpId");		// groupId can't be ALL

	snn_->setSpikeGenerator(grpId,spikeGen,configId);
}

// set spike monitor for a group
void CARLsim::setSpikeMonitor(int grpId, SpikeMonitor* spikeMon, int configId) {
	std::string funcName = "setSpikeMonitor(\""+getGroupName(grpId,configId)+"\",SpikeMonitor*)";
	UserErrors::assertTrue(!hasRunNetwork_, UserErrors::NETWORK_ALREADY_RUN, funcName); // can't change setup after run
	UserErrors::assertTrue(grpId!=ALL, UserErrors::ALL_NOT_ALLOWED, funcName, "grpId");		// groupId can't be ALL

	snn_->setSpikeMonitor(grpId,spikeMon,configId);
}


// set spike monitor for group and write spikes to file
void CARLsim::setSpikeMonitor(int grpId, const std::string& fname, int configId) {
	std::string funcName = "setSpikeMonitor(\""+getGroupName(grpId,configId)+"\",\""+fname+"\")";
	UserErrors::assertTrue(!hasRunNetwork_, UserErrors::NETWORK_ALREADY_RUN, funcName); // can't change setup after run
	UserErrors::assertTrue(configId!=ALL, UserErrors::ALL_NOT_ALLOWED, funcName, "configId");	// configId can't be ALL
	UserErrors::assertTrue(grpId!=ALL, UserErrors::ALL_NOT_ALLOWED, funcName, "grpId");		// groupId can't be ALL

	// try to open spike file
	FILE* fid = fopen(fname.c_str(),"wb"); // FIXME: where does fid get closed?
	if (fid==NULL) {
		// file could not be opened

		#if CREATE_SPIKEDIR_IF_NOT_EXISTS
			// if option set, attempt to create directory
			int status;

			// this is annoying...for dirname we need to convert from const string to char*
	    	char fchar[200];
	    	strcpy(fchar,fname.c_str());

			#if (WIN32 || WIN64) // TODO: test it
				//status = _mkdir(dirname(fchar); // Windows platform
			#else
			    status = mkdir(dirname(fchar), 0777); // Unix
				std::string fileError = "%%CARLSIM_ROOT%%/results/ does not exist. Thus file " + fname;
				UserErrors::userAssert(status!=-1 || errno==EEXIST, UserErrors::FILE_CANNOT_CREATE, funcName, fileError);
			#endif

<<<<<<< HEAD
=======
			std::string fileError = "%%CARLSIM_ROOT%%/results/ does not exist. Thus file " + fname;
			UserErrors::assertTrue(status!=-1 || errno==EEXIST, UserErrors::FILE_CANNOT_CREATE, funcName, fileError);

>>>>>>> 254e40ad
			// now that the directory is created, fopen file
			fid = fopen(fname.c_str(),"wb");
		#else
		    // default case: print error and exit
		    std::string fileError = ". Enable option CREATE_SPIKEDIR_IF_NOT_EXISTS in config.h to attempt "
		    							"creating the specified subdirectory automatically. File " + fname;
		    UserErrors::assertTrue(false, UserErrors::FILE_CANNOT_OPEN, fileName, fileError);
		#endif
	}

	setSpikeMonitor(grpId, new WriteSpikesToFile(fid), configId);
}

// assign spike rate to poisson group
void CARLsim::setSpikeRate(int grpId, PoissonRate* spikeRate, int refPeriod, int configId) {
	snn_->setSpikeRate(grpId, spikeRate, refPeriod, configId);
}

// Resets either the neuronal firing rate information by setting resetFiringRate = true and/or the
// weight values back to their default values by setting resetWeights = true.
void CARLsim::updateNetwork(bool resetFiringInfo, bool resetWeights) {
	snn_->updateNetwork(resetFiringInfo,resetWeights);
}

// writes network state to file
void CARLsim::writeNetwork(FILE* fid) {
	snn_->writeNetwork(fid);
}

// function writes population weights from gIDpre to gIDpost to file fname in binary.
void CARLsim::writePopWeights(std::string fname, int gIDpre, int gIDpost, int configId) {
	std::string funcName = "writePopWeights("+fname+")";
	UserErrors::assertTrue(configId!=ALL, UserErrors::ALL_NOT_ALLOWED, funcName, "configId");	// configId can't be ALL
	snn_->writePopWeights(fname,gIDpre,gIDpost,configId);
}



// +++++++++ PUBLIC METHODS: SETTERS / GETTERS ++++++++++++++++++++++++++++++++++++++++++++++++++++++++++++++++++++++ //

// get connection info struct
grpConnectInfo_t* CARLsim::getConnectInfo(short int connectId, int configId) {
	std::stringstream funcName;	funcName << "getConnectInfo(" << connectId << "," << configId << ")";
	UserErrors::assertTrue(configId!=ALL, UserErrors::ALL_NOT_ALLOWED, funcName.str(), "configId");			// configId can't be ALL
	return snn_->getConnectInfo(connectId,configId);
}

int CARLsim::getConnectionId(short int connectId, int configId) {
	return snn_->getConnectionId(connectId,configId);
}

uint8_t* CARLsim::getDelays(int gIDpre, int gIDpost, int& Npre, int& Npost, uint8_t* delays) {
	return snn_->getDelays(gIDpre,gIDpost,Npre,Npost,delays);
}

int CARLsim::getGroupId(int grpId, int configId) {
	std::stringstream funcName;	funcName << "getConnectInfo(" << grpId << "," << configId << ")";
	UserErrors::assertTrue(configId!=ALL, UserErrors::ALL_NOT_ALLOWED, funcName.str(), "configId");			// configId can't be ALL
	return snn_->getGroupId(grpId,configId);
}
// get group info struct
group_info_t CARLsim::getGroupInfo(int grpId, int configId) {
	std::stringstream funcName;	funcName << "getConnectInfo(" << grpId << "," << configId << ")";
	UserErrors::assertTrue(configId!=ALL, UserErrors::ALL_NOT_ALLOWED, funcName.str(), "configId");			// configId can't be ALL
	return snn_->getGroupInfo(grpId, configId);
}

// get group name
std::string CARLsim::getGroupName(int grpId, int configId) {
	return snn_->getGroupName(grpId, configId);
}

int CARLsim::getNumConnections(short int connectionId) {
	return snn_->getNumConnections(connectionId);
}

int CARLsim::getNumGroups() { return snn_->getNumGroups(); }
uint64_t CARLsim::getSimTime() { return snn_->getSimTime(); }
uint32_t CARLsim::getSimTimeSec() { return snn_->getSimTimeSec(); }
uint32_t CARLsim::getSimTimeMsec() { return snn_->getSimTimeMs(); }

// Writes weights from synaptic connections from gIDpre to gIDpost.  Returns a pointer to the weights
// and the size of the 1D array in size.
void CARLsim::getPopWeights(int gIDpre, int gIDpost, float*& weights, int& size, int configId) {
	snn_->getPopWeights(gIDpre,gIDpost,weights,size,configId);
}

unsigned int* CARLsim::getSpikeCntPtr(int grpId) {
	return snn_->getSpikeCntPtr(grpId);
}

// get spiking information out for a given group
int* CARLsim::getSpikeCounter(int grpId, int configId) {
	std::stringstream funcName;	funcName << "getSpikeCounter(" << grpId << "," << configId << ")";
	UserErrors::assertTrue(grpId!=ALL, UserErrors::ALL_NOT_ALLOWED, funcName.str(), "grpId");
	UserErrors::assertTrue(configId!=ALL, UserErrors::ALL_NOT_ALLOWED, funcName.str(), "configId");

	return snn_->getSpikeCounter(grpId,configId);
}

float* CARLsim::getWeightChanges(int gIDpre, int gIDpost, int& Npre, int& Npost, float* weightChanges) {
	return snn_->getWeightChanges(gIDpre,gIDpost,Npre,Npost,weightChanges);
}

int CARLsim::grpStartNeuronId(int grpId) { return snn_->grpStartNeuronId(grpId); }
int CARLsim::grpEndNeuronId(int grpId) { return snn_->grpEndNeuronId(grpId); }
int CARLsim::grpNumNeurons(int grpId) { return snn_->grpNumNeurons(grpId); }

bool CARLsim::isExcitatoryGroup(int grpId) { return snn_->isExcitatoryGroup(grpId); }
bool CARLsim::isInhibitoryGroup(int grpId) { return snn_->isInhibitoryGroup(grpId); }
bool CARLsim::isPoissonGroup(int grpId) { return snn_->isPoissonGroup(grpId); }

// Sets enableGpuSpikeCntPtr to true or false.
void CARLsim::setCopyFiringStateFromGPU(bool enableGPUSpikeCntPtr) {
	snn_->setCopyFiringStateFromGPU(enableGPUSpikeCntPtr);
}

void CARLsim::setGroupInfo(int grpId, group_info_t info, int configId) { snn_->setGroupInfo(grpId,info,configId); }
void CARLsim::setPrintState(int grpId, bool status) { snn_->setPrintState(grpId,status); }




// +++++++++ PUBLIC METHODS: SET DEFAULTS +++++++++++++++++++++++++++++++++++++++++++++++++++++++++++++++++++++++++++ //

// set default values for conductance decay times
void CARLsim::setDefaultConductanceTimeConstants(int tdAMPA, int trNMDA, int tdNMDA, int tdGABAa, int trGABAb, 
int tdGABAb) {
	std::stringstream funcName;	funcName << "setDefaultConductanceTimeConstants(" << tdAMPA << "," << trNMDA << 
		"," << tdNMDA << "," << tdGABAa << "," << trGABAb << "," << tdGABAb << ")";
	UserErrors::assertTrue(tdAMPA>0, UserErrors::MUST_BE_POSITIVE, funcName.str(), "tdAMPA");
	UserErrors::assertTrue(trNMDA>0, UserErrors::MUST_BE_POSITIVE, funcName.str(), "trNMDA");
	UserErrors::assertTrue(tdNMDA>0, UserErrors::MUST_BE_POSITIVE, funcName.str(), "tdNMDA");
	UserErrors::assertTrue(tdGABAa>0, UserErrors::MUST_BE_POSITIVE, funcName.str(), "tdGABAa");
	UserErrors::assertTrue(trGABAb>0, UserErrors::MUST_BE_POSITIVE, funcName.str(), "trGABAb");
	UserErrors::assertTrue(tdGABAb>0, UserErrors::MUST_BE_POSITIVE, funcName.str(), "tdGABAb");
	UserErrors::assertTrue(trNMDA!=tdNMDA, UserErrors::CANNOT_BE_IDENTICAL, funcName.str(), "trNMDA and tdNMDA");
	UserErrors::assertTrue(trGABAb!=tdGABAb, UserErrors::CANNOT_BE_IDENTICAL, funcName.str(), "trGABAb and tdGABAb");

	def_tdAMPA_  = tdAMPA;
	def_trNMDA_  = trNMDA;
	def_tdNMDA_  = tdNMDA;
	def_tdGABAa_ = tdGABAa;
	def_trGABAb_ = trGABAb;
	def_tdGABAb_ = tdGABAb;
}

void CARLsim::setDefaultHomeostasisParams(float homeoScale, float avgTimeScale) {
	assert(avgTimeScale>0); // TODO make nice

	def_homeo_scale_ = homeoScale;
	def_homeo_avgTimeScale_ = avgTimeScale;
}

// set default values for STDP params
void CARLsim::setDefaultSTDPparams(float alphaLTP, float tauLTP, float alphaLTD, float tauLTD) {
	assert(tauLTP>0); // TODO make nice
	assert(tauLTD>0);
	def_STDP_alphaLTP_ = alphaLTP;
	def_STDP_tauLTP_ = tauLTP;
	def_STDP_alphaLTD_ = alphaLTD;
	def_STDP_tauLTD_ = tauLTD;
}

// set default STP values for an EXCITATORY_NEURON or INHIBITORY_NEURON
void CARLsim::setDefaultSTPparams(int neurType, float STP_U, float STP_tau_u, float STP_tau_x) {
	std::string funcName = "setDefaultSTPparams()";
	UserErrors::assertTrue(neurType==EXCITATORY_NEURON || neurType==INHIBITORY_NEURON, UserErrors::WRONG_NEURON_TYPE,
									funcName);
	assert(STP_tau_u>0.0f);
	assert(STP_tau_x>0.0f);

	switch (neurType) {
		case EXCITATORY_NEURON:
			def_STP_U_exc_ = STP_U;
			def_STP_tau_u_exc_ = STP_tau_u;
			def_STP_tau_x_exc_ = STP_tau_x;
			break;
		case INHIBITORY_NEURON:
			def_STP_U_inh_ = STP_U;
			def_STP_tau_u_inh_ = STP_tau_u;
			def_STP_tau_x_inh_ = STP_tau_x;
			break;
		default:
			// some error message instead of assert
			break;
	}
}


/// **************************************************************************************************************** ///
/// PRIVATE METHODS
/// **************************************************************************************************************** ///

// check whether grpId exists in grpIds_
bool CARLsim::existsGrpId(int grpId) {
	return std::find(grpIds_.begin(), grpIds_.end(), grpId)!=grpIds_.end();
}

// print all user warnings, continue only after user input
void CARLsim::handleUserWarnings() {
	if (userWarnings_.size()) {
		for (int i=0; i<userWarnings_.size(); i++)
			fprintf(stdout,"%s\n",userWarnings_[i].c_str()); // print all user warnings

		fprintf(stdout,"Ignore warnings and continue? Y/n ");
		char ignoreWarn = std::cin.get();
		if (std::cin.fail() || ignoreWarn!='y' && ignoreWarn!='Y') {
			fprintf(stdout,"exiting...\n");
			exit(1);
		}
	}
}

// print all simulation specs
void CARLsim::printSimulationSpecs() {
	if (simMode_==CPU_MODE) {
		fprintf(stdout,"CPU_MODE, enablePrint=%s, copyState=%s\n\n",enablePrint_?"on":"off",copyState_?"on":"off");
	} else {
		fprintf(stdout,"GPU_MODE, GPUid=%d, enablePrint=%s, copyState=%s\n\n",ithGPU_,enablePrint_?"on":"off",
					copyState_?"on":"off");
	}
}<|MERGE_RESOLUTION|>--- conflicted
+++ resolved
@@ -569,15 +569,9 @@
 			#else
 			    status = mkdir(dirname(fchar), 0777); // Unix
 				std::string fileError = "%%CARLSIM_ROOT%%/results/ does not exist. Thus file " + fname;
-				UserErrors::userAssert(status!=-1 || errno==EEXIST, UserErrors::FILE_CANNOT_CREATE, funcName, fileError);
+				UserErrors::assertTrue(status!=-1 || errno==EEXIST, UserErrors::FILE_CANNOT_CREATE, funcName, fileError);
 			#endif
 
-<<<<<<< HEAD
-=======
-			std::string fileError = "%%CARLSIM_ROOT%%/results/ does not exist. Thus file " + fname;
-			UserErrors::assertTrue(status!=-1 || errno==EEXIST, UserErrors::FILE_CANNOT_CREATE, funcName, fileError);
-
->>>>>>> 254e40ad
 			// now that the directory is created, fopen file
 			fid = fopen(fname.c_str(),"wb");
 		#else
