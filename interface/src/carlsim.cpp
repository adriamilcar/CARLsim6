--- conflicted
+++ resolved
@@ -487,11 +487,7 @@
 
 	carlsimState_ = EXE_STATE;
 
-<<<<<<< HEAD
-	return snn_->runNetwork(nSec, nMsec, copyState);
-=======
 	return snn_->runNetwork(nSec, nMsec, printRunSummary, copyState);	
->>>>>>> e9a4619a
 }
 
 // setup network with custom options
@@ -625,33 +621,6 @@
 	UserErrors::assertTrue(configId>=0, UserErrors::CANNOT_BE_NEGATIVE, funcName, "grpId"); // grpId can't be negative
 	UserErrors::assertTrue(grpId!=ALL, UserErrors::ALL_NOT_ALLOWED, funcName, "grpId");		// grpId can't be ALL
 	UserErrors::assertTrue(grpId>=0, UserErrors::CANNOT_BE_NEGATIVE, funcName, "grpId"); // grpId can't be negative
-<<<<<<< HEAD
-	UserErrors::assertTrue(grpId<MAX_GRP_PER_SNN, UserErrors::MUST_BE_WITHIN_RANGE, funcName, "grpId"); //grpId must be
-	// less than MAX_GRP_PER_SNN
-	UserErrors::assertTrue(carlsimState_ == CONFIG_STATE || carlsimState_ == SETUP_STATE,
-					UserErrors::INVALID_API_AT_CURRENT_STATE, funcName);
-
-	// set the default string here
-	std::string fileName=fname;
-	if(fileName.empty()){
-
-		fileName="results/spk"+snn_->getGroupName(grpId,configId)+".dat";
-	}
-	// try to open spike file
-	FILE* fid = fopen(fileName.c_str(),"wb");
-	if (fid==NULL) {
-		// file could not be opened
-
-		// default case: print error and exit
-		std::string fileError = "Make sure directory exists: "+fileName;
-		UserErrors::assertTrue(false, UserErrors::FILE_CANNOT_OPEN, fileName, fileError);
-	}
-
-	SpikeMonitor* spkMonitor;
-	spkMonitor=snn_->setSpikeMonitor(grpId, fid, configId);
-
-	return spkMonitor;
-=======
 	UserErrors::assertTrue(carlsimState_==CONFIG_STATE || carlsimState_==SETUP_STATE,
 					UserErrors::CAN_ONLY_BE_CALLED_IN_STATE, funcName, "CONFIG or SETUP.");
 
@@ -676,7 +645,6 @@
 
 	// return SpikeMonitor object
 	return snn_->setSpikeMonitor(grpId, fid, configId);
->>>>>>> e9a4619a
 }
 
 // assign spike rate to poisson group
