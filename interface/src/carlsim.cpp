--- conflicted
+++ resolved
@@ -202,32 +202,9 @@
 
 // +++++++++ PUBLIC METHODS: SETTING UP A SIMULATION ++++++++++++++++++++++++++++++++++++++++++++++++++++++++++++++++ //
 
-<<<<<<< HEAD
-// Connects a presynaptic to a postsynaptic group using fixed weights and a single delay value
-short int CARLsim::connect(int grpId1, int grpId2, const std::string& connType, float wt, float connProb, uint8_t delay) {
-	std::string funcName = "connect(\""+getGroupName(grpId1,0)+"\",\""+getGroupName(grpId2,0)+"\")";
-	std::stringstream grpId1str; grpId1str << "Group Id " << grpId1;
-	std::stringstream grpId2str; grpId2str << "Group Id " << grpId2;
-	UserErrors::assertTrue(grpId1!=ALL, UserErrors::ALL_NOT_ALLOWED, funcName, grpId1str.str()); // grpId can't be ALL
-	UserErrors::assertTrue(grpId2!=ALL, UserErrors::ALL_NOT_ALLOWED, funcName, grpId2str.str());
-	UserErrors::assertTrue(!isPoissonGroup(grpId2), UserErrors::WRONG_NEURON_TYPE, funcName, grpId2str.str() + 
-		" is PoissonGroup, connect");
-	UserErrors::assertTrue(!isExcitatoryGroup(grpId1) || wt>0, UserErrors::MUST_BE_POSITIVE, funcName, "wt");
-	UserErrors::assertTrue(!isInhibitoryGroup(grpId1) || wt<0, UserErrors::MUST_BE_NEGATIVE, funcName, "wt");
-	UserErrors::assertTrue(!hasRunNetwork_, UserErrors::NETWORK_ALREADY_RUN, funcName); // can't change setup after run
-	UserErrors::assertTrue(carlsimState_ == CONFIG_STATE, UserErrors::INVALID_API_AT_CURRENT_STATE, funcName);
-
-	return snn_->connect(grpId1, grpId2, connType, wt, wt, connProb, delay, delay, 1.0f, 1.0f, SYN_FIXED);
-}
-
-// shortcut to create SYN_FIXED connections with one weight / delay and two scaling factors for synaptic currents
-short int CARLsim::connect(int grpId1, int grpId2, const std::string& connType, float wt, float connProb, uint8_t delay,
-							float mulSynFast, float mulSynSlow) {
-=======
 // Connects a presynaptic to a postsynaptic group using one of the primitive types
 short int CARLsim::connect(int grpId1, int grpId2, const std::string& connType, RangeWeight wt, float connProb,
 		RangeDelay delay, bool synWtType, float mulSynFast, float mulSynSlow) {
->>>>>>> 28307d01
 	std::string funcName = "connect(\""+getGroupName(grpId1,0)+"\",\""+getGroupName(grpId2,0)+"\")";
 	std::stringstream grpId1str; grpId1str << "Group Id " << grpId1;
 	std::stringstream grpId2str; grpId2str << "Group Id " << grpId2;
@@ -244,36 +221,15 @@
 	UserErrors::assertTrue(!hasRunNetwork_, UserErrors::NETWORK_ALREADY_RUN, funcName); // can't change setup after run
 	UserErrors::assertTrue(carlsimState_ == CONFIG_STATE, UserErrors::INVALID_API_AT_CURRENT_STATE, funcName);
 
-
 	// TODO: enable support for non-zero min
 	if (abs(wt.min)>1e-15) {
 		std::cerr << funcName << ": " << wt << ". Non-zero minimum weights are not yet supported.\n" << std::endl;
 		assert(false);
 	}
 
-<<<<<<< HEAD
-// shortcut to create SYN_FIXED/SYN_PLASTIC connections with initWt/maxWt, minDelay/maxDelay, but to omit
-// scaling factors for synaptic conductances (default is 1.0 for both)
-short int CARLsim::connect(int grpId1, int grpId2, const std::string& connType, float initWt, float maxWt,
-							float connProb,	uint8_t minDelay, uint8_t maxDelay, bool synWtType)
-{
-	std::string funcName = "connect(\""+getGroupName(grpId1,0)+"\",\""+getGroupName(grpId2,0)+"\")";
-	std::stringstream grpId1str; grpId1str << ". Group Id " << grpId1;
-	std::stringstream grpId2str; grpId2str << ". Group Id " << grpId2;
-	UserErrors::assertTrue(grpId1!=ALL, UserErrors::ALL_NOT_ALLOWED, funcName, grpId1str.str()); // grpId can't be ALL
-	UserErrors::assertTrue(grpId2!=ALL, UserErrors::ALL_NOT_ALLOWED, funcName, grpId2str.str());
-	UserErrors::assertTrue(!isPoissonGroup(grpId2), UserErrors::WRONG_NEURON_TYPE, funcName, grpId2str.str() + 
-		" is PoissonGroup, connect");
-	UserErrors::assertTrue(!isExcitatoryGroup(grpId1) || maxWt>0, UserErrors::MUST_BE_POSITIVE, funcName, "maxWt");
-	UserErrors::assertTrue(!isInhibitoryGroup(grpId1) || maxWt<0, UserErrors::MUST_BE_NEGATIVE, funcName, "maxWt");
-	UserErrors::assertTrue(initWt*maxWt>=0, UserErrors::MUST_HAVE_SAME_SIGN, funcName, "initWt and maxWt");
-	UserErrors::assertTrue(!hasRunNetwork_, UserErrors::NETWORK_ALREADY_RUN, funcName); // can't change setup after run
-	UserErrors::assertTrue(carlsimState_ == CONFIG_STATE, UserErrors::INVALID_API_AT_CURRENT_STATE, funcName);
-=======
 	// TODO: clean up internal representation of inhibitory weights (minus sign is unnecessary)
 	// adjust weight struct depending on connection type (inh vs exc)
 	double wtSign = isExcitatoryGroup(grpId1) ? 1.0 : -1.0;
->>>>>>> 28307d01
 
 	return snn_->connect(grpId1, grpId2, connType, wtSign*wt.init, wtSign*wt.max, connProb, delay.min, delay.max,
 		mulSynFast,	mulSynSlow, synWtType);
@@ -684,7 +640,7 @@
 	std::string funcName = "setConnectionMonitor(\""+getGroupName(grpIdPre,configId)+"\",ConnectionMonitor*)";
 	UserErrors::assertTrue(!hasRunNetwork_, UserErrors::NETWORK_ALREADY_RUN, funcName); // can't change setup after run
 	UserErrors::assertTrue(grpIdPre!=ALL, UserErrors::ALL_NOT_ALLOWED, funcName, "grpIdPre");		// groupId can't be ALL
-	//UserErrors::assertTrue(grpIdPost!=ALL, UserErrors::ALL_NOT_ALLOWED, funcName, "grpIdPost");		// groupId can't be ALL
+	UserErrors::assertTrue(grpIdPost!=ALL, UserErrors::ALL_NOT_ALLOWED, funcName, "grpIdPost");		// groupId can't be ALL
 
 	snn_->setConnectionMonitor(grpIdPre, grpIdPost, new ConnectionMonitorCore(this, connectionMon),configId);
 }
