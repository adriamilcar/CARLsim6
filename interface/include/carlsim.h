/*
 * Copyright (c) 2014 Regents of the University of California. All rights reserved.
 *
 * Redistribution and use in source and binary forms, with or without
 * modification, are permitted provided that the following conditions
 * are met:
 *
 * 1. Redistributions of source code must retain the above copyright
 *    notice, this list of conditions and the following disclaimer.
 *
 * 2. Redistributions in binary form must reproduce the above copyright
 *    notice, this list of conditions and the following disclaimer in the
 *    documentation and/or other materials provided with the distribution.
 *
 * 3. The names of its contributors may not be used to endorse or promote
 *    products derived from this software without specific prior written
 *    permission.
 *
 * THIS SOFTWARE IS PROVIDED BY THE COPYRIGHT HOLDERS AND CONTRIBUTORS
 * "AS IS" AND ANY EXPRESS OR IMPLIED WARRANTIES, INCLUDING, BUT NOT
 * LIMITED TO, THE IMPLIED WARRANTIES OF MERCHANTABILITY AND FITNESS FOR
 * A PARTICULAR PURPOSE ARE DISCLAIMED. IN NO EVENT SHALL THE COPYRIGHT OWNER OR
 * CONTRIBUTORS BE LIABLE FOR ANY DIRECT, INDIRECT, INCIDENTAL, SPECIAL,
 * EXEMPLARY, OR CONSEQUENTIAL DAMAGES (INCLUDING, BUT NOT LIMITED TO,
 * PROCUREMENT OF SUBSTITUTE GOODS OR SERVICES; LOSS OF USE, DATA, OR
 * PROFITS; OR BUSINESS INTERRUPTION) HOWEVER CAUSED AND ON ANY THEORY OF
 * LIABILITY, WHETHER IN CONTRACT, STRICT LIABILITY, OR TORT (INCLUDING
 * NEGLIGENCE OR OTHERWISE) ARISING IN ANY WAY OUT OF THE USE OF THIS
 * SOFTWARE, EVEN IF ADVISED OF THE POSSIBILITY OF SUCH DAMAGE.
 *
 * *********************************************************************************************** *
 * CARLsim
 * created by: 		(MDR) Micah Richert, (JN) Jayram M. Nageswaran
 * maintained by:	(MA) Mike Avery <averym@uci.edu>, (MB) Michael Beyeler <mbeyeler@uci.edu>,
 *					(KDC) Kristofor Carlson <kdcarlso@uci.edu>
 *					(TSC) Ting-Shuo Chou <tingshuc@uci.edu>
 *
 * CARLsim available from http://socsci.uci.edu/~jkrichma/CARLsim/
 * Ver 2/21/2014
 */

#ifndef _CARLSIM_H_
#define _CARLSIM_H_

#include <stdio.h>
#include <stdlib.h>
#include <malloc.h>
#include <assert.h>
#include <math.h>
#include <stdint.h>

#include <string>		// std::string
#include <vector>		// std::vector

#include <callback.h>
#include <carlsim_definitions.h>
#include <carlsim_datastructures.h>

#include <poisson_rate.h>
#include <spike_monitor.h>

// TODO: complete documentation




class CpuSNN; // forward-declaration of private implementation

/*!
 * \brief CARLsim User Interface.
 * This class provides a user interface to the public sections of CARLsimCore source code. Example networks that use
 * this methodology can be found in the examples/ directory. Documentation is available on our website.
 *
 * This file is organized into different sections in the following way:
 * \verbatim
 *  ├── Public section
 *  │     ├── Public methods
 *  │     │     ├── Constructor / destructor
 *  │     │     ├── Setting up a simulation
 *  │     │     ├── Running a simulation
 *  │     │     ├── Plotting / logging
 *  │     │     ├── Interacting with a simulation
 *  │     │     ├── Getters / setters
 *  │     │     └── Set defaults
 *  │     └── Public properties
 *  └── Private section 
 *        ├── Private methods
 *        └── Private properties
 * \endverbatim
 * Within these sections, methods and properties are ordered alphabetically.
 * 
 */
class CARLsim {
public:
	// +++++ PUBLIC METHODS: CONSTRUCTOR / DESTRUCTOR +++++++++++++++++++++++++++++++++++++++++++++++++++++++++++++++ //

	/*!
	 * \brief CARLsim constructor.
	 * Creates a new instance of class CARLsim. All input arguments are optional, but if specified will be constant
	 * throughout the lifetime of the CARLsim object.
	 *
	 * CARLsim allows execution on both generic x86 CPUs and standard off-the-shelf GPUs by specifying the simulation
	 * mode (CPU_MODE and GPU_MODE, respectively). When using the latter in a multi-GPU system, the user can also
	 * specify which CUDA device to use (param ithGPU, 0-indexed).
	 *
	 * The logger mode defines where to print all status, error, and debug messages. Logger mode can either be USER (for
	 * experiment-oriented simulations), DEVELOPER (for developing and debugging code), SHOWTIME (where only warnings
	 * and errors are printed to console), SILENT (e.g., for benchmarking, where no output is generated at all), or
	 * CUSTOM (where the user can specify the file pointers of all log files).
	 * In summary, messages are printed to the following locations, depending on the logger mode:
	 * \verbatim
	 *                 |    USER    | DEVELOPER  |  SHOWTIME  |   SILENT   |  CUSTOM
	 * ----------------|------------|------------|------------|------------|---------
	 * Status msgs     |   stdout   |   stdout   | /dev/null  | /dev/null  |    ?
	 * Errors/warnings |   stderr   |   stderr   |   stderr   | /dev/null  |    ?
	 * Debug msgs      | /dev/null  |   stdout   | /dev/null  | /dev/null  |    ?
	 * All msgs        | debug.log  | debug.log  |  debug.log | debug.log  |    ?
	 * \endverbatim
	 * Location of the debug log file can be set in any mode using CARLsim::setLogDebugFp.
	 * In mode CUSTOM, the other file pointers can be set using CARLsim::setLogsFp.
	 *
	 * \param[in] netName 		network name
	 * \param[in] simMode		either CPU_MODE or GPU_MODE
	 * \param[in] loggerMode    either USER, DEVELOPER, SILENT, or CUSTOM
	 * \param[in] ithGPU 		on which GPU to establish a context (only relevant in GPU_MODE)
	 * \param[in] nConfig 		number of network configurations 									// TODO: explain
	 * \param[in] randSeed 		random number generator seed
	 */
	CARLsim(std::string netName="SNN", simMode_t simMode=CPU_MODE, loggerMode_t loggerMode=USER, int ithGPU=0,
				int nConfig=1, int randSeed=-1);
	~CARLsim();



	// +++++ PUBLIC METHODS: SETTING UP A SIMULATION ++++++++++++++++++++++++++++++++++++++++++++++++++++++++++++++++ //

	/*!
	 * \brief Connects a presynaptic to a postsynaptic group using fixed/plastic weights and a range of delay values
	 *
	 * This function is a shortcut to create synaptic connections from a pre-synaptic group grpId1 to a post-synaptic
	 * group grpId2 using a pre-defined primitive type (such as "full", "one-to-one", or "random"). Synapse weights 
	 * will stay the same throughout the simulation (SYN_FIXED, no plasticity). All synapses will have the same delay.
	 * For more flexibility, see the other connect() calls.
	 * \param[in] grpId1	 ID of the pre-synaptic group
	 * \param[in] grpId2 	 ID of the post-synaptic group
	 * \param[in] connType 	 connection type. "random": random connectivity. "one-to-one": connect the i-th neuron in 
	 *						 pre to the i-th neuron in post. "full": connect all neurons in pre to all neurons in post.
	 * 						 "full-no-direct": same as "full", but i-th neuron of grpId1 will not be connected to the
	 *                       i-th neuron of grpId2.
	 * \param[in] wt 		 a struct specifying the range of weight magnitudes (initial value and max value). Weights
	 *                       range from 0 to maxWt, and are initialized with initWt. All weight values should be
	 *                       non-negative (equivalent to weight *magnitudes*), even for inhibitory connections.
	 *                       Examples:
	 *                         RangeWeight(0.1)         => all weights will be 0.1 (wt.min=0.1, wt.max=0.1, wt.init=0.1)
	 *                         RangeWeight(0.0,0.2)     => If pre is excitatory: all weights will be in range [0.0,0.2],
	 *                                                     and wt.init=0.0. If pre is inhibitory: all weights will be in
	 *                                                     range [-0.2,0.0], and wt.init=0.0.
	 *                         RangeWeight(0.0,0.1,0.2) => If pre is excitatory: all weights will be in range [0.0,0.2],
	 *                                                     and wt.init=0.1. If pre is inhibitory: all weights will be in
	 *                                                     range [-0.2,0.0], and wt.init=0.0.
	 * \param[in] connProb	 connection probability
	 * \param[in] delay 	 a struct specifying the range of delay values (ms). Synaptic delays must be greater than or
	 *                       equal to 1 ms.
	 *                       Examples:
	 *                         RangeDelay(2) => all delays will be 2 (delay.min=2, delay.max=2)
	 *                         RangeDelay(1,10) => delays will be in range [1,10]
	 * \param[in] synWtType  specifies whether the synapse should be of fixed value (SYN_FIXED) or plastic (SYN_PLASTIC)
	 * \param[in] mulSynFast a multiplication factor to be applied to the fast synaptic current (AMPA in the case of
	 *                       excitatory, and GABAa in the case of inhibitory connections). Default: 1.0
	 * \param[in] mulSynSlow a multiplication factor to be applied to the slow synaptic current (NMDA in the case of
	 *                       excitatory, and GABAb in the case of inhibitory connections). Default: 1.0
	 * \returns a unique ID associated with the newly created connection
	 * \note The method can be called at configuration state only
	 */
	short int connect(int grpId1, int grpId2, const std::string& connType, RangeWeight wt, float connProb,
		RangeDelay delay, bool synWtType=SYN_FIXED, float mulSynFast=1.0f, float mulSynSlow=1.0f);

	//! shortcut to make connections with custom connectivity profile but omit scaling factors for synaptic
	//! conductances (default is 1.0 for both)
	//! \note The method can be called at configuration state only
	short int connect(int grpId1, int grpId2, ConnectionGenerator* conn, bool synWtType=SYN_FIXED, int maxM=0, 
						int maxPreM=0);

	//! make connections with custom connectivity profile
	//! \note The method can be called at configuration state only
	short int connect(int grpId1, int grpId2, ConnectionGenerator* conn, float mulSynFast, float mulSynSlow,
						bool synWtType=SYN_FIXED, int maxM=0,int maxPreM=0);


	//! creates a group of Izhikevich spiking neurons
	//! \note The method can be called at configuration state only
	int createGroup(const std::string grpName, int nNeur, int neurType, int configId=ALL);

	//! creates a spike generator group
	//! \note The method can be called at configuration state only
	int createSpikeGeneratorGroup(const std::string grpName, int nNeur, int neurType, int configId=ALL);


	//! Sets default values for conduction decays or disables COBA if isSet==false
	/*!
	 * \brief Sets default values for conduction decay and rise times or disables COBA alltogether
	 *
	 * This function sets the time constants for the decay of AMPA, NMDA, GABA, and GABAb, and the rise times for
	 * NMDA and GABAb. These constants will be applied to all connections in the network. Set isSet to false to run
	 * your simulation in CUBA mode.
	 * Use setDefaultConductanceTimeConstants to set default values for all time constants.
	 * If you call this function without setting your own defaults, then the following defaults will be used:
	 * tdAMPA=5ms, trNMDA=0, tdNMDA=150ms, tdGABAa=6ms, trGABAb=0, tdGABAb=150ms (instantaneous rise time).
	 * \param[in] isSet   a flag to inform whether to run simulation in COBA mode (true) or CUBA mode (false)
	 * \note The method can be called at configuration state only
	 */
	void setConductances(bool isSet, int configId=ALL);

	/*!
	 * \brief Sets custom values for conduction decay times (instantaneous rise time) or disables COBA alltogether
	 *
	 * This function sets the time constants for the decay of AMPA, NMDA, GABAa, and GABAb. The decay constants will be
	 * applied to all connections in the network. Set isSet to false to run your simulation in CUBA mode.
	 * The NMDA current is voltage dependent (see Izhikevich et al., 2004).
	 * Use setConductances(true) to use default decay values.
	 * Use the other setConductances to enable non-zero rise times for NMDA and GABAb.
	 * \param[in] isSet   a flag to inform whether to run simulation in COBA mode (true) or CUBA mode (false)
	 * \param[in] tdAMPA  time constant for AMPA decay (ms)
	 * \param[in] tdNMDA  time constant for NMDA decay (ms)
	 * \param[in] tdGABAa time constant for GABAa decay (ms)
	 * \param[in] tdGABAb time constant for GABAb decay (ms)
	 * \note The method can be called at configuration state only
	 */
	void setConductances(bool isSet, int tdAMPA, int tdNMDA, int tdGABAa, int tdGABAb, int configId=ALL);

	/*!
	 * \brief Sets custom values for conduction rise and decay times or disables COBA alltogether
	 *
	 * This function sets the time constants for the rise and decay time of AMPA, NMDA, GABAa, and GABAb. AMPA and GABAa
	 * will always have instantaneous rise time. The rise times of NMDA and GABAb can be set manually. They need to be
	 * strictly smaller than the decay time. Set isSet to false to run your simulation in CUBA mode.
	 * We do not provide non-zero rise times for AMPA and GABAa, because these rise times are typically on the order of
	 * 1 ms, which is equal to the simulation time step.
	 * The NMDA current is voltage dependent (see Izhikevich et al., 2004).
	 * Use setConductances(true) to use default decay values.
	 * \param[in] isSet   a flag to inform whether to run simulation in COBA mode (true) or CUBA mode (false)
	 * \param[in] tdAMPA  time constant for AMPA decay (ms)
	 * \param[in] trNMDA  time constant for NMDA rise (ms), must be smaller than tdNMDA
	 * \param[in] tdNMDA  time constant for NMDA decay (ms)
	 * \param[in] tdGABAa time constant for GABAa decay (ms)
	 * \param[in] trGABAb time constant for GABAb rise (ms), must be smaller than tdGABAb
	 * \param[in] tdGABAb time constant for GABAb decay (ms)
	 * \note The method can be called at configuration state only
	 */
	void setConductances(bool isSet, int tdAMPA, int trNMDA, int tdNMDA, int tdGABAa, int trGABAb, int tdGABAb,
		int configId=ALL);

	//! Sets default homeostasis params for group
	//! \note The method can be called at configuration state only
	void setHomeostasis(int grpId, bool isSet, int configId=ALL);

	//! Sets custom homeostasis params for group
	//! \note The method can be called at configuration state only
	void setHomeostasis(int grpId, bool isSet, float homeoScale, float avgTimeScale, int configId=ALL);

	//! Sets homeostatic target firing rate (enforced through homeostatic synaptic scaling)
	//! \note The method can be called at configuration state only
	void setHomeoBaseFiringRate(int grpId, float baseFiring, float baseFiringSD, int configId=ALL);

	//! Sets Izhikevich params a, b, c, and d with as mean +- standard deviation
	//! \note The method can be called at configuration state only
	void setNeuronParameters(int grpId, float izh_a, float izh_a_sd, float izh_b, float izh_b_sd,
							 float izh_c, float izh_c_sd, float izh_d, float izh_d_sd, int configId=ALL);

	//! Sets Izhikevich params a, b, c, and d of a neuron group.
	//! \note The method can be called at configuration state only
	void setNeuronParameters(int grpId, float izh_a, float izh_b, float izh_c, float izh_d, int configId=ALL);

	/*!
	 * \brief Sets baseline concentration and decay time constant of neuromodulators (DP, 5HT, ACh, NE) for a neuron
	 * group.
	 *
	 * \param groupId the symbolic name of a group
	 * \param baseDP  the baseline concentration of Dopamine
	 * \param tauDP the decay time constant of Dopamine
	 * \param base5HT  the baseline concentration of Serotonin
	 * \param tau5HT the decay time constant of Serotonin
	 * \param baseACh  the baseline concentration of Acetylcholine
	 * \param tauACh the decay time constant of Acetylcholine
	 * \param baseNE  the baseline concentration of Noradrenaline 
	 * \param tauNE the decay time constant of Noradrenaline 
	 * \param configId (optional, deprecated) configuration id
	 * \note The method can be called at configuration state only
	 */
	void setNeuromodulator(int grpId, float baseDP, float tauDP, float base5HT, float tau5HT,
							float baseACh, float tauACh, float baseNE, float tauNE, int configId = ALL);

	// TODO: this should be implemented via default arguments as members of the class, so that the user can call
	// setDefaultNeuromodulators()
	//! \note The method can be called at configuration state only
	void setNeuromodulator(int grpId, float tauDP = 100.0f, float tau5HT = 100.0f,
							float tauACh = 100.0f, float tauNE = 100.0f, int configId = ALL);

	//! Sets default STDP mode and params
	//! \note The method can be called at configuration state only
	void setSTDP(int grpId, bool isSet, int configId=ALL);

	//! Sets STDP params for a group, custom
	//! \note The method can be called at configuration state only
	void setSTDP(int grpId, bool isSet, stdpType_t type, float alphaLTP, float tauLTP, float alphaLTD, float tauLTD,
		int configId=ALL);

	/*!
	 * \brief Sets STP params U, tau_u, and tau_x of a neuron group (pre-synaptically)
	 *
	 * CARLsim implements the short-term plasticity model of (Tsodyks & Markram, 1998; Mongillo, Barak, & Tsodyks, 2008)
	 * \f{eqnarray}
	 * \frac{du}{dt} & = & \frac{-u}{STP\_tau\_u} + STP\_U  (1-u^-)  \delta(t-t_{spk}) \\
	 * \frac{dx}{dt} & = & \frac{1-x}{STP\_tau\_x} - u^+  x^-  \delta(t-t_{spk}) \\
	 * \frac{dI}{dt} & = & \frac{-I}{\tau_S} + A  u^+  x-  \delta(t-t_{spk}) \f}
	 * where u- means value of variable u right before spike update, and x+ means value of variable x right after
	 * the spike update, and A is the synaptic weight.
	 * The STD effect is modeled by a normalized variable (0<=x<=1), denoting the fraction of resources that remain
	 * available after neurotransmitter depletion.
	 * The STF effect is modeled by a utilization parameter u, representing the fraction of available resources ready for
	 * use (release probability). Following a spike, (i) u increases due to spike-induced calcium influx to the
	 * presynaptic terminal, after which (ii) a fraction u of available resources is consumed to produce the post-synaptic
	 * current. Between spikes, u decays back to zero with time constant STP_tau_u (\tau_F), and x recovers to value one
	 * with time constant STP_tau_x (\tau_D).
	 * \param[in] grpId       pre-synaptic group id. STP will apply to all neurons of that group!
	 * \param[in] isSet       a flag whether to enable/disable STP
	 * \param[in] STP_U       increment of u induced by a spike
	 * \param[in] STP_tau_u   decay constant of u (\tau_F)
	 * \param[in] STP_tau_x   decay constant of x (\tau_D)
	 * \param[in] configId    configuration ID of group
	 * \note The method can be called at configuration state only
	 */
	void setSTP(int grpId, bool isSet, float STP_U, float STP_tau_u, float STP_tau_x, int configId=ALL);

	//! Sets STP params U, tau_u, and tau_x of a neuron group (pre-synaptically) using default values
	//! \note The method can be called at configuration state only
	void setSTP(int grpId, bool isSet, int configId=ALL);

	//! Sets the weight and weight change update parameters
	/*!
	 * \param[in] updateWeightInterval the interval between two weight update.
	 * \param[in] updateWeightChangeInterval the interval between two weight update.
	 * \param[in] tauWeightChange the decay time constant of weight change (wtChange)
	 * \note The method can be called at configuration state only
	 */
	void setWeightAndWeightChangeUpdate(updateInterval_t updateWeightInterval = INTERVAL_1000MS,
		updateInterval_t updateWeightChangeInterval = INTERVAL_1000MS, int tauWeightChange = 10);


	// +++++ PUBLIC METHODS: RUNNING A SIMULATION ++++++++++++++++++++++++++++++++++++++++++++++++++++++++++++++++ //

	/*!
	 * \brief run the simulation for time=(nSec*seconds + nMsec*milliseconds)
	 * \param[in] nSec 			number of seconds to run the network
	 * \param[in] nMsec 		number of milliseconds to run the network
	 * \param[in] copyState 	enable copying of data from device to host
	 * \note The method can be called at setup state and execution state. If Carlsim is at setup state, it will
	 * change to execution state
	 */
	int runNetwork(int nSec, int nMsec, bool copyState=false);

	/*!
	 * \brief build the network 
	 * \param[in] removeTempMemory 	remove temp memory after building network
	 * \note The method can be called at configuration state only. Carlsim will change to setup state
	 */
	void setupNetwork(bool removeTempMemory = true);

	// +++++ PUBLIC METHODS: LOGGING / PLOTTING +++++++++++++++++++++++++++++++++++++++++++++++++++++++++++++++++++++ //

	//! saves important simulation and network infos to file
	//! \note The method can be called at setup state and execution state
	void saveSimulation(std::string fileName, bool saveSynapseInfo=true);

	// FIXME: needs overhaul
	//! Sets update cycle for log messages
	/*!
	 * \brief Sets update cycle for printing the network status (seconds)
	 *
	 * Network status includes includes spiking and plasticity information (SpikeMonitor updates, weight changes, etc.).
	 * Set cycle to -1 to disable.
	 * \param[in] showStatusCycle how often to print network state (seconds)
	 */
	void setLogCycle(int showStatusCycle);

	/*!
	 * \brief Sets the file pointer of the debug log file
	 * \param[in] fpLog file pointer to new log file
	 */
	void setLogDebugFp(FILE* fpLog);

	/*!
	 * \brief Sets the file pointers for all log files
	 * \param[in] fpOut file pointer for status info
	 * \param[in] fpErr file pointer for errors/warnings
	 * \param[in] fpDeb file pointer for debug info
	 * \param[in] fpLog file pointer for debug log file that contains all the above info
	 */
	void setLogsFp(FILE* fpOut, FILE* fpErr=NULL, FILE* fpDeb=NULL, FILE* fpLog=NULL);



	// +++++ PUBLIC METHODS: INTERACTING WITH A SIMULATION ++++++++++++++++++++++++++++++++++++++++++++++++++++++++++ //

	//! reads the network state from file
	//! \note The method can be called at configuration state only
	void readNetwork(FILE* fid);

	/*!
	 * \brief Reassigns fixed weights to values passed into the function in a single 1D float matrix (weightMatrix)
	 *
	 * The user passes the connection ID (connectID), the weightMatrix, the matrixSize, and 
	 * configuration ID (configID).  This function only works for fixed synapses and for connections of type
	 * CONN_USER_DEFINED. Only the weights are changed, not the maxWts, delays, or connected values
	 * \note The method can be called at setup state only
	 */
	void reassignFixedWeights(short int connectId, float weightMatrix[], int matrixSize, int configId=ALL);

	// Deprecated
	void resetSpikeCntUtil(int grpId=ALL); //!< resets spike count for particular neuron group

	/*!
	 * \brief reset Spike Counter to zero
	 *
	 * Manually resets the spike buffers of a Spike Counter to zero (for a specific group).
	 * Buffers get reset to zero automatically after recordDur. However, you can reset the buffer manually at any
	 * point in time.
	 * \param grpId the group for which to reset the spike counts. Set to ALL if you want to reset all Spike Counters.
	 * \param configId the config id for which to reset the spike counts. Set to ALL if you want to reset all configIds
	 * \note The method can be called at execution state only
	 */
	void resetSpikeCounter(int grpId, int configId=ALL);

	/*!
	 * \brief Sets a connection monitor for a group, custom ConnectionMonitor class
	 *
	 * To retrieve connection status, a connection-monitoring callback mechanism is used. This mechanism allows the user
	 * to monitor connection status between groups. Connection monitors are registered for two groups (i.e., pre- and
	 * post- synaptic groups) and are called automatically by the simulator every second.
	 *
	 * Use setConnectionMonitor(grpIdPre,grpIdPost) to use a ConnectionMonitor with default settings.
	 *
	 * \param[in] grpIdPre 		the pre-synaptic group ID
	 * \param[in] grpIdPost 	the post-synaptic group ID
	 * \param[in] connectionMon an instance of class ConnectionMonitor (see callback.h)
	 * \note The method can be called at configuration state and setup state
	 */
	void setConnectionMonitor(int grpIdPre, int grpIdPost, ConnectionMonitor* connectionMon=NULL, int configId=ALL);

	/*!
	 * \brief Sets a group monitor for a group, custom GroupMonitor class
	 * \note The method can be called at configuration state and setup state
	 */
	void setGroupMonitor(int grpId, GroupMonitor* groupMon=NULL, int configId=ALL);

	/*!
	 * \brief A Spike Counter keeps track of the number of spikes per neuron in a group.
	 *
	 * A Spike Counter keeps track of all spikes per neuron for a certain time period (recordDur).
	 * After that, the spike buffers get reset to zero number of spikes.
	 * Works for excitatory/inhibitory neurons.
	 * The recording time can be set to any x number of ms, so that after x ms the spike counts will be reset
	 * to zero. If x==-1, then the spike counts will never be reset (should only overflow after 97 days of sim).
	 * Also, spike counts can be manually reset at any time by calling snn->resetSpikeCounter(group);
	 * At any time, you can call getSpikeCounter to get the spiking information out.
	 * You can have only one spike counter per group. However, a group can have both a SpikeMonitor and a SpikeCounter.
	 * \param grpId the group for which you want to enable a SpikeCounter
	 * \param recordDur number of ms for which to record spike numbers. Spike numbers will be reset to zero after
	 * this. Set frameDur to -1 to never reset spike counts. Default: -1.
	 * \note The method can be called at configuration state and setup state
	 */
	void setSpikeCounter(int grpId, int recordDur=-1, int configId=ALL);

	//! Sets up a spike generator
	//! \note The method can be called at configuration state and setup state
	void setSpikeGenerator(int grpId, SpikeGenerator* spikeGen, int configId=ALL);

	/*!
	 * \brief Sets a spike monitor for a group, custom SpikeMonitor class
	 *
	 * You can either write your own class that derives from SpikeMonitor, and directly access the neuron IDs and
	 * spike times in 1000 ms bins, or you can set spikeMon=NULL, in which case the spike counts will simply be
	 * output to console every 1000 ms.
	 * If you want to dump spiking information to file, use the other SpikeMonitor.
	 * If you need spiking information in smaller bins, use a SpikeCounter.
	 * \note The method can be called at configuration state and setup state
	 */
	//! Sets a spike monitor for a group, prints spikes to binary file
<<<<<<< HEAD
	//! \note The method can be called at configuration state and setup state
	void setSpikeMonitor(int grpId, const std::string& fname, int configId=0);
=======
	SpikeMonitor* setSpikeMonitor(int grpId, const std::string& fname="", int configId=0);
>>>>>>> 876753d2

	//! \note The method can be called at setup state and execution state
	void setSpikeRate(int grpId, PoissonRate* spikeRate, int refPeriod=1, int configId=ALL);

	//! Resets either the neuronal firing rate information by setting resetFiringRate = true and/or the
	//! weight values back to their default values by setting resetWeights = true.
	//! \note The method can be called at execution state only
	// Deprecated
	void updateNetwork(bool resetFiringInfo, bool resetWeights);

	//! function writes population weights from gIDpre to gIDpost to file fname in binary.
	//! \note The method can be called at setup state and execution state
	void writePopWeights(std::string fname, int gIDpre, int gIDpost, int configId=0);



	// +++++ PUBLIC METHODS: GETTER / SETTERS +++++++++++++++++++++++++++++++++++++++++++++++++++++++++++++++++++++++ //

	carlsimState_t getCarlsimState() { return carlsimState_; }
// FIXME
//	grpConnectInfo_t* getConnectInfo(short int connectId, int configId=0); //!< gets connection info struct
	//! \note The method can be called at setup state and execution state
	int  getConnectionId(short int connId, int configId);

	//! \note The method can be called at setup state and execution state
	uint8_t* getDelays(int gIDpre, int gIDpost, int& Npre, int& Npost, uint8_t* delays=NULL);

	//! \note The method can be called at setup state and execution state
	int getGroupId(int grpId, int configId=0);
	//group_info_t getGroupInfo(int grpId, int configId=0); //!< gets group info struct
	std::string getGroupName(int grpId, int configId=0);

	//! \note The method can be called at setup state and execution state
	int getNumConfigurations();							//!< gets number of network configurations
	int getNumConnections(short int connectionId);		//!< gets number of connections associated with a connection ID
	int getNumGroups();									//!< gets number of groups in the network
	int getNumNeurons(); //!< returns the total number of allocated neurons in the network
	int getNumPreSynapses(); //!< returns the total number of allocated pre-synaptic connections in the network
	int getNumPostSynapses(); //!< returns the total number of allocated post-synaptic connections in the network

	int getGroupStartNeuronId(int grpId); //!< get the first neuron id of a groupd specified by grpId
	int getGroupEndNeuronId(int grpId); //!< get the last neuron id of a groupd specified by grpId
	int getGroupNumNeurons(int grpId); //!< get the number of neurons of a groupd specified by grpId

	/*!
	 * \brief Writes weights from synaptic connections from gIDpre to gIDpost.  Returns a pointer to the weights
	 *
	 * and the size of the 1D array in size.  gIDpre(post) is the group ID for the pre(post)synaptic group, 
	 * weights is a pointer to a single dimensional array of floats, size is the size of that array which is 
	 * returned to the user, and configID is the configuration ID of the SNN.  NOTE: user must free memory from
	 * weights to avoid a memory leak.
	 * \note The method can be called at setup state and execution state
	 */
	// why not readPopWeight()?
	void getPopWeights(int gIDpre, int gIDpost, float*& weights, int& size, int configId=0);

	uint64_t getSimTime();
	uint32_t getSimTimeSec();
	uint32_t getSimTimeMsec();

	//! Returns pointer to 1D array of the number of spikes every neuron in the group has fired
	//! \note The method can be called at execution state, Deprecated
	unsigned int* getSpikeCntPtr(int grpId);

	/*!
	 * \brief return the number of spikes per neuron for a certain group
	 *
	 * A Spike Counter keeps track of all spikes per neuron for a certain time period (recordDur) at any point in time.
	 * \param[in] grpId	   the group for which you want the spikes (cannot be ALL)
	 * \param[in] configId the configuration ID (cannot be ALL)
	 * \returns pointer to array of ints. Number of elements in array is the number of neurons in group.
	 * Each entry is the number of spikes for this neuron (int) since the last reset.
	 * \note The method can be called at execution state
	 */
	int* getSpikeCounter(int grpId, int configId=0);

	// FIXME: fix this
	// TODO: maybe consider renaming getPopWeightChanges
	//! \note The method can be called at execution state, Deprecated
	float* getWeightChanges(int gIDpre, int gIDpost, int& Npre, int& Npost, float* weightChanges=NULL);

	//! \note The method can be called at setup state and execution state
	bool isExcitatoryGroup(int grpId);
	bool isInhibitoryGroup(int grpId);
	bool isPoissonGroup(int grpId);

	/*!
	 * \brief Sets enableGpuSpikeCntPtr to true or false.  True allows getSpikeCntPtr_GPU to copy firing
	 *
	 * state information from GPU kernel to cpuNetPtrs.  Warning: setting this flag to true will slow down
	 * the simulation significantly.
	 * \note The method can be called at execution state only
	 */
	//Deprecated
	void setCopyFiringStateFromGPU(bool enableGPUSpikeCntPtr);


	// +++++ PUBLIC METHODS: SET DEFAULTS +++++++++++++++++++++++++++++++++++++++++++++++++++++++++++++++++++++++++++ //

	/*!
	 * \brief Sets default values for conductance time constants
	 *
	 * \param[in] tdAMPA   time constant for AMPA decay (ms)
	 * \param[in] trNMDA   time constant for NMDA rise (ms)
	 * \param[in] tdNMDA   time constant for NMDA decay (ms)
	 * \param[in] tdGABAa  time constant for GABAa decay (ms)
	 * \param[in] trGABAb  time constant for GABAb rise (ms)
	 * \param[in] tdGABAb  time constant for GABAb decay (ms)
	 * \note The method can be called at configuration state only
	 */
	void setDefaultConductanceTimeConstants(int tdAMPA, int trNMDA, int tdNMDA, int tdGABAa, int trGABAb, int tdGABAb);

	//! sets default homeostasis params
	//! \note The method can be called at configuration state only
	void setDefaultHomeostasisParams(float homeoScale, float avgTimeScale);

	//! sets default options for save file
	//! \note The method can be called at configuration state only
	void setDefaultSaveOptions(std::string fileName, bool saveSynapseInfo);

	//! sets default values for STDP params
	//! \note The method can be called at configuration state only
	void setDefaultSTDPparams(float alphaLTP, float tauLTP, float alphaLTD, float tauLTD);

	//! sets default values for STP params (neurType either EXCITATORY_NEURON or INHIBITORY_NEURON)
	//! \note The method can be called at configuration state only
	void setDefaultSTPparams(int neurType, float STP_U, float STP_tau_U, float STP_tau_x);


private:
	// +++++ PRIVATE METHODS ++++++++++++++++++++++++++++++++++++++++++++++++++++++++++++++++++++++++++++++++++++++++ //

	void CARLsimInit();					//!< init function, unsafe computations that would usually go in constructor

	bool existsGrpId(int grpId);		//!< checks whether a certain grpId exists in grpIds_

	void handleUserWarnings(); 			//!< print all user warnings, continue only after user input


	// +++++ PRIVATE PROPERTIES +++++++++++++++++++++++++++++++++++++++++++++++++++++++++++++++++++++++++++++++++++++ //

	CpuSNN* snn_;					//!< an instance of CARLsim core class
	std::string netName_;			//!< network name
	int nConfig_;					//!< number of configurations
	int randSeed_;					//!< RNG seed
	simMode_t simMode_;				//!< CPU_MODE or GPU_MODE
	loggerMode_t loggerMode_;		//!< logger mode (USER, DEVELOPER, SILENT, CUSTOM)
	int ithGPU_;					//!< on which device to establish a context
	bool enablePrint_;
	bool copyState_;

	unsigned int numConnections_;	//!< keep track of number of allocated connections
	std::vector<std::string> userWarnings_; // !< an accumulated list of user warnings

	std::vector<int> grpIds_;		//!< a list of all created group IDs

	bool hasSetHomeoALL_;			//!< informs that homeostasis have been set for ALL groups (can't add more groups)
	bool hasSetHomeoBaseFiringALL_;	//!< informs that base firing has been set for ALL groups (can't add more groups)
	bool hasSetSTDPALL_; 			//!< informs that STDP have been set for ALL groups (can't add more groups)
	bool hasSetSTPALL_; 			//!< informsthat STP have been set for ALL groups (can't add more groups)
	carlsimState_t carlsimState_;	//!< the current state of carlsim

	int def_tdAMPA_;				//!< default value for AMPA decay (ms)
	int def_trNMDA_;				//!< default value for NMDA rise (ms)
	int def_tdNMDA_;				//!< default value for NMDA decay (ms)
	int def_tdGABAa_;				//!< default value for GABAa decay (ms)
	int def_trGABAb_;				//!< default value for GABAb rise (ms)
	int def_tdGABAb_;				//!< default value for GABAb decay (ms)

	// all default values for STDP
	stdpType_t def_STDP_type_;		//!< default mode for STDP
	float def_STDP_alphaLTP_;		//!< default value for LTP amplitude
	float def_STDP_tauLTP_;			//!< default value for LTP decay (ms)
	float def_STDP_alphaLTD_;		//!< default value for LTD amplitude
	float def_STDP_tauLTD_;			//!< default value for LTD decay (ms)

	// all default values for STP
	float def_STP_U_exc_;			//!< default value for STP U excitatory
	float def_STP_tau_u_exc_;		//!< default value for STP u decay (\tau_F) excitatory (ms)
	float def_STP_tau_x_exc_;		//!< default value for STP x decay (\tau_D) excitatory (ms)
	float def_STP_U_inh_;			//!< default value for STP U inhibitory
	float def_STP_tau_u_inh_;		//!< default value for STP u decay (\tau_F) inhibitory (ms)
	float def_STP_tau_x_inh_;		//!< default value for STP x decay (\tau_D) inhibitory (ms)

	// all default values for homeostasis
	float def_homeo_scale_;			//!< default homeoScale
	float def_homeo_avgTimeScale_;	//!< default avgTimeScale

	// all default values for save file
	std::string def_save_fileName_;	//!< file name for saving network info
	bool def_save_synapseInfo_;		//!< flag to inform whether to include synapse info in fpSave_
};
#endif<|MERGE_RESOLUTION|>--- conflicted
+++ resolved
@@ -67,7 +67,7 @@
 class CpuSNN; // forward-declaration of private implementation
 
 /*!
- * \brief CARLsim User Interface.
+ * \brief CARLsim User Interface
  * This class provides a user interface to the public sections of CARLsimCore source code. Example networks that use
  * this methodology can be found in the examples/ directory. Documentation is available on our website.
  *
@@ -383,6 +383,8 @@
 	 */
 	void setLogCycle(int showStatusCycle);
 
+	void setShowStatus(int showStatusCycle, int showStatusNeurons, int showStatusSynapses);
+
 	/*!
 	 * \brief Sets the file pointer of the debug log file
 	 * \param[in] fpLog file pointer to new log file
@@ -485,13 +487,11 @@
 	 * If you need spiking information in smaller bins, use a SpikeCounter.
 	 * \note The method can be called at configuration state and setup state
 	 */
+	void setSpikeMonitor(int gid, SpikeMonitor* spikeMon=NULL, int configId=ALL);
+
 	//! Sets a spike monitor for a group, prints spikes to binary file
-<<<<<<< HEAD
 	//! \note The method can be called at configuration state and setup state
 	void setSpikeMonitor(int grpId, const std::string& fname, int configId=0);
-=======
-	SpikeMonitor* setSpikeMonitor(int grpId, const std::string& fname="", int configId=0);
->>>>>>> 876753d2
 
 	//! \note The method can be called at setup state and execution state
 	void setSpikeRate(int grpId, PoissonRate* spikeRate, int refPeriod=1, int configId=ALL);
@@ -630,6 +630,7 @@
 
 	void handleUserWarnings(); 			//!< print all user warnings, continue only after user input
 
+	void printSimulationSpecs();
 
 	// +++++ PRIVATE PROPERTIES +++++++++++++++++++++++++++++++++++++++++++++++++++++++++++++++++++++++++++++++++++++ //
 
@@ -648,6 +649,7 @@
 
 	std::vector<int> grpIds_;		//!< a list of all created group IDs
 
+	bool hasRunNetwork_;			//!< flag to inform that network has been run
 	bool hasSetHomeoALL_;			//!< informs that homeostasis have been set for ALL groups (can't add more groups)
 	bool hasSetHomeoBaseFiringALL_;	//!< informs that base firing has been set for ALL groups (can't add more groups)
 	bool hasSetSTDPALL_; 			//!< informs that STDP have been set for ALL groups (can't add more groups)
