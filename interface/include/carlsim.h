--- conflicted
+++ resolved
@@ -31,10 +31,6 @@
  */
 class CARLsim {
 public:
-<<<<<<< HEAD
-	CARLsim(std::string netName="SNN", int numConfig=1, int randSeed=42, int simType=CPU_MODE, int ithGPU=0,
-				bool enableSilentMode=false);
-=======
 	// +++++ PUBLIC METHODS: CONSTRUCTOR / DESTRUCTOR +++++++++++++++++++++++++++++++++++++++++++++++++++++++++++++++ //
 
 	/*!
@@ -48,41 +44,14 @@
 	 * \param[in] copyState 												// TODO
 	 */
 	CARLsim(std::string netName="SNN", int nConfig=1, int randSeed=42, int simType=CPU_MODE, int ithGPU=0,
-				bool enablePrint=false, bool copyState=false);
-
->>>>>>> c5ec48e9
+				bool enableSilentMode=false);
+
 	~CARLsim();
 
 
 
 	// +++++ PUBLIC METHODS: SETTING UP A SIMULATION ++++++++++++++++++++++++++++++++++++++++++++++++++++++++++++++++ //
 
-<<<<<<< HEAD
-	//! shortcut to create SYN_FIXED connections with just one weight and one delay value
-	// returns connection id
-	uint16_t connect(int grpId1, int grpId2, const std::string& connType, float wt, float connProb, uint8_t delay);
-
-	//! shortcut to create SYN_FIXED connections with one weight / delay and two scaling factors for synaptic currents
-	// returns connection id
-	uint16_t connect(int grpId1, int grpId2, const std::string& connType, float wt, float connProb, uint8_t delay,
-						float mulSynFast, float mulSynSlow);
-
-	//! shortcut to create SYN_FIXED/SYN_PLASTIC connections with initWt/maxWt, minDelay/maxDelay, but to omit
-	//! scaling factors for synaptic conductances (default is 1.0 for both)
-	// returns connection id
-	uint16_t connect(int grpId1, int grpId2, const std::string& connType, float initWt, float maxWt, float connProb,
-						uint8_t minDelay, uint8_t maxDelay, bool synWtType);
-
-	//! make connection from each neuron in grpId1 to 'numPostSynapses' neurons in grpId2
-	// returns connection id
-	uint16_t connect(int grpId1, int grpId2, const std::string& connType, float initWt, float maxWt, float connProb,
-						uint8_t minDelay, uint8_t maxDelay, float mulSynFast, float mulSynSlow, bool synWtType);
-
-	//! shortcut to make connections with custom connectivity profile but omit scaling factors for synaptic
-	//! conductances (default is 1.0 for both)
-	uint16_t connect(int grpId1, int grpId2, ConnectionGenerator* conn, bool synWtType=SYN_FIXED, int maxM=0, 
-						int maxPreM=0);
-=======
 	/*!
 	 * \brief Connects a presynaptic to a postsynaptic group using fixed weights and a single delay value
 	 * This function is a shortcut to create synaptic connections from a pre-synaptic group grpId1 to a post-synaptic
@@ -98,7 +67,12 @@
 	 * \param[in] delay 	delay for all synapses (ms)
 	 * \returns a unique ID associated with the newly created connection
 	 */
-	int connect(int grpId1, int grpId2, const std::string& connType, float wt, float connProb, uint8_t delay);
+	uint16_t connect(int grpId1, int grpId2, const std::string& connType, float wt, float connProb, uint8_t delay);
+
+	//! shortcut to create SYN_FIXED connections with one weight / delay and two scaling factors for synaptic currents
+	// returns connection id
+	uint16_t connect(int grpId1, int grpId2, const std::string& connType, float wt, float connProb, uint8_t delay,
+						float mulSynFast, float mulSynSlow);
 
 	/*!
 	 * \brief Connects a presynaptic to a postsynaptic group using fixed/plastic weights and a range of delay values
@@ -115,9 +89,18 @@
 	 * \param[in] delay 	delay for all synapses (ms)
 	 * \returns a unique ID associated with the newly created connection
 	 */
-	int connect(int grpId1, int grpId2, const std::string& connType, float initWt, float maxWt, float connProb,
-					uint8_t minDelay, uint8_t maxDelay, bool synWtType);
->>>>>>> c5ec48e9
+	uint16_t connect(int grpId1, int grpId2, const std::string& connType, float initWt, float maxWt, float connProb,
+						uint8_t minDelay, uint8_t maxDelay, bool synWtType);
+
+	//! make connection from each neuron in grpId1 to 'numPostSynapses' neurons in grpId2
+	// returns connection id
+	uint16_t connect(int grpId1, int grpId2, const std::string& connType, float initWt, float maxWt, float connProb,
+						uint8_t minDelay, uint8_t maxDelay, float mulSynFast, float mulSynSlow, bool synWtType);
+
+	//! shortcut to make connections with custom connectivity profile but omit scaling factors for synaptic
+	//! conductances (default is 1.0 for both)
+	uint16_t connect(int grpId1, int grpId2, ConnectionGenerator* conn, bool synWtType=SYN_FIXED, int maxM=0, 
+						int maxPreM=0);
 
 	//! make connections with custom connectivity profile
 	uint16_t connect(int grpId1, int grpId2, ConnectionGenerator* conn, float mulSynFast, float mulSynSlow,
@@ -232,13 +215,8 @@
 	group_info_t getGroupInfo(int grpId, int configId=0); //!< gets group info struct
 	std::string getGroupName(int grpId, int configId=0);
 
-<<<<<<< HEAD
-	int getNumConfigurations() { return numConfig_; }	//!< gets number of network configurations
+	int getNumConfigurations() { return nConfig_; }		//!< gets number of network configurations
 	int getNumConnections(uint16_t connectionId);		//!< gets number of connections associated with a connection ID
-=======
-	int getNumConfigurations() { return nConfig_; }		//!< gets number of network configurations
-	int getNumConnections(int connectionId);			//!< gets number of connections associated with a connection ID
->>>>>>> c5ec48e9
 	int getNumGroups();									//!< gets number of groups in the network
 
 	/*!
@@ -300,20 +278,6 @@
 	void setDefaultSTPparams(int neurType, float STP_U, float STP_tD, float STP_tF);
 
 
-<<<<<<< HEAD
-	// +++++ PUBLIC PROPERTIES ++++++++++++++++++++++++++++++++++++++++++++++++++++++++++++++++++++++++++++++++++++++ //
-
-	/*!
-	 * \brief a struct that contains important info about each allocated group
-	 * Can be used (for example) to determine whether all (or none of the) groups have conductances enabled.
-	 */
-	struct grpInfo_s {
-		int grpId;			// the grp id returned from CARLsimCore
-		bool hasSetCond;	// whether conductances are set
-	};
-
-=======
->>>>>>> c5ec48e9
 private:
 	// +++++ PRIVATE METHODS ++++++++++++++++++++++++++++++++++++++++++++++++++++++++++++++++++++++++++++++++++++++++ //
 
@@ -341,22 +305,10 @@
 	bool enablePrint_;
 	bool copyState_;
 
-<<<<<<< HEAD
 	unsigned int numConnections_;	//!< keep track of number of allocated connections
-
-	/*!
-	 * \brief a map that stores the grpId and some associated grpInfo (struct)
-	 * grpInfo can be used (for example) to detect whether all allocated groups have conductances enabled (disabled).
-	 * A new entry can be added to the map by using the factory function makeGrpInfo.
-	 */
-	std::map<int, grpInfo_s> grpInfo_;
-
-	bool hasRunNetwork_;			//!< flag to inform that network has been run
-=======
 	std::vector<std::string> userWarnings_; // !< an accumulated list of user warnings
 
 	std::vector<int> grpIds_;		//!< a list of all created group IDs
->>>>>>> c5ec48e9
 
 	bool hasRunNetwork_;			//!< flag to inform that network has been run
 	bool hasSetHomeoALL_;			//!< informs that homeostasis have been set for ALL groups (can't add more groups)
