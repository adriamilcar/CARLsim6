/*
 * Copyright (c) 2014 Regents of the University of California. All rights reserved.
 *
 * Redistribution and use in source and binary forms, with or without
 * modification, are permitted provided that the following conditions
 * are met:
 *
 * 1. Redistributions of source code must retain the above copyright
 *    notice, this list of conditions and the following disclaimer.
 *
 * 2. Redistributions in binary form must reproduce the above copyright
 *    notice, this list of conditions and the following disclaimer in the
 *    documentation and/or other materials provided with the distribution.
 *
 * 3. The names of its contributors may not be used to endorse or promote
 *    products derived from this software without specific prior written
 *    permission.
 *
 * THIS SOFTWARE IS PROVIDED BY THE COPYRIGHT HOLDERS AND CONTRIBUTORS
 * "AS IS" AND ANY EXPRESS OR IMPLIED WARRANTIES, INCLUDING, BUT NOT
 * LIMITED TO, THE IMPLIED WARRANTIES OF MERCHANTABILITY AND FITNESS FOR
 * A PARTICULAR PURPOSE ARE DISCLAIMED. IN NO EVENT SHALL THE COPYRIGHT OWNER OR
 * CONTRIBUTORS BE LIABLE FOR ANY DIRECT, INDIRECT, INCIDENTAL, SPECIAL,
 * EXEMPLARY, OR CONSEQUENTIAL DAMAGES (INCLUDING, BUT NOT LIMITED TO,
 * PROCUREMENT OF SUBSTITUTE GOODS OR SERVICES; LOSS OF USE, DATA, OR
 * PROFITS; OR BUSINESS INTERRUPTION) HOWEVER CAUSED AND ON ANY THEORY OF
 * LIABILITY, WHETHER IN CONTRACT, STRICT LIABILITY, OR TORT (INCLUDING
 * NEGLIGENCE OR OTHERWISE) ARISING IN ANY WAY OUT OF THE USE OF THIS
 * SOFTWARE, EVEN IF ADVISED OF THE POSSIBILITY OF SUCH DAMAGE.
 *
 * *********************************************************************************************** *
 * CARLsim
 * created by: 		(MDR) Micah Richert, (JN) Jayram M. Nageswaran
 * maintained by:	(MA) Mike Avery <averym@uci.edu>, (MB) Michael Beyeler <mbeyeler@uci.edu>,
 *					(KDC) Kristofor Carlson <kdcarlso@uci.edu>
 *					(TSC) Ting-Shuo Chou <tingshuc@uci.edu>
 *
 * CARLsim available from http://socsci.uci.edu/~jkrichma/CARLsim/
 * Ver 2/21/2014
 */

#ifndef _CARLSIM_DATASTRUCTURES_H_
#define _CARLSIM_DATASTRUCTURES_H_

/*!
 * \brief Logger modes
 * The logger mode defines where to print all status, error, and debug messages. Several predefined
 * modes exist (USER, DEVELOPER, SHOWTIME, SILENT). However, the user can also set each file pointer to a
 * location of their choice (CUSTOM mode).
 * The following logger modes exist:
 *  USER 		User mode, for experiment-oriented simulations. Errors and warnings go to stderr,
 *              status information goes to stdout. Debug information can only be found in the log file.
 *  DEVELOPER   Developer mode, for developing and debugging code. Same as user, but additionally,
 *              all debug information is printed to stdout.
 *  SHOWTIME    Showtime mode, will only output warnings and errors. 
 *  SILENT      Silent mode, no output is generated.
 *  CUSTOM      Custom mode, the user can set the location of all the file pointers.
 *
 * The following file pointers exist:
 *  fpOut_	where CARLSIM_INFO messages go
 *  fpErr_ 	where CARLSIM_ERROR and CARLSIM_WARN messages go
 *  fpDeb_ 	where CARLSIM_DEBUG messages go
 *  fpLog_ 	typically a log file, where all of the above messages go
 *
 * The file pointers are automatically set to different locations, depending on the loggerMode:
 *
 *          |    USER    | DEVELOPER  |  SHOWTIME  |   SILENT   |  CUSTOM
 * ---------|------------|------------|------------|------------|---------
 * fpOut_   |   stdout   |   stdout   | /dev/null  | /dev/null  |    ?
 * fpErr_   |   stderr   |   stderr   |   stderr   | /dev/null  |    ?
 * fpDeb_   | /dev/null  |   stdout   | /dev/null  | /dev/null  |    ?
 * fpLog_   | debug.log  | debug.log  | debug.log  | /dev/null  |    ?
 *
 * Location of the debug log file can be set in any mode using CARLsim::setLogDebugFp.
 * In mode CUSTOM, the other file pointers can be set using CARLsim::setLogsFp.
 */
enum loggerMode_t {
	 USER,  DEVELOPER,  SHOWTIME,  SILENT,  CUSTOM,  UNKNOWN_LOGGER
};
static const char* loggerMode_string[] = {
	"USER","DEVELOPER","SHOWTIME","SILENT","CUSTOM","Unknown mode"
};

/*!
 * \brief simulation mode
 * CARLsim supports execution either on standard x86 central processing units (CPUs) or off-the-shelf NVIDIA GPUs.
 *
 * When creating a new CARLsim object, you can choose from the following:
 * CPU_MODE:	run on a single CPU core
 * GPU_MODE:	run on a single GPU card
 *
 * When running GPU mode on a multi-GPU system, you can specify on which CUDA device to establish a context (ithGPU,
 * 0-indexed) when you create a new CpuSNN object.
 * The simulation mode will be fixed throughout the lifetime of a CpuSNN object.
 */
enum simMode_t {
	 CPU_MODE,  GPU_MODE,  UNKNOWN_SIM
};
static const char* simMode_string[] = {
	"CPU mode","GPU mode","Unknown mode"
};

// TODO: extend documentation, add relevant references
/*!
 * \brief STDP flavors
 * CARLsim supports two different flavors of STDP.
 * STANDARD:	The standard model of Bi & Poo (2001), nearest-neighbor.
 * DA_MOD:      Dopamine-modulated STDP, nearest-neighbor.
 */
enum stdpType_t {
	 STANDARD,       DA_MOD,                   UNKNOWN_STDP
};
static const char* stdpType_string[] = {
	"Standard STDP","Dopamine-modulated STDP","Unknown mode"
};

<<<<<<< HEAD
/*!
 * \brief AER data structure
 * This data structure mimics the address-event representation (AER) of 
 * data storage by having an int to represent the time and an int to 
 * represent the neuron id (nid).
 *
 * Binary spike files are written in this format: (time first, then nid).
 * So this data structure mimics that. Most of the time this data structure
 * will be found in a vector containting AER structures.
 */
typedef struct{
	int time;
	int nid;
} AER;
=======

/*!
 * \brief 
 * CARLsim supports different update frequency for weight update and weightChange update
 * INTERVAL_10MS: the update interval will be 10 ms, which is 100Hz update frequency
 * INTERVAL_100MS: the update interval will be 100 ms, which is 10Hz update frequency
 * INTERVAL_1000MS: the update interval will be 1000 ms, which is 1Hz update frequency
 */
enum updateIterval_t {
	INTERVAL_10MS, INTERVAL_100MS, INTERVAL_1000MS
};
static const char* updateRate_string[] = {
	"10 ms interval", "100 ms interval", "1000 ms interval"
};
>>>>>>> 849e3695

#endif<|MERGE_RESOLUTION|>--- conflicted
+++ resolved
@@ -114,7 +114,6 @@
 	"Standard STDP","Dopamine-modulated STDP","Unknown mode"
 };
 
-<<<<<<< HEAD
 /*!
  * \brief AER data structure
  * This data structure mimics the address-event representation (AER) of 
@@ -129,7 +128,6 @@
 	int time;
 	int nid;
 } AER;
-=======
 
 /*!
  * \brief 
@@ -144,6 +142,5 @@
 static const char* updateRate_string[] = {
 	"10 ms interval", "100 ms interval", "1000 ms interval"
 };
->>>>>>> 849e3695
 
 #endif