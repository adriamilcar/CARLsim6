/*
 * Copyright (c) 2014 Regents of the University of California. All rights reserved.
 *
 * Redistribution and use in source and binary forms, with or without
 * modification, are permitted provided that the following conditions
 * are met:
 *
 * 1. Redistributions of source code must retain the above copyright
 *    notice, this list of conditions and the following disclaimer.
 *
 * 2. Redistributions in binary form must reproduce the above copyright
 *    notice, this list of conditions and the following disclaimer in the
 *    documentation and/or other materials provided with the distribution.
 *
 * 3. The names of its contributors may not be used to endorse or promote
 *    products derived from this software without specific prior written
 *    permission.
 *
 * THIS SOFTWARE IS PROVIDED BY THE COPYRIGHT HOLDERS AND CONTRIBUTORS
 * "AS IS" AND ANY EXPRESS OR IMPLIED WARRANTIES, INCLUDING, BUT NOT
 * LIMITED TO, THE IMPLIED WARRANTIES OF MERCHANTABILITY AND FITNESS FOR
 * A PARTICULAR PURPOSE ARE DISCLAIMED. IN NO EVENT SHALL THE COPYRIGHT OWNER OR
 * CONTRIBUTORS BE LIABLE FOR ANY DIRECT, INDIRECT, INCIDENTAL, SPECIAL,
 * EXEMPLARY, OR CONSEQUENTIAL DAMAGES (INCLUDING, BUT NOT LIMITED TO,
 * PROCUREMENT OF SUBSTITUTE GOODS OR SERVICES; LOSS OF USE, DATA, OR
 * PROFITS; OR BUSINESS INTERRUPTION) HOWEVER CAUSED AND ON ANY THEORY OF
 * LIABILITY, WHETHER IN CONTRACT, STRICT LIABILITY, OR TORT (INCLUDING
 * NEGLIGENCE OR OTHERWISE) ARISING IN ANY WAY OUT OF THE USE OF THIS
 * SOFTWARE, EVEN IF ADVISED OF THE POSSIBILITY OF SUCH DAMAGE.
 *
 * *********************************************************************************************** *
 * CARLsim
 * created by: 		(MDR) Micah Richert, (JN) Jayram M. Nageswaran
 * maintained by:	(MA) Mike Avery <averym@uci.edu>, (MB) Michael Beyeler <mbeyeler@uci.edu>,
 *					(KDC) Kristofor Carlson <kdcarlso@uci.edu>
 *
 * CARLsim available from http://socsci.uci.edu/~jkrichma/CARLsim/
 * Ver 2/21/2014
 */ 
 
#include <snn.h>
#include <sstream>

#if (WIN32 || WIN64)
	#include <float.h>
	#include <time.h>

	#ifndef isnan
	#define isnan(x) _isnan(x)
	#endif

	#ifndef isinf
	#define isinf(x) (!_finite(x))
	#endif

	#ifndef srand48
	#define srand48(x) srand(x)
	#endif

	#ifndef drand48
	#define drand48() (double(rand())/RAND_MAX)
	#endif
#else
	#include <string.h>
	#define strcmpi(s1,s2) strcasecmp(s1,s2)
#endif

MTRand_closed getRandClosed;
MTRand	      getRand;

RNG_rand48* gpuRand48 = NULL;


// FIXME what are the following for? why were they all the way at the bottom of this file?

#define COMPACTION_ALIGNMENT_PRE  16
#define COMPACTION_ALIGNMENT_POST 0

#define SETPOST_INFO(name, nid, sid, val) name[cumulativePost[nid]+sid]=val;

#define SETPRE_INFO(name, nid, sid, val)  name[cumulativePre[nid]+sid]=val;



/// **************************************************************************************************************** ///
/// CONSTRUCTOR / DESTRUCTOR
/// **************************************************************************************************************** ///


// TODO: consider moving unsafe computations out of constructor
CpuSNN::CpuSNN(std::string& name, simMode_t simMode, loggerMode_t loggerMode, int ithGPU, int nConfig, int randSeed)
					: networkName_(name), simMode_(simMode), loggerMode_(loggerMode), ithGPU_(ithGPU),
					  nConfig_(nConfig), randSeed_(CpuSNN::setRandSeed(randSeed)) // all of these are const
{
	// move all unsafe operations out of constructor
	CpuSNNinit();
}

// destructor
CpuSNN::~CpuSNN() {
	if (!simulatorDeleted)
		deleteObjects();
}



/// ************************************************************************************************************ ///
/// PUBLIC METHODS: SETTING UP A SIMULATION
/// ************************************************************************************************************ ///

// make from each neuron in grpId1 to 'numPostSynapses' neurons in grpId2
short int CpuSNN::connect(int grpId1, int grpId2, const std::string& _type, float initWt, float maxWt, float prob,
						uint8_t minDelay, uint8_t maxDelay, float _mulSynFast, float _mulSynSlow, bool synWtType) {
						//const std::string& wtType
	int retId=-1;
	for(int c=0; c < nConfig_; c++, grpId1++, grpId2++) {
		assert(grpId1 < numGrp);
		assert(grpId2 < numGrp);
		assert(minDelay <= maxDelay);
		assert(!isPoissonGroup(grpId2));

    //* \deprecated Do these ramp thingies still work?
//    bool useRandWts = (wtType.find("random") != std::string::npos);
//    bool useRampDownWts = (wtType.find("ramp-down") != std::string::npos);
//    bool useRampUpWts = (wtType.find("ramp-up") != std::string::npos);
//    uint32_t connProp = SET_INITWTS_RANDOM(useRandWts)
//      | SET_CONN_PRESENT(1)
//      | SET_FIXED_PLASTIC(synWtType)
//      | SET_INITWTS_RAMPUP(useRampUpWts)
//      | SET_INITWTS_RAMPDOWN(useRampDownWts);
		uint32_t connProp = SET_CONN_PRESENT(1) | SET_FIXED_PLASTIC(synWtType);

		grpConnectInfo_t* newInfo 	= (grpConnectInfo_t*) calloc(1, sizeof(grpConnectInfo_t));
		newInfo->grpSrc   			= grpId1;
		newInfo->grpDest  			= grpId2;
		newInfo->initWt	  			= initWt;
		newInfo->maxWt	  			= maxWt;
		newInfo->maxDelay 			= maxDelay;
		newInfo->minDelay 			= minDelay;
		newInfo->mulSynFast			= _mulSynFast;
		newInfo->mulSynSlow			= _mulSynSlow;
		newInfo->connProp 			= connProp;
		newInfo->p 					= prob;
		newInfo->type	  			= CONN_UNKNOWN;
		newInfo->numPostSynapses 	= 1;

		newInfo->next 				= connectBegin; //linked list of connection..
		connectBegin 				= newInfo;

		if ( _type.find("random") != std::string::npos) {
			newInfo->type 	= CONN_RANDOM;
			newInfo->numPostSynapses	= MIN(grp_Info[grpId2].SizeN,((int) (prob*grp_Info[grpId2].SizeN +5*sqrt(prob*(1-prob)*grp_Info[grpId2].SizeN)+0.5))); // estimate the maximum number of connections we need.  This uses a binomial distribution at 5 stds.
			newInfo->numPreSynapses   = MIN(grp_Info[grpId1].SizeN,((int) (prob*grp_Info[grpId1].SizeN +5*sqrt(prob*(1-prob)*grp_Info[grpId1].SizeN)+0.5))); // estimate the maximum number of connections we need.  This uses a binomial distribution at 5 stds.
		}
		//so you're setting the size to be prob*Number of synapses in group info + some standard deviation ...
		else if ( _type.find("full-no-direct") != std::string::npos) {
			newInfo->type 	= CONN_FULL_NO_DIRECT;
			newInfo->numPostSynapses	= grp_Info[grpId2].SizeN-1;
			newInfo->numPreSynapses	= grp_Info[grpId1].SizeN-1;
		}
		else if ( _type.find("full") != std::string::npos) {
			newInfo->type 	= CONN_FULL;
			newInfo->numPostSynapses	= grp_Info[grpId2].SizeN;
			newInfo->numPreSynapses   = grp_Info[grpId1].SizeN;
		}
		else if ( _type.find("one-to-one") != std::string::npos) {
			newInfo->type 	= CONN_ONE_TO_ONE;
			newInfo->numPostSynapses	= 1;
			newInfo->numPreSynapses	= 1;
		}
		else {
			CARLSIM_ERROR("Invalid connection type (should be 'random', 'full', 'one-to-one', or 'full-no-direct')");
			exitSimulation(-1);
		}

		if (newInfo->numPostSynapses > MAX_nPostSynapses) {
			CARLSIM_ERROR("Connection exceeded the maximum number of output synapses (%d), has %d.",
						MAX_nPostSynapses,newInfo->numPostSynapses);
			assert(newInfo->numPostSynapses <= MAX_nPostSynapses);
		}

		if (newInfo->numPreSynapses > MAX_nPreSynapses) {
			CARLSIM_ERROR("Connection exceeded the maximum number of input synapses (%d), has %d.",
						MAX_nPreSynapses,newInfo->numPreSynapses);
			assert(newInfo->numPreSynapses <= MAX_nPreSynapses);
		}

		// update the pre and post size...
		// Subtlety: each group has numPost/PreSynapses from multiple connections.  
		// The newInfo->numPost/PreSynapses are just for this specific connection.  
		// We are adding the synapses counted in this specific connection to the totals for both groups.
		grp_Info[grpId1].numPostSynapses 	+= newInfo->numPostSynapses;
		grp_Info[grpId2].numPreSynapses 	+= newInfo->numPreSynapses;

		CARLSIM_DEBUG("grp_Info[%d, %s].numPostSynapses = %d, grp_Info[%d, %s].numPreSynapses = %d",
						grpId1,grp_Info2[grpId1].Name.c_str(),grp_Info[grpId1].numPostSynapses,grpId2,
						grp_Info2[grpId2].Name.c_str(),grp_Info[grpId2].numPreSynapses);

		newInfo->connId	= numConnections++;
		assert(numConnections <= MAX_nConnections);	// make sure we don't overflow connId

		if(c==0)
			retId = newInfo->connId;

		CARLSIM_DEBUG("CONNECT SETUP: connId=%d, mulFast=%f, mulSlow=%f",newInfo->connId,newInfo->mulSynFast,
							newInfo->mulSynSlow);
	}
	assert(retId != -1);
	return retId;
}

// make custom connections from grpId1 to grpId2
short int CpuSNN::connect(int grpId1, int grpId2, ConnectionGenerator* conn, float _mulSynFast, float _mulSynSlow, 
						bool synWtType, int maxM, int maxPreM) {
	int retId=-1;

	for(int c=0; c < nConfig_; c++, grpId1++, grpId2++) {
		assert(grpId1 < numGrp);
		assert(grpId2 < numGrp);

		if (maxM == 0)
			maxM = grp_Info[grpId2].SizeN;

		if (maxPreM == 0)
			maxPreM = grp_Info[grpId1].SizeN;

		if (maxM > MAX_nPostSynapses) {
			CARLSIM_ERROR("Connection from %s (%d) to %s (%d) exceeded the maximum number of output synapses (%d), "
								"has %d.", grp_Info2[grpId1].Name.c_str(),grpId1,grp_Info2[grpId2].Name.c_str(),
								grpId2,	MAX_nPostSynapses,maxM);
			assert(maxM <= MAX_nPostSynapses);
		}

		if (maxPreM > MAX_nPreSynapses) {
			CARLSIM_ERROR("Connection from %s (%d) to %s (%d) exceeded the maximum number of input synapses (%d), "
								"has %d.\n", grp_Info2[grpId1].Name.c_str(), grpId1,grp_Info2[grpId2].Name.c_str(),
								grpId2, MAX_nPreSynapses,maxPreM);
			assert(maxPreM <= MAX_nPreSynapses);
		}

		grpConnectInfo_t* newInfo = (grpConnectInfo_t*) calloc(1, sizeof(grpConnectInfo_t));

		newInfo->grpSrc   = grpId1;
		newInfo->grpDest  = grpId2;
		newInfo->initWt	  = 1;
		newInfo->maxWt	  = 1;
		newInfo->maxDelay = 1;
		newInfo->minDelay = 1;
		newInfo->mulSynFast = _mulSynFast;
		newInfo->mulSynSlow = _mulSynSlow;
		newInfo->connProp = SET_CONN_PRESENT(1) | SET_FIXED_PLASTIC(synWtType);
		newInfo->type	  = CONN_USER_DEFINED;
		newInfo->numPostSynapses	  	  = maxM;
		newInfo->numPreSynapses	  = maxPreM;
		newInfo->conn	= conn;

		newInfo->next	= connectBegin;  // build a linked list
		connectBegin      = newInfo;

		// update the pre and post size...
		grp_Info[grpId1].numPostSynapses    += newInfo->numPostSynapses;
		grp_Info[grpId2].numPreSynapses += newInfo->numPreSynapses;

		CARLSIM_DEBUG("grp_Info[%d, %s].numPostSynapses = %d, grp_Info[%d, %s].numPreSynapses = %d",
						grpId1,grp_Info2[grpId1].Name.c_str(),grp_Info[grpId1].numPostSynapses,grpId2,
						grp_Info2[grpId2].Name.c_str(),grp_Info[grpId2].numPreSynapses);

		newInfo->connId	= numConnections++;
		assert(numConnections <= MAX_nConnections);	// make sure we don't overflow connId

		if(c==0)
			retId = newInfo->connId;
	}
	assert(retId != -1);
	return retId;
}


// create group of Izhikevich neurons
// use int for nNeur to avoid arithmetic underflow
int CpuSNN::createGroup(const std::string& grpName, int nNeur, int neurType, int configId) {
	assert(nNeur>0); assert(neurType>=0); assert(configId>=-1);	assert(configId<nConfig_);
	if (configId == ALL) {
		for(int c=0; c < nConfig_; c++)
			createGroup(grpName, nNeur, neurType, c);
		return (numGrp-nConfig_);
	} else {
		assert(numGrp < MAX_GRP_PER_SNN);

		if ( (!(neurType&TARGET_AMPA) && !(neurType&TARGET_NMDA) &&
			  !(neurType&TARGET_GABAa) && !(neurType&TARGET_GABAb)) || (neurType&POISSON_NEURON)) {
			CARLSIM_ERROR("Invalid type using createGroup... Cannot create poisson generators here.");
			exitSimulation(1);
		}

		grp_Info[numGrp].SizeN  			= nNeur;
		grp_Info[numGrp].Type   			= neurType;
//		grp_Info[numGrp].WithConductances	= false;
		grp_Info[numGrp].WithSTP			= false;
		grp_Info[numGrp].WithSTDP			= false;
		grp_Info[numGrp].WithModulatedSTDP  = false;
		grp_Info[numGrp].WithHomeostasis	= false;
    
		if ( (neurType&TARGET_GABAa) || (neurType&TARGET_GABAb)) {
			grp_Info[numGrp].MaxFiringRate 	= INHIBITORY_NEURON_MAX_FIRING_RATE;
		} else {
			grp_Info[numGrp].MaxFiringRate 	= EXCITATORY_NEURON_MAX_FIRING_RATE;
		}

		grp_Info2[numGrp].ConfigId			= configId;
		grp_Info2[numGrp].Name  			= grpName;
		grp_Info[numGrp].isSpikeGenerator	= false;
		grp_Info[numGrp].MaxDelay			= 1;

		grp_Info2[numGrp].Izh_a 			= -1; // FIXME ???

		std::stringstream outStr;
		outStr << configId;
		grp_Info2[numGrp].Name 				= (configId==0)?grpName:grpName+"_"+outStr.str();
		finishedPoissonGroup				= true;

		numGrp++;
		return (numGrp-1);
	}
}

// create spike generator group
// use int for nNeur to avoid arithmetic underflow
int CpuSNN::createSpikeGeneratorGroup(const std::string& grpName, int nNeur, int neurType, int configId) {
	assert(nNeur>0); assert(neurType>=0); assert(configId>=-1);	assert(configId<nConfig_);
	if (configId == ALL) {
		for(int c=0; c < nConfig_; c++)
			createSpikeGeneratorGroup(grpName, nNeur, neurType, c);
		return (numGrp-nConfig_);
	} else {
		grp_Info[numGrp].SizeN   		= nNeur;
		grp_Info[numGrp].Type    		= neurType | POISSON_NEURON;
//		grp_Info[numGrp].WithConductances	= false;
		grp_Info[numGrp].WithSTP		= false;
		grp_Info[numGrp].WithSTDP		= false;
		grp_Info[numGrp].WithModulatedSTDP = false;
		grp_Info[numGrp].WithHomeostasis	= false;
		grp_Info[numGrp].isSpikeGenerator	= true;		// these belong to the spike generator class...
		grp_Info2[numGrp].ConfigId		= configId;
		grp_Info2[numGrp].Name    		= grpName;
		grp_Info[numGrp].MaxFiringRate 	= POISSON_MAX_FIRING_RATE;
		std::stringstream outStr;
		outStr << configId;

		if (configId != 0)
			grp_Info2[numGrp].Name = grpName + "_" + outStr.str();

		numGrp++;
		numSpikeGenGrps++;

		return (numGrp-1);
	}
}

// set conductance values for a simulation (custom values or disable conductances alltogether)
void CpuSNN::setConductances(bool isSet, int tdAMPA, int trNMDA, int tdNMDA, int tdGABAa,
int trGABAb, int tdGABAb, int configId) {
	if (configId!=ALL) {
		CARLSIM_ERROR("Using setConductances with configId!=ALL is deprecated"); // \deprecated
		assert(configId==ALL);
	}

	if (isSet) {
		assert(tdAMPA>0); assert(tdNMDA>0); assert(tdGABAa>0); assert(tdGABAb>0);
		assert(trNMDA>=0); assert(trGABAb>=0); // 0 to disable rise times
		assert(trNMDA!=tdNMDA); assert(trGABAb!=tdGABAb); // singularity
	}

	// we do not care about configId anymore
	// set conductances globally for all connections
	sim_with_conductances  = true;
	dAMPA  = 1.0-1.0/tdAMPA;
	dNMDA  = 1.0-1.0/tdNMDA;
	dGABAa = 1.0-1.0/tdGABAa;
	dGABAb = 1.0-1.0/tdGABAb;

	if (trNMDA>0) {
		// use rise time for NMDA
		sim_with_NMDA_rise = true;
		rNMDA = 1.0-1.0/trNMDA;

		// compute max conductance under this model to scale it back to 1
		// otherwise the peak conductance will not be equal to the weight
		double tmax = (-tdNMDA*trNMDA*log(1.0*trNMDA/tdNMDA))/(tdNMDA-trNMDA); // t at which cond will be max
		sNMDA = 1.0/(exp(-tmax/tdNMDA)-exp(-tmax/trNMDA)); // scaling factor, 1 over max amplitude
		assert(!isinf(tmax) && !isnan(tmax) && tmax>=0);
		assert(!isinf(sNMDA) && !isnan(sNMDA) && sNMDA>0);
	}

	if (trGABAb>0) {
		// use rise time for GABAb
		sim_with_GABAb_rise = true;
		rGABAb = 1.0-1.0/trGABAb;

		// compute max conductance under this model to scale it back to 1
		// otherwise the peak conductance will not be equal to the weight
		double tmax = (-tdGABAb*trGABAb*log(1.0*trGABAb/tdGABAb))/(tdGABAb-trGABAb); // t at which cond will be max
		sGABAb = 1.0/(exp(-tmax/tdGABAb)-exp(-tmax/trGABAb)); // scaling factor, 1 over max amplitude
		assert(!isinf(tmax) && !isnan(tmax)); assert(!isinf(sGABAb) && !isnan(sGABAb) && sGABAb>0);
	}
//		grp_Info[cGrpId].newUpdates 		= true; // \deprecated

	if (sim_with_conductances) {
		CARLSIM_INFO("Running COBA mode: tdAMPA: %d ms, trNMDA%s: %d ms, tdNMDA: %d ms, tdGABAa: %d ms, trGABAb%s: "
			"%d ms, tdGABAb: %d ms", tdAMPA, sim_with_NMDA_rise?"":" (disabled)", trNMDA, tdNMDA, tdGABAa,
			sim_with_GABAb_rise?"":" (disabled)", trGABAb, tdGABAb);
	} else {
		CARLSIM_INFO("Running CUBA mode (all synaptic conductances disabled)");
	}
}

// set homeostasis for group
void CpuSNN::setHomeostasis(int grpId, bool isSet, float homeoScale, float avgTimeScale, int configId) {
	if (grpId==ALL && configId==ALL) { // shortcut for all groups & configs
		for(int g=0; g < numGrp; g++)
			setHomeostasis(g, isSet, homeoScale, avgTimeScale, 0);
	} else if (grpId == ALL) { // shortcut for all groups
		for(int grpId1=0; grpId1 < numGrp; grpId1 += nConfig_) {
			int g = getGroupId(grpId1, configId);
			setHomeostasis(g, isSet, homeoScale, avgTimeScale, configId);
		}
	} else if (configId == ALL) { // shortcut for all configs
		for(int c=0; c < nConfig_; c++)
			setHomeostasis(grpId, isSet, homeoScale, avgTimeScale, c);
	} else {
		// set conductances for a given group and configId
		int cGrpId = getGroupId(grpId, configId);
		grp_Info[cGrpId].WithHomeostasis    = isSet;
		grp_Info[cGrpId].homeostasisScale   = homeoScale;
		grp_Info[cGrpId].avgTimeScale       = avgTimeScale;
		grp_Info[cGrpId].avgTimeScaleInv    = 1.0f/avgTimeScale;
		grp_Info[cGrpId].avgTimeScale_decay = (avgTimeScale*1000.0f-1.0f)/(avgTimeScale*1000.0f);
		grp_Info[cGrpId].newUpdates 		= true; // FIXME: what's this?

		CARLSIM_INFO("Homeostasis parameters %s for %d (%s):\thomeoScale: %f, avgTimeScale: %f",
					isSet?"enabled":"disabled",cGrpId,grp_Info2[cGrpId].Name.c_str(),homeoScale,avgTimeScale);
	}
}

// set a homeostatic target firing rate (enforced through homeostatic synaptic scaling)
void CpuSNN::setHomeoBaseFiringRate(int grpId, float baseFiring, float baseFiringSD, int configId) {
	if (grpId==ALL && configId==ALL) { // shortcut for all groups & configs
		for(int g=0; g < numGrp; g++)
			setHomeoBaseFiringRate(g, baseFiring, baseFiringSD, 0);
	} else if (grpId == ALL) { // shortcut for all groups
		for(int grpId1=0; grpId1 < numGrp; grpId1 += nConfig_) {
			int g = getGroupId(grpId1, configId);
			setHomeoBaseFiringRate(g, baseFiring, baseFiringSD, configId);
		}
	} else if (configId == ALL) { // shortcut for all configs
		for(int c=0; c < nConfig_; c++)
			setHomeoBaseFiringRate(grpId, baseFiring, baseFiringSD, c);
	} else {
		// set conductances for a given group and configId
		int cGrpId 						= getGroupId(grpId, configId);
		grp_Info2[cGrpId].baseFiring 	= baseFiring;
		grp_Info2[cGrpId].baseFiringSD 	= baseFiringSD;
		grp_Info[cGrpId].newUpdates 	= true; //TODO: I have to see how this is handled.  -- KDC

		CARLSIM_INFO("Homeostatic base firing rate set for %d (%s):\tbaseFiring: %3.3f, baseFiringStd: %3.3f",
							cGrpId,grp_Info2[cGrpId].Name.c_str(),baseFiring,baseFiringSD);
	}
}


// set Izhikevich parameters for group
void CpuSNN::setNeuronParameters(int grpId, float izh_a, float izh_a_sd, float izh_b, float izh_b_sd,
								float izh_c, float izh_c_sd, float izh_d, float izh_d_sd, int configId)
{
	assert(grpId>=-1); assert(izh_a>0); assert(izh_a_sd>=0); assert(izh_b>0); assert(izh_b_sd>=0); assert(izh_c_sd>=0);
	assert(izh_d>0); assert(izh_d_sd>=0); assert(configId>=-1);

	if (grpId==ALL && configId==ALL) { // shortcut for all groups & configs
		for(int g=0; g < numGrp; g++)
			setNeuronParameters(g, izh_a, izh_a_sd, izh_b, izh_b_sd, izh_c, izh_c_sd, izh_d, izh_d_sd, 0);
	} else if (grpId == ALL) { // shortcut for all groups
		for(int grpId1=0; grpId1 < numGrp; grpId1 += nConfig_) {
			int g = getGroupId(grpId1, configId);
			setNeuronParameters(g, izh_a, izh_a_sd, izh_b, izh_b_sd, izh_c, izh_c_sd, izh_d, izh_d_sd, configId);
		}
	} else if (configId == ALL) { // shortcut for all configs
		for(int c=0; c < nConfig_; c++)
			setNeuronParameters(grpId, izh_a, izh_a_sd, izh_b, izh_b_sd, izh_c, izh_c_sd, izh_d, izh_d_sd, c);
	} else {
		int cGrpId = getGroupId(grpId, configId);
		grp_Info2[cGrpId].Izh_a	  	=   izh_a;
		grp_Info2[cGrpId].Izh_a_sd  =   izh_a_sd;
		grp_Info2[cGrpId].Izh_b	  	=   izh_b;
		grp_Info2[cGrpId].Izh_b_sd  =   izh_b_sd;
		grp_Info2[cGrpId].Izh_c		=   izh_c;
		grp_Info2[cGrpId].Izh_c_sd	=   izh_c_sd;
		grp_Info2[cGrpId].Izh_d		=   izh_d;
		grp_Info2[cGrpId].Izh_d_sd	=   izh_d_sd;
	}
}

void CpuSNN::setNeuromodulator(int grpId, float baseDP, float tauDP, float base5HT, float tau5HT, float baseACh, float tauACh, float baseNE, float tauNE, int configId) {
	if (configId == ALL) {
		for (int c = 0; c < nConfig_; c++)
			setNeuromodulator(grpId, baseDP, tauDP, base5HT, tau5HT, baseACh, tauACh, baseNE, tauNE, c);
	} else {
		int cGrpId = getGroupId(grpId, configId);
		grp_Info[cGrpId].baseDP	= baseDP;
		grp_Info[cGrpId].decayDP = 1.0 - (1.0 / tauDP);
		grp_Info[cGrpId].base5HT = base5HT;
		grp_Info[cGrpId].decay5HT = 1.0 - (1.0 / tau5HT);
		grp_Info[cGrpId].baseACh = baseACh;
		grp_Info[cGrpId].decayACh = 1.0 - (1.0 / tauACh);
		grp_Info[cGrpId].baseNE	= baseNE;
		grp_Info[cGrpId].decayNE = 1.0 - (1.0 / tauNE);
	}
}

// set STDP params
void CpuSNN::setSTDP(int grpId, bool isSet, float alphaLTP, float tauLTP, float alphaLTD, float tauLTD, int configId) {
	assert(grpId>=-1); assert(configId>=-1);
	if (isSet) {
		assert(alphaLTP>=0); assert(tauLTP>=0); assert(alphaLTD>=0); assert(tauLTD>=0);
	}

	if (grpId==ALL && configId==ALL) { // shortcut for all groups & configs
		for(int g=0; g < numGrp; g++)
			setSTDP(g, isSet, alphaLTP, tauLTP, alphaLTD, tauLTD, 0);
	} else if (grpId == ALL) { // shortcut for all groups
		for(int grpId1=0; grpId1 < numGrp; grpId1 += nConfig_) {
			int g = getGroupId(grpId1, configId);
			setSTDP(g, isSet, alphaLTP, tauLTP, alphaLTD, tauLTD, configId);
		}
	} else if (configId == ALL) { // shortcut for all configs
		for(int c=0; c < nConfig_; c++)
			setSTDP(grpId, isSet, alphaLTP, tauLTP, alphaLTD, tauLTD, c);
	} else {
		// set STDP for a given group and configId
		int cGrpId = getGroupId(grpId, configId);
		sim_with_stdp 				   |= isSet;
		grp_Info[cGrpId].WithSTDP 		= isSet;
		grp_Info[cGrpId].ALPHA_LTP 		= alphaLTP;
		grp_Info[cGrpId].ALPHA_LTD 		= alphaLTD;
		grp_Info[cGrpId].TAU_LTP_INV 	= 1.0f/tauLTP;
		grp_Info[cGrpId].TAU_LTD_INV	= 1.0f/tauLTD;
		grp_Info[cGrpId].newUpdates 	= true; // FIXME whatsathiis?

		CARLSIM_INFO("STDP %s for %d (%s):\talphaLTP: %1.3f, alphaLTD: %1.3f, tauLTP: %3.0f, tauLTD: %3.0f",
					isSet?"enabled":"disabled",cGrpId,grp_Info2[cGrpId].Name.c_str(),
					alphaLTP,alphaLTD,tauLTP,tauLTD);
	}
}


// set STP params
void CpuSNN::setSTP(int grpId, bool isSet, float STP_U, float STP_tau_u, float STP_tau_x, int configId) {
	assert(grpId>=-1); assert(configId>=-1);
	if (isSet) {
		assert(STP_U>0 && STP_U<=1); assert(STP_tau_u>0); assert(STP_tau_x>0);
	}

	if (grpId==ALL && configId==ALL) { // shortcut for all groups & configs
		for(int g=0; g < numGrp; g++)
			setSTP(g, isSet, STP_U, STP_tau_u, STP_tau_x, 0);
	} else if (grpId == ALL) { // shortcut for all groups
		for(int grpId1=0; grpId1 < numGrp; grpId1 += nConfig_) {
			int g = getGroupId(grpId1, configId);
			setSTP(g, isSet, STP_U, STP_tau_u, STP_tau_x, configId);
		}
	} else if (configId == ALL) { // shortcut for all configs
		for(int c=0; c < nConfig_; c++)
			setSTP(grpId, isSet, STP_U, STP_tau_u, STP_tau_x, c);
	} else {
		// set STDP for a given group and configId
		int cGrpId = getGroupId(grpId, configId);
		sim_with_stp 				   |= isSet;
		grp_Info[cGrpId].WithSTP 		= isSet;
		grp_Info[cGrpId].STP_U 			= STP_U;
		grp_Info[cGrpId].STP_tau_u_inv	= 1.0f/STP_tau_u; // facilitatory
		grp_Info[cGrpId].STP_tau_x_inv	= 1.0f/STP_tau_x; // depressive
		grp_Info[cGrpId].newUpdates = true;

		CARLSIM_INFO("STP %s for %d (%s):\tU: %1.4f, tau_u: %4.0f, tau_x: %4.0f", isSet?"enabled":"disabled",
					cGrpId, grp_Info2[cGrpId].Name.c_str(), STP_U, STP_tau_u, STP_tau_x);
	}
}

void CpuSNN::setWeightUpdateParameter(int _updateInterval, int _tauWeightChange) {
	switch (_updateInterval) {
		case _10MS:
			updateInterval = 10;
			stdpScaleFactor = 0.001;
			break;
		case _100MS:
			updateInterval = 100;
			stdpScaleFactor = 0.01;
			break;
		case _1000MS:
		default:
			updateInterval = 1000;
			stdpScaleFactor = 0.1;
			break;
	}

	wtChangeDecay = 1.0 - (1.0 / _tauWeightChange);
		
	CARLSIM_INFO("update weight every %d ms, stdpScaleFactor = %1.3f, wtChangeDecay = %1.3f", updateInterval, stdpScaleFactor, wtChangeDecay);
}


/// ************************************************************************************************************ ///
/// PUBLIC METHODS: RUNNING A SIMULATION
/// ************************************************************************************************************ ///

// Run the simulation for n sec
int CpuSNN::runNetwork(int _nsec, int _nmsec, bool enablePrint, bool copyState) {
	assert(_nmsec >= 0);
	assert(_nsec  >= 0);
	int runDuration = _nsec*1000 + _nmsec;

	// set the Poisson generation time slice to be at the run duration up to PROPOGATED_BUFFER_SIZE ms.
	setGrpTimeSlice(ALL, MAX(1,MIN(runDuration,PROPAGATED_BUFFER_SIZE-1))); 

	// First time when the network is run we do various kind of space compression,
	// and data structure optimization to improve performance and save memory.
	setupNetwork();

	CUDA_RESET_TIMER(timer);
	CUDA_START_TIMER(timer);

	// if nsec=0, simTimeMs=10, we need to run the simulator for 10 timeStep;
	// if nsec=1, simTimeMs=10, we need to run the simulator for 1*1000+10, time Step;
	for(int i=0; i < runDuration; i++) {
		if(simMode_ == CPU_MODE)
			doSnnSim();
		else
			doGPUSim();

		if (enablePrint) {
			printState(fpOut_);
		}

		// update weight every 10 ms
		if (simTimeMs % updateInterval == 0) {
			if (simMode_ == CPU_MODE) {
				updateWeight();
			} else{
				updateWeight_GPU();

				// TODO: build DA buffer in GPU memory so that we can retrieve data every one second instead of 10 ms
				// Log dopamine concentration
				copyGroupState(&cpuNetPtrs, &cpu_gpuNetPtrs, cudaMemcpyDeviceToHost, false, 0);
				for (int i = 0; i < numGrp; i++) {
					int monitorId = grp_Info[i].GroupMonitorId;
					if (monitorId != -1)
						grpDABuffer[monitorId][simTimeMs / updateInterval] = cpuNetPtrs.grpDA[i];
				}
			}
		}

		if (updateTime()) {
			// finished one sec of simulation...
			bool showLog = showStatusCycle_ == ++showStatusCnt_; // fast way of !(simTimeSec%showStatusCycle_)

			if (numSpikeMonitor) {
				updateSpikeMonitor();
			}

			if (numGroupMonitor) {
				updateGroupMonitor();
			}

			if (showLog) {
				showStatus();
				showStatusCnt_=0; // reset counter
			}
			if (showLog || numSpikeMonitor)
				CARLSIM_INFO("\n^ (time=%llds) =========\n", (unsigned long long) simTimeSec);

			if (simMode_ == CPU_MODE)
				updateFiringTable();
			else
				updateFiringTable_GPU();
		}

		if(enableGPUSpikeCntPtr==true && simMode_ == CPU_MODE){
			CARLSIM_ERROR("Error: the enableGPUSpikeCntPtr flag cannot be set in CPU_MODE");
			assert(simMode_==GPU_MODE);
		}
		if(enableGPUSpikeCntPtr==true && simMode_ == GPU_MODE){
			copyFiringStateFromGPU();
		}
	}

	// in GPU mode, copy info from device to host
	if (simMode_==GPU_MODE) {
		if(copyState) {
			for(int g=0; g < numGrp; g++) {
				if ((!grp_Info[g].isSpikeGenerator) && (simMode_==GPU_MODE)) {
					copyNeuronState(&cpuNetPtrs, &cpu_gpuNetPtrs, cudaMemcpyDeviceToHost, false, g);
				}
			}

			if (sim_with_stp) {
				copySTPState(&cpuNetPtrs, &cpu_gpuNetPtrs, cudaMemcpyDeviceToHost, false);
			}
		}
	}
  
	// keep track of simulation time...
	CUDA_STOP_TIMER(timer);
	lastExecutionTime = CUDA_GET_TIMER_VALUE(timer);
	cumExecutionTime += lastExecutionTime;
	return 0;
}



/// ************************************************************************************************************ ///
/// PUBLIC METHODS: INTERACTING WITH A SIMULATION
/// ************************************************************************************************************ ///

// Returns pointer to nSpikeCnt, which is a 1D array of the number of spikes every neuron in the group
unsigned int* CpuSNN::getSpikeCntPtr(int grpId) {
	//! do check to make sure appropriate flag is set
	if(simMode_ == GPU_MODE && enableGPUSpikeCntPtr == false){
		CARLSIM_ERROR("Error: the enableGPUSpikeCntPtr flag must be set to true to use this function in GPU_MODE.");
		assert(enableGPUSpikeCntPtr);
	}
    
	if(simMode_ == GPU_MODE){
		assert(enableGPUSpikeCntPtr);
	}
    
	return ((grpId == -1) ? nSpikeCnt : &nSpikeCnt[grp_Info[grpId].StartN]);
}

// reads network state from file
void CpuSNN::readNetwork(FILE* fid) {
	readNetworkFID = fid;
}

// reassigns weights from the input weightMatrix to the weights between two
// specified neuron groups.
// TODO: figure out scope; is this a user function?
void CpuSNN::reassignFixedWeights(short int connectId, float weightMatrix[], int sizeMatrix, int configId) {
	// handle the config == ALL recursive call contigency.
	if (configId == ALL) {
		for(int c=0; c < nConfig_; c++)
			reassignFixedWeights(connectId, weightMatrix, sizeMatrix, c);
	} else {
		int j;
		//first find the correct connection
		grpConnectInfo_t* connInfo; //connInfo = current connection information.
		connInfo = getConnectInfo(connectId,configId);
		//make sure that it is for fixed connections.
		bool synWtType = GET_FIXED_PLASTIC(connInfo->connProp);
		if(synWtType == SYN_PLASTIC){
			CARLSIM_ERROR("The synapses in this connection must be SYN_FIXED in order to use this function.");
			exitSimulation(1);
		}
		//make sure that the user passes the correctly sized matrix
		if(connInfo->numberOfConnections != sizeMatrix){
			CARLSIM_ERROR("The size of the input weight matrix and the number of synaptic connections in this "
							"connection do not match.");
			exitSimulation(1);
		}
		//We have to iterate over all the presynaptic connections of each postsynaptic neuron
		//and see if they are part of our srcGrp.  If they are,
		int destGrp = connInfo->grpDest;
		int srcGrp  = connInfo->grpSrc;
		//iterate over all neurons in the destination group.
		for(int postId=grp_Info[destGrp].StartN; postId <= grp_Info[destGrp].EndN; postId++) {
			int offset            = cumulativePre[postId];
			float* synWtPtr       = &wt[cumulativePre[postId]];
			post_info_t *preIdPtr = &preSynapticIds[offset];
			//iterate over all presynaptic connections in current postsynaptic neuron.
			for (j=0; j < Npre[postId]; j++,preIdPtr++, synWtPtr++) {
				int preId       = GET_CONN_NEURON_ID((*preIdPtr));
				assert(preId < numN);
				short int currentSrcId = grpIds[preId];
//				int currentSrcId = findGrpId(preId);
				//if the neuron is part of the source group, assign it a value
				//from the reassignment matrix.
				if(currentSrcId == srcGrp){
					//assign wt to reassignment matrix value
					*synWtPtr = (*weightMatrix);
					//iterate reassignment matrix
					weightMatrix++;
				}
			}
		}
	}
	//after all configurations and weights have been set, copy them back to the GPU if
	//necessary:
	if(simMode_ == GPU_MODE)
		copyUpdateVariables_GPU();  
}

void CpuSNN::resetSpikeCntUtil(int my_grpId ) {
  int startGrp, endGrp;

  if(!doneReorganization)
    return;

  if(simMode_ == GPU_MODE){
    //call analogous function, return, else do CPU stuff
    if (my_grpId == ALL) {
      startGrp = 0;
      endGrp   = numGrp;
    }
    else {
      startGrp = my_grpId;
      endGrp   = my_grpId+nConfig_;
    } 
    resetSpikeCnt_GPU(startGrp, endGrp);
    return;
  }
    
  if (my_grpId == -1) {
    startGrp = 0;
    endGrp   = numGrp;
  }
  else {
    startGrp = my_grpId;
    endGrp   = my_grpId+nConfig_;
  }
  
  for( int grpId=startGrp; grpId < endGrp; grpId++) {
    int startN = grp_Info[grpId].StartN;
    int endN   = grp_Info[grpId].EndN+1;
    for (int i=startN; i < endN; i++)
      nSpikeCnt[i] = 0;
  }
}

// reset spike counter to zero
void CpuSNN::resetSpikeCounter(int grpId, int configId) {
	if (!sim_with_spikecounters)
		return;

	assert(grpId>=-1); assert(grpId<numGrp); assert(configId>=-1); assert(configId<nConfig_);

	if (grpId==ALL && configId==ALL) { // shortcut for all groups & configs
		for(int g=0; g<numGrp; g++)
			resetSpikeCounter(g,0);
	} else if (grpId == ALL) { // shortcut for all groups
		for(int grpId1=0; grpId1 < numGrp; grpId1 += nConfig_) {
			int g = getGroupId(grpId1, configId);
			resetSpikeCounter(g,configId);
		}
	} else if (configId == ALL) { // shortcut for all configs
		for(int c=0; c < nConfig_; c++)
			resetSpikeCounter(grpId,c);
	} else {
		int cGrpId = getGroupId(grpId,configId);

		// only update if SpikeMonRT is set for this group
		if (!grp_Info[cGrpId].withSpikeCounter)
			return;

		if (simMode_==GPU_MODE) {
			// grpId and configId can no longer be ALL
			resetSpikeCounter_GPU(grpId,configId);
		}
		else {
			int bufPos = grp_Info[cGrpId].spkCntBufPos; // retrieve buf pos
			memset(spkCntBuf[bufPos],0,grp_Info[cGrpId].SizeN*sizeof(int)); // set all to 0
		}
	}
}

void CpuSNN::setGroupMonitor(int grpId, GroupMonitor* groupMon, int configId) {
	if (configId == ALL) {
		for(int c = 0; c < nConfig_; c++)
			setGroupMonitor(grpId, groupMon, c);
	} else {
		int cGrpId = getGroupId(grpId, configId);

		// store the grpId for further reference
		groupMonitorGrpId[numGroupMonitor] = cGrpId;

		// also inform the grp that it is being monitored...
		grp_Info[cGrpId].GroupMonitorId = numGroupMonitor;

		grpBufferCallback[numGroupMonitor] = groupMon;

		// create the new buffer for keeping track of group status in the system
		grpDABuffer[numGroupMonitor] = new float[100]; // maximum resolution 10 ms
		grp5HTBuffer[numGroupMonitor] = new float[100]; // maximum resolution 10 ms
		grpAChBuffer[numGroupMonitor] = new float[100]; // maximum resolution 10 ms
		grpNEBuffer[numGroupMonitor] = new float[100]; // maximum resolution 10 ms
			
		memset(grpDABuffer[numGroupMonitor], 0, sizeof(float) * 100);

		numGroupMonitor++;

		// Finally update the size info that will be useful to see
		// how much memory are we eating...
		// FIXME: when running on GPU mode??
		cpuSnnSz.monitorInfoSize += sizeof(float) * 100 * 4;
	}
}

// sets up a spike generator
void CpuSNN::setSpikeGenerator(int grpId, SpikeGenerator* spikeGen, int configId) {
	if (configId == ALL) {
		for(int c=0; c < nConfig_; c++)
			setSpikeGenerator(grpId, spikeGen,c);
	} else {
		int cGrpId = getGroupId(grpId, configId);

		assert(spikeGen);
		assert (grp_Info[cGrpId].isSpikeGenerator);
		grp_Info[cGrpId].spikeGen = spikeGen;
	}
}

// A Spike Counter keeps track of the number of spikes per neuron in a group.
void CpuSNN::setSpikeCounter(int grpId, int recordDur, int configId) {
	assert(grpId>=0); assert(grpId<numGrp); assert(configId>=-1); assert(configId<nConfig_);

	// the following does currently not make sense because SpikeGenerators are not supported
	/*
	assert(grpId>=-1); assert(grpId<numGrp); assert(configId>=-1); assert(configId<nConfig_);
	if (grpId==ALL && configId==ALL) { // shortcut for all groups & configs
		for(int g=0; g < numGrp; g++)
			setSpikeCounter(g, recordDur, 0);
	} else if (grpId == ALL) { // shortcut for all groups
		for(int grpId1=0; grpId1 < numGrp; grpId1 += nConfig_) {
			int g = getGroupId(grpId1, configId);
			setSpikeCounter(g, recordDur, configId);
		}
	} else if (configId == ALL) { // shortcut for all configs
		for(int c=0; c < nConfig_; c++)
			setSpikeCounter(grpId, recordDur, c);
	} else {
		*/

	if (configId == ALL) { // shortcut for all configs
		for(int c=0; c < nConfig_; c++)
			setSpikeCounter(grpId, recordDur, c);
	} else {

		int cGrpId = getGroupId(grpId, configId);

		// TODO: implement same for spike generators on GPU side (see CpuSNN::generateSpikes)
		if (grp_Info[cGrpId].isSpikeGenerator) {
			CARLSIM_ERROR("ERROR: Spike Counters for Spike Generators are currently not supported.");
			exit(1);
			return;
		}

		sim_with_spikecounters = true; // inform simulation
		grp_Info[cGrpId].withSpikeCounter = true; // inform the group
		grp_Info[cGrpId].spkCntRecordDur = (recordDur>0)?recordDur:-1; // set record duration, after which spike buf will be reset
		grp_Info[cGrpId].spkCntRecordDurHelper = 0; // counter to help make fast modulo
		grp_Info[cGrpId].spkCntBufPos = numSpkCnt; // inform group which pos it has in spike buf
		spkCntBuf[numSpkCnt] = new int[grp_Info[cGrpId].SizeN]; // create spike buf
		memset(spkCntBuf[numSpkCnt],0,(grp_Info[cGrpId].SizeN)*sizeof(int)); // set all to 0

		numSpkCnt++;

		CARLSIM_INFO("SpikeCounter set for Group %d (%s): %d ms recording window",cGrpId,
			grp_Info2[cGrpId].Name.c_str(),recordDur);
	}
}

// add a SpikeMonitor for group where spikeMon can be custom class or WriteSpikesToFile
void CpuSNN::setSpikeMonitor(int grpId, SpikeMonitor* spikeMon, int configId) {
	if (configId == ALL) {
		for(int c=0; c < nConfig_; c++)
		setSpikeMonitor(grpId, spikeMon,c);
	} else {
	    int cGrpId = getGroupId(grpId, configId);
	    CARLSIM_DEBUG("spikeMonitor added");

	    // store the gid for further reference
	    monGrpId[numSpikeMonitor]	= cGrpId;

	    // also inform the grp that it is being monitored...
	    grp_Info[cGrpId].MonitorId		= numSpikeMonitor;

	    float maxRate	= grp_Info[cGrpId].MaxFiringRate;

	    // count the size of the buffer for storing 1 sec worth of info..
	    // only the last second is stored in this buffer...
	    int buffSize = (int)(maxRate*grp_Info[cGrpId].SizeN);

	    // store the size for future comparison etc.
	    monBufferSize[numSpikeMonitor] = buffSize;

	    // reset the position of the buffer pointer..
	    monBufferPos[numSpikeMonitor]  = 0;

	    monBufferCallback[numSpikeMonitor] = spikeMon;

	    // create the new buffer for keeping track of all the spikes in the system
	    monBufferFiring[numSpikeMonitor] = new unsigned int[buffSize];
	    monBufferTimeCnt[numSpikeMonitor]= new unsigned int[1000];
	    memset(monBufferTimeCnt[numSpikeMonitor],0,sizeof(int)*(1000));

	    numSpikeMonitor++;

	    // oh. finally update the size info that will be useful to see
	    // how much memory are we eating...
	    cpuSnnSz.monitorInfoSize += sizeof(int)*buffSize;
	    cpuSnnSz.monitorInfoSize += sizeof(int)*(1000);

	    CARLSIM_INFO("SpikeMonitor set for group %d (%s)",cGrpId,grp_Info2[grpId].Name.c_str());
	}
}

// assigns spike rate to group
void CpuSNN::setSpikeRate(int grpId, PoissonRate* ratePtr, int refPeriod, int configId) {
	if (configId == ALL) {
		for(int c=0; c < nConfig_; c++)
			setSpikeRate(grpId, ratePtr, refPeriod,c);
	} else {
		int cGrpId = getGroupId(grpId, configId);

		assert(ratePtr);
		if (ratePtr->len != grp_Info[cGrpId].SizeN) {
			CARLSIM_ERROR("The PoissonRate length did not match the number of neurons in group %s(%d).",
						grp_Info2[cGrpId].Name.c_str(),grpId);
			exitSimulation(1);
		}

		assert (grp_Info[cGrpId].isSpikeGenerator);
		grp_Info[cGrpId].RatePtr = ratePtr;
		grp_Info[cGrpId].RefractPeriod   = refPeriod;
		spikeRateUpdated = true;
	}
}


// function used for parameter tuning interface
void CpuSNN::updateNetwork(bool resetFiringInfo, bool resetWeights) {
	if(!doneReorganization){
		CARLSIM_ERROR("UpdateNetwork function was called but nothing was done because reorganizeNetwork must be "
						"called first.");
		return;
	}

	//change weights back to the default level for all the connections...
	if(resetWeights)
		resetSynapticConnections(true);
	else
		resetSynapticConnections(false);

	// Reset v,u,firing time values to default values...
	resetGroups();

	if(resetFiringInfo)
		resetFiringInformation();

	if(simMode_==GPU_MODE){
		//copyGrpInfo_GPU();
		//do a call to updateNetwork_GPU()
		updateNetwork_GPU(resetFiringInfo);
	}

	printTuningLog(fpDeb_);
}

// writes network state to file
void CpuSNN::writeNetwork(FILE* fid) {
	unsigned int version = 1;
	fwrite(&version,sizeof(int),1,fid);
	fwrite(&numGrp,sizeof(int),1,fid);
	char name[100];

	for (int g=0;g<numGrp;g++) {
		fwrite(&grp_Info[g].StartN,sizeof(int),1,fid);
		fwrite(&grp_Info[g].EndN,sizeof(int),1,fid);

		strncpy(name,grp_Info2[g].Name.c_str(),100);
		fwrite(name,1,100,fid);
	}

	int nrCells = numN;
	fwrite(&nrCells,sizeof(int),1,fid);

	for (unsigned int i=0;i<nrCells;i++) {
		unsigned int offset = cumulativePost[i];

		unsigned int count = 0;
		for (int t=0;t<D;t++) {
			delay_info_t dPar = postDelayInfo[i*(D+1)+t];

			for(int idx_d=dPar.delay_index_start; idx_d<(dPar.delay_index_start+dPar.delay_length); idx_d++)
				count++;
		}

		fwrite(&count,sizeof(int),1,fid);

		for (int t=0;t<D;t++) {
			delay_info_t dPar = postDelayInfo[i*(D+1)+t];

			for(int idx_d=dPar.delay_index_start; idx_d<(dPar.delay_index_start+dPar.delay_length); idx_d++) {
				// get synaptic info...
				post_info_t post_info = postSynapticIds[offset + idx_d];

				// get neuron id
				//int p_i = (post_info&POST_SYN_NEURON_MASK);
				unsigned int p_i = GET_CONN_NEURON_ID(post_info);
				assert(p_i<numN);

				// get syn id
				unsigned int s_i = GET_CONN_SYN_ID(post_info);
				//>>POST_SYN_NEURON_BITS)&POST_SYN_CONN_MASK;
				assert(s_i<(Npre[p_i]));

				// get the cumulative position for quick access...
				unsigned int pos_i = cumulativePre[p_i] + s_i;

				uint8_t delay = t+1;
				uint8_t plastic = s_i < Npre_plastic[p_i]; // plastic or fixed.

				fwrite(&i,sizeof(int),1,fid);
				fwrite(&p_i,sizeof(int),1,fid);
				fwrite(&(wt[pos_i]),sizeof(float),1,fid);
				fwrite(&(maxSynWt[pos_i]),sizeof(float),1,fid);
				fwrite(&delay,sizeof(uint8_t),1,fid);
				fwrite(&plastic,sizeof(uint8_t),1,fid);
				fwrite(&(cumConnIdPre[pos_i]),sizeof(short int),1,fid);
			}
		}
	}
}

// writes population weights from gIDpre to gIDpost to file fname in binary
void CpuSNN::writePopWeights(std::string fname, int grpPreId, int grpPostId, int configId){
	assert(grpPreId>=0); assert(grpPostId>=0);
	assert(configId>=0); // ALL not allowed

	float* weights;
	int matrixSize;
	FILE* fid; 
	int numPre, numPost;
	fid = fopen(fname.c_str(), "wb");
	assert(fid != NULL);

	if(!doneReorganization){
		CARLSIM_ERROR("Simulation has not been run yet, cannot output weights.");
		exitSimulation(1);
	}

	post_info_t* preId;
	int pre_nid, pos_ij;

	int cGrpIdPre = getGroupId(grpPreId, configId);
	int cGrpIdPost = getGroupId(grpPostId, configId);
 
	//population sizes
	numPre = grp_Info[cGrpIdPre].SizeN;
	numPost = grp_Info[cGrpIdPost].SizeN;
   
	//first iteration gets the number of synaptic weights to place in our
	//weight matrix.
	matrixSize=0;
	//iterate over all neurons in the post group
	for (int i=grp_Info[cGrpIdPost].StartN; i<=grp_Info[cGrpIdPost].EndN; i++) {
		// for every post-neuron, find all pre
		pos_ij = cumulativePre[i]; // i-th neuron, j=0th synapse
		//iterate over all presynaptic synapses
		for(int j=0; j<Npre[i]; pos_ij++,j++) {
			preId = &preSynapticIds[pos_ij];
			pre_nid = GET_CONN_NEURON_ID((*preId)); // neuron id of pre
			if (pre_nid<grp_Info[cGrpIdPre].StartN || pre_nid>grp_Info[cGrpIdPre].EndN)
				continue; // connection does not belong to group cGrpIdPre
			matrixSize++;
		}
	}

	//now we have the correct size
	weights = new float[matrixSize];
	//second iteration assigns the weights
	int curr = 0; // iterator for return array
	//iterate over all neurons in the post group
	for (int i=grp_Info[cGrpIdPost].StartN; i<=grp_Info[cGrpIdPost].EndN; i++) {
		// for every post-neuron, find all pre
		pos_ij = cumulativePre[i]; // i-th neuron, j=0th synapse
		//do the GPU copy here.  Copy the current weights from GPU to CPU.
		if(simMode_==GPU_MODE){
			copyWeightsGPU(i,cGrpIdPre);
		}
		//iterate over all presynaptic synapses
		for(int j=0; j<Npre[i]; pos_ij++,j++) {
			preId = &preSynapticIds[pos_ij];
			pre_nid = GET_CONN_NEURON_ID((*preId)); // neuron id of pre
			if (pre_nid<grp_Info[cGrpIdPre].StartN || pre_nid>grp_Info[cGrpIdPre].EndN)
				continue; // connection does not belong to group cGrpIdPre
			weights[curr] = wt[pos_ij];
			curr++;
		}
	}
  
	fwrite(weights,sizeof(float),matrixSize,fid);
	fclose(fid);
	//Let my memory FREE!!!
	delete [] weights;
}


/// ************************************************************************************************************ ///
/// PUBLIC METHODS: PLOTTING / LOGGING
/// ************************************************************************************************************ ///

//! how often to show network status (seconds), set to -1 to disable
void CpuSNN::setLogCycle(int showStatusCycle) {
	showStatusCycle_ = showStatusCycle;
}

// set new file pointer for debug log file
void CpuSNN::setLogDebugFp(FILE* fpLog) {
	assert(fpLog!=NULL);

	if (fpLog_!=NULL && fpLog!=stdout && fpLog!=stderr)
		fclose(fpLog_);

	fpLog_ = fpLog;
}

// set new file pointer for all files
void CpuSNN::setLogsFp(FILE* fpOut, FILE* fpErr, FILE* fpDeb, FILE* fpLog) {
	assert(loggerMode_==CUSTOM); // only valid in custom mode
	assert(fpOut!=NULL); // at least one of the must be non-NULL

	if (fpOut_!=NULL && fpOut_!=stdout && fpOut_!=stderr)
		fclose(fpOut_);
	fpOut_ = fpOut;

	if (fpErr!=NULL) {
		if (fpErr_!=NULL && fpErr_!=stdout && fpErr_!=stderr)
			fclose(fpErr_);
		fpErr_ = fpErr;
	}

	if (fpDeb!=NULL) {
		if (fpDeb_!=NULL && fpDeb_!=stdout && fpDeb_!=stderr)
			fclose(fpDeb_);
		fpDeb_ = fpDeb;
	}

	if (fpLog!=NULL) {
		if (fpLog_!=NULL && fpLog_!=stdout && fpLog_!=stderr)
			fclose(fpLog_);
		fpLog_ = fpLog;
	}
}


/// **************************************************************************************************************** ///
/// GETTERS / SETTERS
/// **************************************************************************************************************** ///

//! used for parameter tuning functionality
grpConnectInfo_t* CpuSNN::getConnectInfo(short int connectId, int configId) {
	grpConnectInfo_t* nextConn = connectBegin;
	connectId = getConnectionId (connectId, configId);
	CHECK_CONNECTION_ID(connectId, numConnections);

	// clear all existing connection info...
	while (nextConn) {
		if (nextConn->connId == connectId) {
			nextConn->newUpdates = true;		// FIXME: this is a Jay hack
			return nextConn;
		}
		nextConn = nextConn->next;
	}

	CARLSIM_DEBUG("Total Connections = %d", numConnections);
	CARLSIM_DEBUG("ConnectId (%d) cannot be recognized", connectId);
	return NULL;
}

int  CpuSNN::getConnectionId(short int connId, int configId) {
	assert(configId>=0); assert(configId<nConfig_);

	connId = connId+configId;
	assert(connId>=0); assert(connId<numConnections);

	return connId;
}

// this is a user function
// FIXME: fix this
uint8_t* CpuSNN::getDelays(int gIDpre, int gIDpost, int& Npre, int& Npost, uint8_t* delays) {
	Npre = grp_Info[gIDpre].SizeN;
	Npost = grp_Info[gIDpost].SizeN;

	if (delays == NULL) delays = new uint8_t[Npre*Npost];
	memset(delays,0,Npre*Npost);

	for (int i=grp_Info[gIDpre].StartN;i<grp_Info[gIDpre].EndN;i++) {
		unsigned int offset = cumulativePost[i];

		for (int t=0;t<D;t++) {
			delay_info_t dPar = postDelayInfo[i*(D+1)+t];

			for(int idx_d=dPar.delay_index_start; idx_d<(dPar.delay_index_start+dPar.delay_length); idx_d++) {
				// get synaptic info...
				post_info_t post_info = postSynapticIds[offset + idx_d];

				// get neuron id
				//int p_i = (post_info&POST_SYN_NEURON_MASK);
				int p_i = GET_CONN_NEURON_ID(post_info);
				assert(p_i<numN);

				if (p_i >= grp_Info[gIDpost].StartN && p_i <= grp_Info[gIDpost].EndN) {
					// get syn id
					int s_i = GET_CONN_SYN_ID(post_info);

					// get the cumulative position for quick access...
					unsigned int pos_i = cumulativePre[p_i] + s_i;

					delays[i+Npre*(p_i-grp_Info[gIDpost].StartN)] = t+1;
				}
			}
		}
	}
	return delays;
}


int CpuSNN::getGroupId(int grpId, int configId) {
	assert(configId < nConfig_);
	int cGrpId = (grpId+configId);
	assert(cGrpId  < numGrp);
	return cGrpId;
}

group_info_t CpuSNN::getGroupInfo(int grpId, int configId) {
	int cGrpId = getGroupId(grpId, configId);
	return grp_Info[cGrpId];
}

std::string CpuSNN::getGroupName(int grpId, int configId) {
	if (grpId==ALL)
		return "ALL";

	if (configId==ALL)
		return grp_Info2[grpId].Name+",ALL";

	int cGrpId = getGroupId(grpId, configId);
	return grp_Info2[cGrpId].Name;
}

// returns the number of synaptic connections associated with this connection.
int CpuSNN::getNumConnections(short int connectionId) {
  grpConnectInfo_t* connInfo;	      
  grpConnectInfo_t* connIterator = connectBegin;
  while(connIterator){
    if(connIterator->connId == connectionId){
      //found the corresponding connection
      return connIterator->numberOfConnections;
    }
    //move to the next grpConnectInfo_t
    connIterator=connIterator->next;
  }
  //we didn't find the connection.
  CARLSIM_ERROR("Connection ID was not found.  Quitting.");
  exitSimulation(1);
}

// gets weights from synaptic connections from gIDpre to gIDpost
void CpuSNN::getPopWeights(int grpPreId, int grpPostId, float*& weights, int& matrixSize, int configId) {
	assert(configId>=0); assert(configId<nConfig_);
	assert(grpPreId>=0); assert(grpPreId<numGrp); assert(grpPostId>=0); assert(grpPostId<numGrp);
	post_info_t* preId;
	int pre_nid, pos_ij;
	int numPre, numPost;
  
	int cGrpIdPre = getGroupId(grpPreId, configId);
	int cGrpIdPost = getGroupId(grpPostId, configId);

	//population sizes
	numPre = grp_Info[cGrpIdPre].SizeN;
	numPost = grp_Info[cGrpIdPost].SizeN;
  
	//first iteration gets the number of synaptic weights to place in our
	//weight matrix.
	matrixSize=0;
	//iterate over all neurons in the post group
	for (int i=grp_Info[cGrpIdPost].StartN; i<=grp_Info[cGrpIdPost].EndN; i++) {
		// for every post-neuron, find all pre
		pos_ij = cumulativePre[i]; // i-th post neuron, jth pre neuron
		//iterate over all presynaptic synapses of the current postsynaptic neuron
		for(int j=0; j<Npre[i]; pos_ij++,j++) {
			preId = &preSynapticIds[pos_ij];
			pre_nid = GET_CONN_NEURON_ID((*preId)); // neuron id of pre
			if (pre_nid<grp_Info[cGrpIdPre].StartN || pre_nid>grp_Info[cGrpIdPre].EndN)
				continue; // connection does not belong to group cGrpIdPre
			matrixSize++;
		}
	}
	//now we have the correct size matrix
	weights = new float[matrixSize];
 
	//second iteration assigns the weights
	int curr = 0; // iterator for return array

	//iterate over all neurons in the post group
	for (int i=grp_Info[cGrpIdPost].StartN; i<=grp_Info[cGrpIdPost].EndN; i++) {
		// for every post-neuron, find all pre
		pos_ij = cumulativePre[i]; // i-th neuron, j=0th synapse
		//do the GPU copy here.  Copy the current weights from GPU to CPU.
		if(simMode_==GPU_MODE){
			copyWeightsGPU(i,cGrpIdPre);
		}
		//iterate over all presynaptic synapses
		for(int j=0; j<Npre[i]; pos_ij++,j++) {
			//TAGS:TODO: We have to double check we have access to preSynapticIds in GPU_MODE.
			//We can check where they were allocated and make sure that this occurs in
			//both the CPU and GPU modes.
			preId = &preSynapticIds[pos_ij];
			pre_nid = GET_CONN_NEURON_ID((*preId)); // neuron id of pre
			if (pre_nid<grp_Info[cGrpIdPre].StartN || pre_nid>grp_Info[cGrpIdPre].EndN)
				continue; // connection does not belong to group cGrpIdPre
			//the weights stored in wt were copied from the GPU in the above block
			weights[curr] = wt[pos_ij];
			curr++;
		}
	}
}

// return spike buffer, which contains #spikes per neuron in the group
int* CpuSNN::getSpikeCounter(int grpId, int configId) {
	assert(grpId>=0); assert(grpId<numGrp); assert(configId>=0); assert(configId<nConfig_);

	int cGrpId = getGroupId(grpId, configId);
	if (!grp_Info[cGrpId].withSpikeCounter)
		return NULL;

	if (simMode_==GPU_MODE)
		return getSpikeCounter_GPU(grpId,configId);
	else {
		int bufPos = grp_Info[cGrpId].spkCntBufPos; // retrieve buf pos
		return spkCntBuf[bufPos]; // return pointer to buffer
	}
}

// this is a user function
// TODO: fix this
float* CpuSNN::getWeightChanges(int gIDpre, int gIDpost, int& Npre, int& Npost, float* weightChanges) {
	 Npre = grp_Info[gIDpre].SizeN;
	 Npost = grp_Info[gIDpost].SizeN;

	if (weightChanges==NULL) weightChanges = new float[Npre*Npost];
		memset(weightChanges,0,Npre*Npost*sizeof(float));

	// copy the pre synaptic data from GPU, if needed
	// note: this will not include wtChange[] and synSpikeTime[] if sim_with_fixedwts
	if (simMode_ == GPU_MODE)
    	copyWeightState(&cpuNetPtrs, &cpu_gpuNetPtrs, cudaMemcpyDeviceToHost, false, gIDpost);

	for (int i=grp_Info[gIDpre].StartN;i<grp_Info[gIDpre].EndN;i++) {
		unsigned int offset = cumulativePost[i];

		for (int t=0;t<D;t++) {
			delay_info_t dPar = postDelayInfo[i*(D+1)+t];

			for(int idx_d = dPar.delay_index_start; idx_d < (dPar.delay_index_start + dPar.delay_length); idx_d = idx_d+1) {

				// get synaptic info...
				post_info_t post_info = postSynapticIds[offset + idx_d];

				// get neuron id
				//int p_i = (post_info&POST_SYN_NEURON_MASK);
				int p_i = GET_CONN_NEURON_ID(post_info);
				assert(p_i<numN);

				if (p_i >= grp_Info[gIDpost].StartN && p_i <= grp_Info[gIDpost].EndN) {
					// get syn id
					int s_i = GET_CONN_SYN_ID(post_info);

					// get the cumulative position for quick access...
					unsigned int pos_i = cumulativePre[p_i] + s_i;

					// if a group has fixed input weights, it will not have wtChange[] on the GPU side
					if (grp_Info[gIDpost].FixedInputWts)
						weightChanges[i+Npre*(p_i-grp_Info[gIDpost].StartN)] = 0.0f;
					else
						weightChanges[i+Npre*(p_i-grp_Info[gIDpost].StartN)] = wtChange[pos_i];
				}
			}
		}
	}

	return weightChanges;
}


// True allows getSpikeCntPtr_GPU to copy firing state information from GPU kernel to cpuNetPtrs
// Warning: setting this flag to true will slow down the simulation significantly.
void CpuSNN::setCopyFiringStateFromGPU(bool _enableGPUSpikeCntPtr) {
	enableGPUSpikeCntPtr=_enableGPUSpikeCntPtr;
}

void CpuSNN::setGroupInfo(int grpId, group_info_t info, int configId) {
	if (configId == ALL) {
		for(int c=0; c < nConfig_; c++)
			setGroupInfo(grpId, info, c);
	} else {
		int cGrpId = getGroupId(grpId, configId);
		grp_Info[cGrpId] = info;
	}
}

void CpuSNN::setPrintState(int grpId, bool status) {
	grp_Info2[grpId].enablePrint = status;
}


/// **************************************************************************************************************** ///
/// PRIVATE METHODS
/// **************************************************************************************************************** ///

// all unsafe operations of CpuSNN constructor
void CpuSNN::CpuSNNinit() {
	assert(nConfig_>0 && nConfig_<=MAX_nConfig); assert(ithGPU_>=0);

	// set logger mode (defines where to print all status, error, and debug messages)
	switch (loggerMode_) {
		case USER:
			fpOut_ = stdout;
			fpErr_ = stderr;
			fpDeb_ = fopen("/dev/null","w");
			break;
		case DEVELOPER:
			fpOut_ = stdout;
			fpErr_ = stderr;
			fpDeb_ = stdout;
			break;
		case SILENT:
		case CUSTOM:
			fpOut_ = fopen("/dev/null","w");
			fpErr_ = fopen("/dev/null","w");
			fpDeb_ = fopen("/dev/null","w");
			break;
		default:
			fpOut_ = fopen("/dev/null","w");
			fpDeb_ = fopen("/dev/null","w");
			fpErr_ = stdout;
			CARLSIM_ERROR("Unknown logger mode");
			exit(1);
	}
	fpLog_ = fopen("debug.log","w");

	#if REGRESSION_TESTING
		fpOut_ = fopen("/dev/null","w");
		fpErr_ = fopen("/dev/null","w");
		fpDeb_ = fopen("/dev/null","w");
	#endif

	CARLSIM_INFO("*******************************************************************************");
	CARLSIM_INFO("********************      Welcome to CARLsim %d.%d      *************************",
				MAJOR_VERSION,MINOR_VERSION);
	CARLSIM_INFO("*******************************************************************************");
	CARLSIM_INFO("Starting CARLsim simulation \"%s\" in %s mode",networkName_.c_str(),
				loggerMode_==USER?"user":(loggerMode_==DEVELOPER?"developer":(loggerMode_==SILENT?"silent":"custom")));
	CARLSIM_INFO("nConfig: %d, randSeed: %d",nConfig_,randSeed_);

	time_t rawtime;
	struct tm * timeinfo;
	time(&rawtime);
	timeinfo = localtime(&rawtime);
	CARLSIM_DEBUG("Current local time and date: %s", asctime(timeinfo));

	// init random seed
	srand48(randSeed_);
	getRand.seed(randSeed_*2);
	getRandClosed.seed(randSeed_*3);

	showStatusCycle_ = (loggerMode_==SILENT)? -1 : 1; // default: show network status every second
	showStatusCnt_ = 0; // counter to implement fast version of !(simTimeSec%showStatusCycle_)

	finishedPoissonGroup  = false;
	connectBegin = NULL;

	simTimeMs	 		= 0;	simTimeSec			= 0;	simTime = 0;
	spikeCountAll1sec	= 0;	secD1fireCntHost 	= 0;	secD2fireCntHost  = 0;
	spikeCountAll 		= 0;	spikeCountD2Host	= 0;	spikeCountD1Host = 0;
	nPoissonSpikes 		= 0;

	numGrp   = 0;
	numConnections = 0;
	numSpikeGenGrps  = 0;
	NgenFunc = 0;
	simulatorDeleted = false;
	enableGPUSpikeCntPtr = false;

	allocatedN      = 0;
	allocatedPre    = 0;
	allocatedPost   = 0;
	doneReorganization = false;
	memoryOptimized	   = false;

	stpu = NULL;
	stpx = NULL;
	gAMPA = NULL;
	gNMDA = NULL;
	gGABAa = NULL;
	gGABAb = NULL;

	grpDA = NULL;
	grp5HT = NULL;
	grpACh = NULL;
	grpNE = NULL;

	cumExecutionTime = 0.0;

	spikeRateUpdated = false;
	numSpikeMonitor = 0;
	numGroupMonitor = 0;
	numSpkCnt = 0;

	sim_with_fixedwts = true; // default is true, will be set to false if there are any plastic synapses
//	sim_with_conductances = false; // for all others, the default is false
	sim_with_stdp = false;
	sim_with_modulated_stdp = false;
	sim_with_stp = false;

	maxSpikesD2 = maxSpikesD1 = 0;
	readNetworkFID = NULL;

	numN = 0;
	numPostSynapses = 0;
	D = 0; // FIXME name this maxAllowedDelay or something more meaningful

	// conductance info struct for simulation
	sim_with_NMDA_rise = false;
	sim_with_GABAb_rise = false;
	dAMPA  = 1.0-1.0/5.0;		// some default decay and rise times
	rNMDA  = 1.0-1.0/10.0;
	dNMDA  = 1.0-1.0/150.0;
	sNMDA  = 1.0;
	dGABAa = 1.0-1.0/6.0;
	rGABAb = 1.0-1.0/100.0;
	dGABAb = 1.0-1.0/150.0;
	sGABAb = 1.0;

	// reset all pointers, don't deallocate (false)
	resetPointers(false);


	memset(&cpuSnnSz, 0, sizeof(cpuSnnSz));

	showGrpFiringInfo = true;

	// initialize propogated spike buffers.....
	pbuf = new PropagatedSpikeBuffer(0, PROPAGATED_BUFFER_SIZE);

	memset(&cpu_gpuNetPtrs, 0, sizeof(network_ptr_t));
	memset(&net_Info, 0, sizeof(network_info_t));
	cpu_gpuNetPtrs.allocated = false;

	memset(&cpuNetPtrs, 0, sizeof(network_ptr_t));
	cpuNetPtrs.allocated = false;

	for (int i=0; i < MAX_GRP_PER_SNN; i++) {
		grp_Info[i].Type = UNKNOWN_NEURON;
		grp_Info[i].MaxFiringRate = UNKNOWN_NEURON_MAX_FIRING_RATE;
		grp_Info[i].MonitorId = -1;
		grp_Info[i].GroupMonitorId = -1;
		grp_Info[i].FiringCount1sec=0;
		grp_Info[i].numPostSynapses 		= 0;	// default value
		grp_Info[i].numPreSynapses 	= 0;	// default value
		grp_Info[i].WithSTP = false;
		grp_Info[i].WithSTDP = false;
		grp_Info[i].WithModulatedSTDP = false;
		grp_Info[i].FixedInputWts = true; // Default is true. This value changed to false
		// if any incoming  connections are plastic
		grp_Info[i].isSpikeGenerator = false;
		grp_Info[i].RatePtr = NULL;

		grp_Info[i].homeoId = -1;
		grp_Info[i].avgTimeScale  = 10000.0;

<<<<<<< HEAD
		grp_Info[i].dAMPA=1-(1.0/5);	// FIXME why default values again!? this should be in interface
		grp_Info[i].dNMDA=1-(1.0/150);
		grp_Info[i].dGABAa=1-(1.0/6);
		grp_Info[i].dGABAb=1-(1.0/150);

		grp_Info[i].baseDP = 1.0;
		grp_Info[i].base5HT = 1.0;
		grp_Info[i].baseACh = 1.0;
		grp_Info[i].baseNE = 1.0;
		grp_Info[i].decayDP = 1 - (1.0 / 100);
		grp_Info[i].decay5HT = 1 - (1.0 / 100);
		grp_Info[i].decayACh = 1 - (1.0 / 100);
		grp_Info[i].decayNE = 1 - (1.0/ 100);

=======
>>>>>>> 254e40ad
		grp_Info[i].spikeGen = NULL;

		grp_Info[i].withSpikeCounter = false;
		grp_Info[i].spkCntRecordDur = -1;
		grp_Info[i].spkCntRecordDurHelper = 0;
		grp_Info[i].spkCntBufPos = -1;

		grp_Info[i].StartN       = -1;
		grp_Info[i].EndN       	 = -1;

		grp_Info2[i].numPostConn = 0;
		grp_Info2[i].numPreConn  = 0;
		grp_Info2[i].enablePrint = false;
		grp_Info2[i].maxPostConn = 0;
		grp_Info2[i].maxPreConn  = 0;
		grp_Info2[i].sumPostConn = 0;
		grp_Info2[i].sumPreConn  = 0;
	}

	CUDA_CREATE_TIMER(timer);
	CUDA_RESET_TIMER(timer);

	// default weight update parameter	
	updateInterval = 1000;
	stdpScaleFactor = 0.1;
	wtChangeDecay = 0.9;

	// initialize parameters needed in snn_gpu.cu
	// FIXME: naming is terrible... so it's a CPU SNN on GPU...
	CpuSNNinit_GPU();
}

//! update (initialize) numN, numPostSynapses, numPreSynapses, D, postSynCnt, preSynCnt
//! allocate space for voltage, recovery, Izh_a, Izh_b, Izh_c, Izh_d, current, gAMPA, gNMDA, gGABAa, gGABAb
//! lastSpikeTime, curSpike, nSpikeCnt, intrinsicWeight, stpu, stpx, Npre, Npre_plastic, Npost, cumulativePost, cumulativePre
//! postSynapticIds, tmp_SynapticDely, postDelayInfo, wt, maxSynWt, preSynapticIds, timeTableD2, timeTableD1
void CpuSNN::buildNetworkInit(unsigned int nNeur, unsigned int nPostSyn, unsigned int nPreSyn, unsigned int maxDelay) {
	numN = nNeur;
	numPostSynapses = nPostSyn;
	D = maxDelay; // FIXME
	numPreSynapses = nPreSyn;

	voltage	 = new float[numNReg];
	recovery = new float[numNReg];
	Izh_a	 = new float[numNReg];
	Izh_b    = new float[numNReg];
	Izh_c	 = new float[numNReg];
	Izh_d	 = new float[numNReg];
	current	 = new float[numNReg];
	cpuSnnSz.neuronInfoSize += (sizeof(float)*numNReg*7);

	if (sim_with_conductances) {
		gAMPA  = new float[numNReg];
		gGABAa = new float[numNReg];
		cpuSnnSz.neuronInfoSize += sizeof(float)*numNReg*2;

		if (sim_with_NMDA_rise) {
			// If NMDA rise time is enabled, we'll have to compute NMDA conductance in two steps (using an exponential
			// for the rise time and one for the decay time)
			gNMDA_r = new float[numNReg];
			gNMDA_d = new float[numNReg];
			cpuSnnSz.neuronInfoSize += sizeof(float)*numNReg*2;
		} else {
			gNMDA = new float[numNReg];
			cpuSnnSz.neuronInfoSize += sizeof(float)*numNReg;
		}

		if (sim_with_GABAb_rise) {
			gGABAb_r = new float[numNReg];
			gGABAb_d = new float[numNReg];
			cpuSnnSz.neuronInfoSize += sizeof(float)*numNReg*2;			
		} else {
			gGABAb = new float[numNReg];
			cpuSnnSz.neuronInfoSize += sizeof(float)*numNReg;
		}
	}

	grpDA = new float[numGrp];
	grp5HT = new float[numGrp];
	grpACh = new float[numGrp];
	grpNE = new float[numGrp];

	resetCurrent();
	resetConductances();

	lastSpikeTime	= new uint32_t[numN];
	cpuSnnSz.neuronInfoSize += sizeof(int) * numN;
	memset(lastSpikeTime, 0, sizeof(lastSpikeTime[0]) * numN);

	curSpike   = new bool[numN];
	nSpikeCnt  = new unsigned int[numN];

	//! homeostasis variables
	avgFiring  = new float[numN];
	baseFiring = new float[numN];

	intrinsicWeight  = new float[numN];
	memset(intrinsicWeight,0,sizeof(float)*numN);
	cpuSnnSz.neuronInfoSize += (sizeof(int)*numN*2+sizeof(bool)*numN);

	// STP can be applied to spike generators, too -> numN
	if (sim_with_stp) {
		stpu = new float[numN];
		stpx = new float[numN];
		memset(stpu, 0, sizeof(float)*numN); // memset works for 0.0
		for (int i=0; i < numN; i++)
			stpx[i] = 1.0f; // but memset doesn't work for 1.0
		cpuSnnSz.synapticInfoSize += (2*sizeof(float)*numN);
	}

	Npre 		   = new unsigned short[numN];
	Npre_plastic   = new unsigned short[numN];
	Npost 		   = new unsigned short[numN];
	cumulativePost = new unsigned int[numN];
	cumulativePre  = new unsigned int[numN];
	cpuSnnSz.networkInfoSize += (int)(sizeof(int) * numN * 3.5);

	postSynCnt = 0;
	preSynCnt  = 0;
	for(int g = 0; g < numGrp; g++) {
		// check for INT overflow: postSynCnt is O(numNeurons*numSynapses), must be able to fit within u int limit
		assert(postSynCnt < UINT_MAX - (grp_Info[g].SizeN * grp_Info[g].numPostSynapses));
		assert(preSynCnt < UINT_MAX - (grp_Info[g].SizeN * grp_Info[g].numPreSynapses));
		postSynCnt += (grp_Info[g].SizeN * grp_Info[g].numPostSynapses);
		preSynCnt  += (grp_Info[g].SizeN * grp_Info[g].numPreSynapses);
	}
	assert(postSynCnt/numN <= numPostSynapses); // divide by numN to prevent INT overflow
	postSynapticIds		= new post_info_t[postSynCnt+100];
	tmp_SynapticDelay	= new uint8_t[postSynCnt+100];	//!< Temporary array to store the delays of each connection
	postDelayInfo		= new delay_info_t[numN*(D+1)];	//!< Possible delay values are 0....D (inclusive of D)
	cpuSnnSz.networkInfoSize += ((sizeof(post_info_t)+sizeof(uint8_t))*postSynCnt+100)+(sizeof(delay_info_t)*numN*(D+1));
	assert(preSynCnt/numN <= numPreSynapses); // divide by numN to prevent INT overflow

	wt  			= new float[preSynCnt+100];
	maxSynWt     	= new float[preSynCnt+100];

	mulSynFast 		= new float[MAX_nConnections];
	mulSynSlow 		= new float[MAX_nConnections];
	cumConnIdPre	= new short int[preSynCnt+100];

	//! Temporary array to hold pre-syn connections. will be deleted later if necessary
	preSynapticIds	= new post_info_t[preSynCnt + 100];
	// size due to weights and maximum weights
	cpuSnnSz.synapticInfoSize += ((sizeof(int) + 2 * sizeof(float) + sizeof(post_info_t)) * (preSynCnt + 100));

	timeTableD2  = new unsigned int[1000 + D + 1];
	timeTableD1  = new unsigned int[1000 + D + 1];
	resetTimingTable();
	cpuSnnSz.spikingInfoSize += sizeof(int) * 2 * (1000 + D + 1);

	// poisson Firing Rate
	cpuSnnSz.neuronInfoSize += (sizeof(int) * numNPois);
}


int CpuSNN::addSpikeToTable(int nid, int g) {
	int spikeBufferFull = 0;
	lastSpikeTime[nid] = simTime;
	curSpike[nid] = true;
	nSpikeCnt[nid]++;
	avgFiring[nid] += 1000/(grp_Info[g].avgTimeScale*1000);

	if (simMode_ == GPU_MODE) {
		assert(grp_Info[g].isSpikeGenerator == true);
		setSpikeGenBit_GPU(nid, g);
		return 0;
	}

	if (grp_Info[g].MaxDelay == 1) {
		assert(nid < numN);
		firingTableD1[secD1fireCntHost] = nid;
		secD1fireCntHost++;
		grp_Info[g].FiringCount1sec++;
		if (secD1fireCntHost >= maxSpikesD1) {
			spikeBufferFull = 2;
			secD1fireCntHost = maxSpikesD1-1;
		}
	} else {
		assert(nid < numN);
		firingTableD2[secD2fireCntHost] = nid;
		grp_Info[g].FiringCount1sec++;
		secD2fireCntHost++;
		if (secD2fireCntHost >= maxSpikesD2) {
			spikeBufferFull = 1;
			secD2fireCntHost = maxSpikesD2-1;
		}
	}
	return spikeBufferFull;
}


void CpuSNN::buildGroup(int grpId) {
	assert(grp_Info[grpId].StartN == -1);
	grp_Info[grpId].StartN = allocatedN;
	grp_Info[grpId].EndN   = allocatedN + grp_Info[grpId].SizeN - 1;

	CARLSIM_DEBUG("Allocation for %d(%s), St=%d, End=%d",
				grpId, grp_Info2[grpId].Name.c_str(), grp_Info[grpId].StartN, grp_Info[grpId].EndN);

	resetSpikeCnt(grpId);

	resetNeuromodulator(grpId);

	allocatedN = allocatedN + grp_Info[grpId].SizeN;
	assert(allocatedN <= numN);

	for(int i=grp_Info[grpId].StartN; i <= grp_Info[grpId].EndN; i++) {
		resetNeuron(i, grpId);
		Npre_plastic[i]	= 0;
		Npre[i]		  	= 0;
		Npost[i]	  	= 0;
		cumulativePost[i] = allocatedPost;
		cumulativePre[i]  = allocatedPre;
		allocatedPost    += grp_Info[grpId].numPostSynapses;
		allocatedPre     += grp_Info[grpId].numPreSynapses;
	}

	assert(allocatedPost <= postSynCnt);
	assert(allocatedPre  <= preSynCnt);
}

//! build the network based on the current setting (e.g., group, connection)
/*!
 * \sa createGroup(), connect()
 */
void CpuSNN::buildNetwork() {
	grpConnectInfo_t* newInfo = connectBegin;
	int curN = 0, curD = 0, numPostSynapses = 0, numPreSynapses = 0;

	assert(nConfig_ > 0);

	//update main set of parameters
	// update (initialize) numNExcPois, numNInhPois, numNExcReg, numNInhReg, numNPois, numNReg
	updateParameters(&curN, &numPostSynapses, &numPreSynapses, nConfig_);

	// update (initialize) maxSpikesD1, maxSpikesD2 and allocate sapce for firingTableD1 and firingTableD2
	curD = updateSpikeTables();

	assert((curN > 0) && (curN == numNExcReg + numNInhReg + numNPois));
	assert(numPostSynapses > 0);
	assert(numPreSynapses > 0);

	// display the evaluated network and delay length....
	CARLSIM_INFO(">>>>>>>>>>>>>> NUM_CONFIGURATIONS = %d <<<<<<<<<<<<<<<<<<", nConfig_);
	CARLSIM_INFO("*********************************************************");
	CARLSIM_INFO("numN = %d, numPostSynapses = %d, numPreSynapses = %d, D = %d", curN, numPostSynapses,
					numPreSynapses, curD);
	CARLSIM_INFO("*********************************************************");

	assert(curD != 0);
	assert(numPostSynapses != 0);
	assert(curN != 0);
	assert(numPreSynapses != 0);

	for (int g=0;g<numGrp;g++)
		CARLSIM_INFO("grp_Info[%d, %s].numPostSynapses = %d, grp_Info[%d, %s].numPreSynapses = %d",
					g,grp_Info2[g].Name.c_str(),grp_Info[g].numPostSynapses,g,grp_Info2[g].Name.c_str(),
					grp_Info[g].numPreSynapses);

	if (numPostSynapses > MAX_nPostSynapses) {
		for (int g=0;g<numGrp;g++) {
			if (grp_Info[g].numPostSynapses>MAX_nPostSynapses)
				CARLSIM_ERROR("Grp: %s(%d) has too many output synapses (%d), max %d.",grp_Info2[g].Name.c_str(),g,
							grp_Info[g].numPostSynapses,MAX_nPostSynapses);
		}
		assert(numPostSynapses <= MAX_nPostSynapses);
	}
	if (numPreSynapses > MAX_nPreSynapses) {
		for (int g=0;g<numGrp;g++) {
			if (grp_Info[g].numPreSynapses>MAX_nPreSynapses)
				CARLSIM_ERROR("Grp: %s(%d) has too many input synapses (%d), max %d.",grp_Info2[g].Name.c_str(),g,
 							grp_Info[g].numPreSynapses,MAX_nPreSynapses);
		}
		assert(numPreSynapses <= MAX_nPreSynapses);
	}
	assert(curD <= MAX_SynapticDelay); assert(curN <= 1000000);

	// initialize all the parameters....
	//! update (initialize) numN, numPostSynapses, numPreSynapses, D, postSynCnt, preSynCnt
	//! allocate space for voltage, recovery, Izh_a, Izh_b, Izh_c, Izh_d, current, gAMPA, gNMDA, gGABAa, gGABAb
	//! lastSpikeTime, curSpike, nSpikeCnt, intrinsicWeight, stpu, stpx, Npre, Npre_plastic, Npost, cumulativePost, cumulativePre
	//! postSynapticIds, tmp_SynapticDely, postDelayInfo, wt, maxSynWt, preSynapticIds, timeTableD2, timeTableD1, grpDA, grp5HT, grpACh, grpNE
	buildNetworkInit(curN, numPostSynapses, numPreSynapses, curD);

	// we build network in the order...
	/////    !!!!!!! IMPORTANT : NEURON ORGANIZATION/ARRANGEMENT MAP !!!!!!!!!!
	////     <--- Excitatory --> | <-------- Inhibitory REGION ----------> | <-- Excitatory -->
	///      Excitatory-Regular  | Inhibitory-Regular | Inhibitory-Poisson | Excitatory-Poisson
	int allocatedGrp = 0;
	for(int order = 0; order < 4; order++) {
		for(int configId = 0; configId < nConfig_; configId++) {
			for(int g = 0; g < numGrp; g++) {
				if (grp_Info2[g].ConfigId == configId) {
					if (IS_EXCITATORY_TYPE(grp_Info[g].Type) && (grp_Info[g].Type & POISSON_NEURON) && order == 3) {
						buildPoissonGroup(g);
						allocatedGrp++;
					} else if (IS_INHIBITORY_TYPE(grp_Info[g].Type) &&  (grp_Info[g].Type & POISSON_NEURON) && order == 2) {
						buildPoissonGroup(g);
						allocatedGrp++;
					} else if (IS_EXCITATORY_TYPE(grp_Info[g].Type) && !(grp_Info[g].Type & POISSON_NEURON) && order == 0) {
						buildGroup(g);
						allocatedGrp++;
					} else if (IS_INHIBITORY_TYPE(grp_Info[g].Type) && !(grp_Info[g].Type & POISSON_NEURON) && order == 1) {
						buildGroup(g);
						allocatedGrp++;
					}
				}
			}
		}
	}
	assert(allocatedGrp == numGrp);

	grpIds = new short int[numN];
	for (int nid=0; nid<numN; nid++) {
		grpIds[nid] = -1;
		for (int g=0; g<numGrp; g++) {
			if (nid>=grp_Info[g].StartN && nid<=grp_Info[g].EndN) {
				grpIds[nid] = (short int)g;
//				printf("grpIds[%d] = %d\n",nid,g);
				break;
			}
		}
		assert(grpIds[nid]!=-1);
	}

	if (readNetworkFID != NULL) {
		// we the user specified readNetwork the synaptic weights will be restored here...
		#if READNETWORK_ADD_SYNAPSES_FROM_FILE
			assert(readNetwork_internal(true) >= 0); // read the plastic synapses first
			assert(readNetwork_internal(false) >= 0); // read the fixed synapses second
		#endif
	} else {
		// build all the connections here...
		// we run over the linked list two times...
		// first time, we make all plastic connections...
		// second time, we make all fixed connections...
		// this ensures that all the initial pre and post-synaptic
		// connections are of fixed type and later if of plastic type
		for(int con = 0; con < 2; con++) {
			newInfo = connectBegin;
			while(newInfo) {
				bool synWtType = GET_FIXED_PLASTIC(newInfo->connProp);
				if (synWtType == SYN_PLASTIC) {
					// given group has plastic connection, and we need to apply STDP rule...
					grp_Info[newInfo->grpDest].FixedInputWts = false;
				}

				// store scaling factors for synaptic currents in connection-centric array
				mulSynFast[newInfo->connId] = newInfo->mulSynFast;
				mulSynSlow[newInfo->connId] = newInfo->mulSynSlow;


				if( ((con == 0) && (synWtType == SYN_PLASTIC)) || ((con == 1) && (synWtType == SYN_FIXED))) {
					switch(newInfo->type) {
						case CONN_RANDOM:
							connectRandom(newInfo);
							break;
						case CONN_FULL:
							connectFull(newInfo);
							break;
						case CONN_FULL_NO_DIRECT:
							connectFull(newInfo);
							break;
						case CONN_ONE_TO_ONE:
							connectOneToOne(newInfo);
							break;
						case CONN_USER_DEFINED:
							connectUserDefined(newInfo);
							break;
						default:
							CARLSIM_ERROR("Invalid connection type( should be 'random', or 'full')");
							exitSimulation(-1);
					}

					float avgPostM = newInfo->numberOfConnections/grp_Info[newInfo->grpSrc].SizeN;
					float avgPreM  = newInfo->numberOfConnections/grp_Info[newInfo->grpDest].SizeN;

					CARLSIM_INFO("connect(%s(%d) => %s(%d), iWt=%f, mWt=%f, numPostSynapses=%d, numPreSynapses=%d, "
									"minD=%d, maxD=%d, %s)", grp_Info2[newInfo->grpSrc].Name.c_str(), newInfo->grpSrc,
									grp_Info2[newInfo->grpDest].Name.c_str(), newInfo->grpDest, newInfo->initWt,
									newInfo->maxWt, (int)avgPostM, (int)avgPreM, newInfo->minDelay, newInfo->maxDelay,
									synWtType?"Plastic":"Fixed");
				}
				newInfo = newInfo->next;
			}
		}
	}
}

void CpuSNN::buildPoissonGroup(int grpId) {
	assert(grp_Info[grpId].StartN == -1);
	grp_Info[grpId].StartN 	= allocatedN;
	grp_Info[grpId].EndN   	= allocatedN + grp_Info[grpId].SizeN - 1;

	CARLSIM_DEBUG("Allocation for %d(%s), St=%d, End=%d",
				grpId, grp_Info2[grpId].Name.c_str(), grp_Info[grpId].StartN, grp_Info[grpId].EndN);
	resetSpikeCnt(grpId);

	allocatedN = allocatedN + grp_Info[grpId].SizeN;
	assert(allocatedN <= numN);

	for(int i=grp_Info[grpId].StartN; i <= grp_Info[grpId].EndN; i++) {
		resetPoissonNeuron(i, grpId);
		Npre_plastic[i]	  = 0;
		Npre[i]		  	  = 0;
		Npost[i]	      = 0;
		cumulativePost[i] = allocatedPost;
		cumulativePre[i]  = allocatedPre;
		allocatedPost    += grp_Info[grpId].numPostSynapses;
		allocatedPre     += grp_Info[grpId].numPreSynapses;
	}
	assert(allocatedPost <= postSynCnt);
	assert(allocatedPre  <= preSynCnt);
}

/*!
 * \brief check whether Spike Counters need to be reset
 * A Spike Counter keeps track of all spikes per neuron for a certain time period (recordDur)
 * After this period of time, the spike buffers need to be reset
 */
void CpuSNN::checkSpikeCounterRecordDur() {
	for (int g=0; g<numGrp; g++) {
		// skip groups w/o spkMonRT or non-real record durations
		if (!grp_Info[g].withSpikeCounter || grp_Info[g].spkCntRecordDur<=0)
			continue;

		// skip if simTime doesn't need udpating
		if (simTime != ++grp_Info[g].spkCntRecordDurHelper)
			continue;

 		if (simMode_==GPU_MODE)
			resetSpikeCounter_GPU(g,0);
		else
			resetSpikeCounter(g,0);
	}
}

// We parallelly cleanup the postSynapticIds array to minimize any other wastage in that array by compacting the store
// Appropriate alignment specified by ALIGN_COMPACTION macro is used to ensure some level of alignment (if necessary)
void CpuSNN::compactConnections() {
	unsigned int* tmp_cumulativePost = new unsigned int[numN];
	unsigned int* tmp_cumulativePre  = new unsigned int[numN];
	unsigned int lastCnt_pre         = 0;
	unsigned int lastCnt_post        = 0;

	tmp_cumulativePost[0]   = 0;
	tmp_cumulativePre[0]    = 0;

	for(int i=1; i < numN; i++) {
		lastCnt_post = tmp_cumulativePost[i-1]+Npost[i-1]; //position of last pointer
		lastCnt_pre  = tmp_cumulativePre[i-1]+Npre[i-1]; //position of last pointer
		#if COMPACTION_ALIGNMENT_POST
			lastCnt_post= lastCnt_post + COMPACTION_ALIGNMENT_POST-lastCnt_post%COMPACTION_ALIGNMENT_POST;
			lastCnt_pre = lastCnt_pre  + COMPACTION_ALIGNMENT_PRE- lastCnt_pre%COMPACTION_ALIGNMENT_PRE;
		#endif
		tmp_cumulativePost[i] = lastCnt_post;
		tmp_cumulativePre[i]  = lastCnt_pre;
		assert(tmp_cumulativePost[i] <= cumulativePost[i]);
		assert(tmp_cumulativePre[i]  <= cumulativePre[i]);
	}

	// compress the post_synaptic array according to the new values of the tmp_cumulative counts....
	unsigned int tmp_postSynCnt = tmp_cumulativePost[numN-1]+Npost[numN-1];
	unsigned int tmp_preSynCnt  = tmp_cumulativePre[numN-1]+Npre[numN-1];
	assert(tmp_postSynCnt <= allocatedPost);
	assert(tmp_preSynCnt  <= allocatedPre);
	assert(tmp_postSynCnt <= postSynCnt);
	assert(tmp_preSynCnt  <= preSynCnt);
	CARLSIM_DEBUG("******************");
	CARLSIM_DEBUG("CompactConnection: ");
	CARLSIM_DEBUG("******************");
	CARLSIM_DEBUG("old_postCnt = %d, new_postCnt = %d", postSynCnt, tmp_postSynCnt);
	CARLSIM_DEBUG("old_preCnt = %d,  new_postCnt = %d", preSynCnt,  tmp_preSynCnt);

	// new buffer with required size + 100 bytes of additional space just to provide limited overflow
	post_info_t* tmp_postSynapticIds   = new post_info_t[tmp_postSynCnt+100];

	// new buffer with required size + 100 bytes of additional space just to provide limited overflow
	post_info_t* tmp_preSynapticIds	= new post_info_t[tmp_preSynCnt+100];
	float* tmp_wt	    	  		= new float[tmp_preSynCnt+100];
	float* tmp_maxSynWt   	  		= new float[tmp_preSynCnt+100];
	short int *tmp_cumConnIdPre 		= new short int[tmp_preSynCnt+100];
	float *tmp_mulSynFast 			= new float[numConnections];
	float *tmp_mulSynSlow  			= new float[numConnections];

	// compact synaptic information
	for(int i=0; i<numN; i++) {
		assert(tmp_cumulativePost[i] <= cumulativePost[i]);
		assert(tmp_cumulativePre[i]  <= cumulativePre[i]);
		for( int j=0; j<Npost[i]; j++) {
			unsigned int tmpPos = tmp_cumulativePost[i]+j;
			unsigned int oldPos = cumulativePost[i]+j;
			tmp_postSynapticIds[tmpPos] = postSynapticIds[oldPos];
			tmp_SynapticDelay[tmpPos]   = tmp_SynapticDelay[oldPos];
		}
		for( int j=0; j<Npre[i]; j++) {
			unsigned int tmpPos =  tmp_cumulativePre[i]+j;
			unsigned int oldPos =  cumulativePre[i]+j;
			tmp_preSynapticIds[tmpPos]  = preSynapticIds[oldPos];
			tmp_maxSynWt[tmpPos] 	    = maxSynWt[oldPos];
			tmp_wt[tmpPos]              = wt[oldPos];
			tmp_cumConnIdPre[tmpPos]	= cumConnIdPre[oldPos];
		}
	}

	// delete old buffer space
	delete[] postSynapticIds;
	postSynapticIds = tmp_postSynapticIds;
	cpuSnnSz.networkInfoSize -= (sizeof(post_info_t)*postSynCnt);
	cpuSnnSz.networkInfoSize += (sizeof(post_info_t)*(tmp_postSynCnt+100));

	delete[] cumulativePost;
	cumulativePost  = tmp_cumulativePost;

	delete[] cumulativePre;
	cumulativePre   = tmp_cumulativePre;

	delete[] maxSynWt;
	maxSynWt = tmp_maxSynWt;
	cpuSnnSz.synapticInfoSize -= (sizeof(float)*preSynCnt);
	cpuSnnSz.synapticInfoSize += (sizeof(float)*(tmp_preSynCnt+100));

	delete[] wt;
	wt = tmp_wt;
	cpuSnnSz.synapticInfoSize -= (sizeof(float)*preSynCnt);
	cpuSnnSz.synapticInfoSize += (sizeof(float)*(tmp_preSynCnt+100));

	delete[] cumConnIdPre;
	cumConnIdPre = tmp_cumConnIdPre;
	cpuSnnSz.synapticInfoSize -= (sizeof(short int)*preSynCnt);
	cpuSnnSz.synapticInfoSize += (sizeof(short int)*(tmp_preSynCnt+100));

	// compact connection-centric information
	for (int i=0; i<numConnections; i++) {
		tmp_mulSynFast[i] = mulSynFast[i];
		tmp_mulSynSlow[i] = mulSynSlow[i];
	}
	delete[] mulSynFast;
	delete[] mulSynSlow;
	mulSynFast = tmp_mulSynFast;
	mulSynSlow = tmp_mulSynSlow;
	cpuSnnSz.networkInfoSize -= (2*sizeof(uint8_t)*preSynCnt);
	cpuSnnSz.networkInfoSize += (2*sizeof(uint8_t)*(tmp_preSynCnt+100));


	delete[] preSynapticIds;
	preSynapticIds  = tmp_preSynapticIds;
	cpuSnnSz.synapticInfoSize -= (sizeof(post_info_t)*preSynCnt);
	cpuSnnSz.synapticInfoSize += (sizeof(post_info_t)*(tmp_preSynCnt+100));

	preSynCnt	= tmp_preSynCnt;
	postSynCnt	= tmp_postSynCnt;
}


// make 'C' full connections from grpSrc to grpDest
void CpuSNN::connectFull(grpConnectInfo_t* info) {
	int grpSrc = info->grpSrc;
	int grpDest = info->grpDest;
	bool noDirect = (info->type == CONN_FULL_NO_DIRECT);

	for(int nid = grp_Info[grpSrc].StartN; nid <= grp_Info[grpSrc].EndN; nid++)  {
		for(int j = grp_Info[grpDest].StartN; j <= grp_Info[grpDest].EndN; j++) { // j: the temp neuron id
			if((noDirect) && (nid - grp_Info[grpSrc].StartN) == (j - grp_Info[grpDest].StartN))
				continue;
			uint8_t dVal = info->minDelay + (int)(0.5 + (getRandClosed() * (info->maxDelay - info->minDelay)));
			assert((dVal >= info->minDelay) && (dVal <= info->maxDelay));
			float synWt = getWeights(info->connProp, info->initWt, info->maxWt, nid, grpSrc);

			setConnection(grpSrc, grpDest, nid, j, synWt, info->maxWt, dVal, info->connProp, info->connId);
			info->numberOfConnections++;
		}
	}

	grp_Info2[grpSrc].sumPostConn += info->numberOfConnections;
	grp_Info2[grpDest].sumPreConn += info->numberOfConnections;
}

void CpuSNN::connectOneToOne (grpConnectInfo_t* info) {
	int grpSrc = info->grpSrc;
	int grpDest = info->grpDest;
	assert( grp_Info[grpDest].SizeN == grp_Info[grpSrc].SizeN );

	for(int nid=grp_Info[grpSrc].StartN,j=grp_Info[grpDest].StartN; nid<=grp_Info[grpSrc].EndN; nid++, j++)  {
		uint8_t dVal = info->minDelay + (int)(0.5+(getRandClosed()*(info->maxDelay-info->minDelay)));
		assert((dVal >= info->minDelay) && (dVal <= info->maxDelay));
		float synWt = getWeights(info->connProp, info->initWt, info->maxWt, nid, grpSrc);
		setConnection(grpSrc, grpDest, nid, j, synWt, info->maxWt, dVal, info->connProp, info->connId);
		info->numberOfConnections++;
	}

	grp_Info2[grpSrc].sumPostConn += info->numberOfConnections;
	grp_Info2[grpDest].sumPreConn += info->numberOfConnections;

}

// make 'C' random connections from grpSrc to grpDest
void CpuSNN::connectRandom (grpConnectInfo_t* info) {
	int grpSrc = info->grpSrc;
	int grpDest = info->grpDest;
	for(int pre_nid=grp_Info[grpSrc].StartN; pre_nid<=grp_Info[grpSrc].EndN; pre_nid++) {
		for(int post_nid=grp_Info[grpDest].StartN; post_nid<=grp_Info[grpDest].EndN; post_nid++) {
			if (getRand() < info->p) {
				uint8_t dVal = info->minDelay + (int)(0.5+(getRandClosed()*(info->maxDelay-info->minDelay)));
				assert((dVal >= info->minDelay) && (dVal <= info->maxDelay));
				float synWt = getWeights(info->connProp, info->initWt, info->maxWt, pre_nid, grpSrc);
				setConnection(grpSrc, grpDest, pre_nid, post_nid, synWt, info->maxWt, dVal, info->connProp, info->connId);
				info->numberOfConnections++;
			}
		}
	}

	grp_Info2[grpSrc].sumPostConn += info->numberOfConnections;
	grp_Info2[grpDest].sumPreConn += info->numberOfConnections;
}

// user-defined functions called here...
// This is where we define our user-defined call-back function.  -- KDC
void CpuSNN::connectUserDefined (grpConnectInfo_t* info) {
	int grpSrc = info->grpSrc;
	int grpDest = info->grpDest;
	info->maxDelay = 0;
	for(int nid=grp_Info[grpSrc].StartN; nid<=grp_Info[grpSrc].EndN; nid++) {
		for(int nid2=grp_Info[grpDest].StartN; nid2 <= grp_Info[grpDest].EndN; nid2++) {
			int srcId  = nid  - grp_Info[grpSrc].StartN;
			int destId = nid2 - grp_Info[grpDest].StartN;
			float weight, maxWt, delay;
			bool connected;

			info->conn->connect(this, grpSrc, srcId, grpDest, destId, weight, maxWt, delay, connected);
			if(connected)  {
				if (GET_FIXED_PLASTIC(info->connProp) == SYN_FIXED)
					maxWt = weight;

				assert(delay>=1);
				assert(delay<=MAX_SynapticDelay);
				assert(weight<=maxWt);

				setConnection(grpSrc, grpDest, nid, nid2, weight, maxWt, delay, info->connProp, info->connId);
				info->numberOfConnections++;
				if(delay > info->maxDelay)
				info->maxDelay = delay;
			}
		}
	}

	grp_Info2[grpSrc].sumPostConn += info->numberOfConnections;
	grp_Info2[grpDest].sumPreConn += info->numberOfConnections;
}


// delete all objects (CPU and GPU side)
void CpuSNN::deleteObjects() {
		if (simulatorDeleted)
			return;

		printSimSummary();

		// don't fclose if it's stdout or stderr, otherwise they're gonna stay closed for the rest of the process
		if (fpOut_!=NULL && fpOut_!=stdout && fpOut_!=stderr)
			fclose(fpOut_);
		if (fpErr_!=NULL && fpErr_!=stdout && fpErr_!=stderr)
			fclose(fpErr_);
		if (fpDeb_!=NULL && fpDeb_!=stdout && fpDeb_!=stderr)
			fclose(fpDeb_);
		if (fpLog_!=NULL && fpLog_!=stdout && fpLog_!=stderr)
			fclose(fpLog_);

		resetPointers(true); // deallocate pointers

		// do the same as above, but for snn_gpu.cu
		deleteObjects_GPU();
		simulatorDeleted = true;
}



// This method loops through all spikes that are generated by neurons with a delay of 1ms
// and delivers the spikes to the appropriate post-synaptic neuron
void CpuSNN::doD1CurrentUpdate() {
	int k     = secD1fireCntHost-1;
	int k_end = timeTableD1[simTimeMs+D];

	while((k>=k_end) && (k>=0)) {

		int neuron_id      = firingTableD1[k];
		assert(neuron_id<numN);

		delay_info_t dPar = postDelayInfo[neuron_id*(D+1)];

		unsigned int  offset = cumulativePost[neuron_id];

		for(int idx_d = dPar.delay_index_start;
			idx_d < (dPar.delay_index_start + dPar.delay_length);
			idx_d = idx_d+1) {
				generatePostSpike( neuron_id, idx_d, offset, 0);
		}
		k=k-1;
	}
}

// This method loops through all spikes that are generated by neurons with a delay of 2+ms
// and delivers the spikes to the appropriate post-synaptic neuron
void CpuSNN::doD2CurrentUpdate() {
	int k = secD2fireCntHost-1;
	int k_end = timeTableD2[simTimeMs+1];
	int t_pos = simTimeMs;

	while((k>=k_end)&& (k >=0)) {

		// get the neuron id from the index k
		int i  = firingTableD2[k];

		// find the time of firing from the timeTable using index k
		while (!((k >= timeTableD2[t_pos+D])&&(k < timeTableD2[t_pos+D+1]))) {
			t_pos = t_pos - 1;
			assert((t_pos+D-1)>=0);
		}

		// TODO: Instead of using the complex timeTable, can neuronFiringTime value...???
		// Calculate the time difference between time of firing of neuron and the current time...
		int tD = simTimeMs - t_pos;

		assert((tD<D)&&(tD>=0));
		assert(i<numN);

		delay_info_t dPar = postDelayInfo[i*(D+1)+tD];

		unsigned int offset = cumulativePost[i];

		// for each delay variables
		for(int idx_d = dPar.delay_index_start;
			idx_d < (dPar.delay_index_start + dPar.delay_length);
			idx_d = idx_d+1) {
			generatePostSpike( i, idx_d, offset, tD);
		}

		k=k-1;
	}
}

void CpuSNN::doSnnSim() {
	// for all Spike Counters, reset their spike counts to zero if simTime % recordDur == 0
	if (sim_with_spikecounters) {
		checkSpikeCounterRecordDur();
	}
	
	// decay STP vars and conductances
	doSTPUpdateAndDecayCond();

	updateSpikeGenerators();

	//generate all the scheduled spikes from the spikeBuffer..
	generateSpikes();

	// find the neurons that has fired..
	findFiring();

	timeTableD2[simTimeMs+D+1] = secD2fireCntHost;
	timeTableD1[simTimeMs+D+1] = secD1fireCntHost;

	doD2CurrentUpdate();
	doD1CurrentUpdate();
	globalStateUpdate();

	return;
}

void CpuSNN::doSTPUpdateAndDecayCond() {
	int spikeBufferFull = 0;

	//decay the STP variables before adding new spikes.
	for(int g=0; (g < numGrp) & !spikeBufferFull; g++) {
		for(int i=grp_Info[g].StartN; i<=grp_Info[g].EndN; i++) {
	   		//decay the STP variables before adding new spikes.
			if (grp_Info[g].WithSTP) {
				stpu[i] -= stpu[i]*grp_Info[g].STP_tau_u_inv;
				stpx[i] += (1.0f-stpx[i])*grp_Info[g].STP_tau_x_inv;
			}

			if (grp_Info[g].Type&POISSON_NEURON)
				continue;

			// decay conductances
			if (sim_with_conductances) {
				gAMPA[i]  *= dAMPA;
				gGABAa[i] *= dGABAa;

				if (sim_with_NMDA_rise) {
					gNMDA_r[i] *= rNMDA;	// rise
					gNMDA_d[i] *= dNMDA;	// decay
				} else {
					gNMDA[i]   *= dNMDA;	// instantaneous rise
				}

				if (sim_with_GABAb_rise) {
					gGABAb_r[i] *= rGABAb;	// rise
					gGABAb_d[i] *= dGABAb;	// decay
				} else {
					gGABAb[i] *= dGABAb;	// instantaneous rise
				}
			}
			else {
				current[i] = 0.0f; // in CUBA mode, reset current to 0 at each time step and sum up all wts
			}
		}
	}
}


// deallocates dynamical structures and exits
void CpuSNN::exitSimulation(int val) {
	deleteObjects();
	exit(val);
}


void CpuSNN::findFiring() {
	int spikeBufferFull = 0;

	for(int g=0; (g < numGrp) & !spikeBufferFull; g++) {
		// given group of neurons belong to the poisson group....
		if (grp_Info[g].Type&POISSON_NEURON)
			continue;

		// his flag is set if with_stdp is set and also grpType is set to have GROUP_SYN_FIXED
		for(int i=grp_Info[g].StartN; i <= grp_Info[g].EndN; i++) {

			assert(i < numNReg);

			if (voltage[i] >= 30.0) {
				voltage[i] = Izh_c[i];
				recovery[i] += Izh_d[i];

				// if flag hasSpkMonRT is set, we want to keep track of how many spikes per neuron in the group
				if (grp_Info[g].withSpikeCounter) {
					int bufPos = grp_Info[g].spkCntBufPos; // retrieve buf pos
					int bufNeur = i-grp_Info[g].StartN;
					spkCntBuf[bufPos][bufNeur]++;
//					printf("%d: %s[%d], nid=%d, %u spikes\n",simTimeMs,grp_Info2[g].Name.c_str(),g,i,spkMonRTbuf[bufPos][buffNeur]);
				}
				spikeBufferFull = addSpikeToTable(i, g);

				if (spikeBufferFull)
					break;

				if (grp_Info[g].WithSTDP) {
					unsigned int pos_ij = cumulativePre[i];
					for(int j=0; j < Npre_plastic[i]; pos_ij++, j++) {
						int stdp_tDiff = (simTime-synSpikeTime[pos_ij]);
						assert(!((stdp_tDiff < 0) && (synSpikeTime[pos_ij] != MAX_SIMULATION_TIME)));

						if (stdp_tDiff > 0) {
							#ifdef INHIBITORY_STDP
							// if this is an excitatory or inhibitory synapse
							if (maxSynWt[pos_ij] >= 0)
							#endif
							if ((stdp_tDiff*grp_Info[g].TAU_LTP_INV)<25)
								wtChange[pos_ij] += STDP(stdp_tDiff, grp_Info[g].ALPHA_LTP, grp_Info[g].TAU_LTP_INV);
							#ifdef INHIBITORY_STDP
							else
								if ((stdp_tDiff > 0) && ((stdp_tDiff*grp_Info[g].TAU_LTD_INV)<25)) {
									wtChange[pos_ij] -= (STDP(stdp_tDiff, grp_Info[g].ALPHA_LTP, grp_Info[g].TAU_LTP_INV)
										- STDP(stdp_tDiff, grp_Info[g].ALPHA_LTD*1.5, grp_Info[g].TAU_LTD_INV));
								}
							#endif
						}
					}
				}
				spikeCountAll1sec++;
			}
		}
	}
}

int CpuSNN::findGrpId(int nid) {
	CARLSIM_WARN("Using findGrpId is deprecated");
	for(int g=0; g < numGrp; g++) {
		if(nid >=grp_Info[g].StartN && (nid <=grp_Info[g].EndN)) {
			return g;
		}
	}
	CARLSIM_ERROR("findGrp(): cannot find the group for neuron %d", nid);
	exitSimulation(1);
}


void CpuSNN::generatePostSpike(unsigned int pre_i, unsigned int idx_d, unsigned int offset, unsigned int tD) {
	// get synaptic info...
	post_info_t post_info = postSynapticIds[offset + idx_d];

	// get post-neuron id
	unsigned int post_i = GET_CONN_NEURON_ID(post_info);
	assert(post_i<numN);

	// get syn id
	int s_i = GET_CONN_SYN_ID(post_info);
	assert(s_i<(Npre[post_i]));

	// get the cumulative position for quick access
	unsigned int pos_i = cumulativePre[post_i] + s_i;
	assert(post_i < numNReg); // FIXME is this assert supposed to be for pos_i?

	// get group id of pre- / post-neuron
	short int post_grpId = grpIds[post_i];
	short int pre_grpId = grpIds[pre_i];
//	int post_grpId = findGrpId(post_i);
//	int pre_grpId = findGrpId(pre_i);

	unsigned int pre_type = grp_Info[pre_grpId].Type;

	// get connect info from the cumulative synapse index for mulSynFast/mulSynSlow (requires less memory than storing
	// mulSynFast/Slow per synapse or storing a pointer to grpConnectInfo_s)
	// mulSynFast will be applied to fast currents (either AMPA or GABAa)
	// mulSynSlow will be applied to slow currents (either NMDA or GABAb)
	short int mulIndex = cumConnIdPre[pos_i];
	assert(mulIndex>=0 && mulIndex<numConnections);


	// for each presynaptic spike, postsynaptic (synaptic) current is going to increase by some amplitude (change)
	// generally speaking, this amplitude is the weight; but it can be modulated by STP
	float change = wt[pos_i];

	// update the spike-dependent part of du/dt, dI/dt, and dx/dt
	// NOTE: Order is important! (Tsodyks & Markram, 1998) use u^+ (value right after spike-update) but x^- (value
	// right before spike-update)
	if (grp_Info[pre_grpId].WithSTP) {
		// du/dt = -u/tau_F + U * (1-u^-) * \delta(t-t_{spk})
		stpu[pre_i] += grp_Info[pre_grpId].STP_U*(1.0-stpu[pre_i]);

		// dI/dt = -I/tau_S + A * u^+ * x^- * \delta(t-t_{spk})
		change *= stpu[pre_i]*stpx[pre_i];

		// dx/dt = (1-x)/tau_D - u^+ * x^- * \delta(t-t_{spk})
		stpx[pre_i] -= stpu[pre_i]*stpx[pre_i];

//		if (pre_i==grp_Info[pre_grpId].StartN)
//			printf("%d: %d->%d: stpu+[%d]=%f, stpx+[%d]=%f\n",simTimeMs,pre_i,post_i,pre_i,stpu[pre_i],pre_i,stpx[pre_i]);

	}

	// update currents
	// NOTE: it's faster to += 0.0 rather than checking for zero and not updating
	if (sim_with_conductances) {
		if (pre_type & TARGET_AMPA) // if post_i expresses AMPAR
			gAMPA [post_i] += change*mulSynFast[mulIndex]; // scale by some factor
		if (pre_type & TARGET_NMDA) {
			if (sim_with_NMDA_rise) {
				gNMDA_r[post_i] += change*sNMDA*mulSynSlow[mulIndex];
				gNMDA_d[post_i] += change*sNMDA*mulSynSlow[mulIndex];
			} else {
				gNMDA [post_i] += change*mulSynSlow[mulIndex];
			}
		}
		if (pre_type & TARGET_GABAa)
			gGABAa[post_i] -= change*mulSynFast[mulIndex]; // wt should be negative for GABAa and GABAb
		if (pre_type & TARGET_GABAb) {
			if (sim_with_GABAb_rise) {
				gGABAb_r[post_i] -= change*sGABAb*mulSynSlow[mulIndex];
				gGABAb_d[post_i] -= change*sGABAb*mulSynSlow[mulIndex];
			} else {
				gGABAb[post_i] -= change*mulSynSlow[mulIndex];
			}
		}
	} else {
		current[post_i] += change;
	}

//	if ((showLogMode >= 3) && (post_i==grp_Info[post_grpId].StartN)) {
//		fprintf(fpOut_,"%d => %d (%d) am=%f ga=%f wt=%f stpu=%f stpx=%f td=%d\n", pre_i, post_i, findGrpId(post_i),
//					gAMPA[post_i], gGABAa[post_i], wt[pos_i],(grp_Info[post_grpId].WithSTP?stpx[ind]:1.0),
//					(grp_Info[post_grpId].WithSTP?stpu[ind]:1.0),tD);
//	}

	synSpikeTime[pos_i] = simTime;

	// Got one spike from dopaminergic neuron, increase dopamine concentration in the target area
	if (pre_type & TARGET_DA) {
		cpuNetPtrs.grpDA[post_grpId] += 0.02;
	}

	// STDP calculation....
	if (grp_Info[post_grpId].WithSTDP) {
		int stdp_tDiff = (simTime-lastSpikeTime[post_i]);

		if (stdp_tDiff >= 0) {
			#ifdef INHIBITORY_STDP
			if ((pre_type & TARGET_GABAa) || (pre_type & TARGET_GABAb))
			{
				if ((stdp_tDiff*grp_Info[post_grpId].TAU_LTD_INV)<25)
					wtChange[pos_i] -= (STDP(stdp_tDiff, grp_Info[post_grpId].ALPHA_LTP, grp_Info[post_grpId].TAU_LTP_INV)
			    					 - STDP(stdp_tDiff, grp_Info[post_grpId].ALPHA_LTD*1.5, grp_Info[post_grpId].TAU_LTD_INV));
				}
				else
			#endif
			{
				if ((stdp_tDiff*grp_Info[post_grpId].TAU_LTD_INV)<25)
					wtChange[pos_i] -= STDP(stdp_tDiff, grp_Info[post_grpId].ALPHA_LTD, grp_Info[post_grpId].TAU_LTD_INV);
			}
		}
		assert(!((stdp_tDiff < 0) && (lastSpikeTime[post_i] != MAX_SIMULATION_TIME)));
	}
}

void CpuSNN::generateSpikes() {
	PropagatedSpikeBuffer::const_iterator srg_iter;
	PropagatedSpikeBuffer::const_iterator srg_iter_end = pbuf->endSpikeTargetGroups();

	for( srg_iter = pbuf->beginSpikeTargetGroups(); srg_iter != srg_iter_end; ++srg_iter )  {
		// Get the target neurons for the given groupId
		int nid	 = srg_iter->stg;
		//delaystep_t del = srg_iter->delay;
		//generate a spike to all the target neurons from source neuron nid with a delay of del
//		int g = findGrpId(nid);
		short int g = grpIds[nid];

/*
// MB: Uncomment this if you want to activate real-time spike monitors for SpikeGenerators
// However, the GPU version of this is not implemented... Need to implement it for the case 1) GPU mode
// and generators on CPU side, 2) GPU mode and generators on GPU side
			// if flag hasSpkCnt is set, we want to keep track of how many spikes per neuron in the group
			if (grp_Info[g].withSpikeCounter) {
				int bufPos = grp_Info[g].spkCntBufPos; // retrieve buf pos
				int bufNeur = nid-grp_Info[g].StartN;
				spkCntBuf[bufPos][bufNeur]++;
				printf("%d: %s[%d], nid=%d, %u spikes\n",simTimeMs,grp_Info2[g].Name.c_str(),g,nid,spkCntBuf[bufPos][bufNeur]);
			}
*/
		addSpikeToTable (nid, g);
		spikeCountAll1sec++;
		nPoissonSpikes++;
	}

	// advance the time step to the next phase...
	pbuf->nextTimeStep();
}

void CpuSNN::generateSpikesFromFuncPtr(int grpId) {
	bool done;
	SpikeGenerator* spikeGen = grp_Info[grpId].spikeGen;
	int timeSlice = grp_Info[grpId].CurrTimeSlice;
	unsigned int currTime = simTime;
	int spikeCnt = 0;
	for(int i = grp_Info[grpId].StartN; i <= grp_Info[grpId].EndN; i++) {
		// start the time from the last time it spiked, that way we can ensure that the refractory period is maintained
		unsigned int nextTime = lastSpikeTime[i];
		if (nextTime == MAX_SIMULATION_TIME)
			nextTime = 0;

		done = false;
		while (!done) {

			nextTime = spikeGen->nextSpikeTime(this, grpId, i - grp_Info[grpId].StartN, currTime, nextTime);

			// found a valid time window
			if (nextTime < (currTime + timeSlice)) {
				if (nextTime >= currTime) {
					// scheduled spike...
					pbuf->scheduleSpikeTargetGroup(i, nextTime - currTime);
					spikeCnt++;
				}
			} else {
				done = true;
			}
		}
	}
}

void CpuSNN::generateSpikesFromRate(int grpId) {
	bool done;
	PoissonRate* rate = grp_Info[grpId].RatePtr;
	float refPeriod = grp_Info[grpId].RefractPeriod;
	int timeSlice   = grp_Info[grpId].CurrTimeSlice;
	unsigned int currTime = simTime;
	int spikeCnt = 0;

	if (rate == NULL) return;

	if (rate->onGPU) {
		CARLSIM_ERROR("Specifying rates on the GPU but using the CPU SNN is not supported.");
		exitSimulation(1);
	}

	const float* ptr = rate->rates;
	for (int cnt=0;cnt<rate->len;cnt++,ptr++) {
		float frate = *ptr;

		// start the time from the last time it spiked, that way we can ensure that the refractory period is maintained
		unsigned int nextTime = lastSpikeTime[grp_Info[grpId].StartN+cnt];
		if (nextTime == MAX_SIMULATION_TIME)
			nextTime = 0;

		done = false;
		while (!done && frate>0) {
			nextTime = poissonSpike(nextTime, frate/1000.0, refPeriod);
			// found a valid timeSlice
			if (nextTime < (currTime+timeSlice)) {
				if (nextTime >= currTime) {
					int nid = grp_Info[grpId].StartN+cnt;
					pbuf->scheduleSpikeTargetGroup(nid, nextTime-currTime);
					spikeCnt++;
				}
			}
			else {
				done=true;
			}
		}
	}
}


// initialize all the synaptic weights to appropriate values..
// total size of the synaptic connection is 'length' ...
void CpuSNN::initSynapticWeights() {
	// Initialize the network wtChange, wt, synaptic firing time
	wtChange         = new float[preSynCnt];
	synSpikeTime     = new uint32_t[preSynCnt];
	cpuSnnSz.synapticInfoSize = sizeof(float)*(preSynCnt*2);

	resetSynapticConnections(false);
}


inline int CpuSNN::getPoissNeuronPos(int nid) {
	int nPos = nid-numNReg;
	assert(nid >= numNReg);
	assert(nid < numN);
	assert((nid-numNReg) < numNPois);
	return nPos;
}

//We need pass the neuron id (nid) and the grpId just for the case when we want to
//ramp up/down the weights.  In that case we need to set the weights of each synapse
//depending on their nid (their position with respect to one another). -- KDC
float CpuSNN::getWeights(int connProp, float initWt, float maxWt, unsigned int nid, int grpId) {
	float actWts;
	// FIXME: are these ramping thingies still supported?
	bool setRandomWeights   = GET_INITWTS_RANDOM(connProp);
	bool setRampDownWeights = GET_INITWTS_RAMPDOWN(connProp);
	bool setRampUpWeights   = GET_INITWTS_RAMPUP(connProp);

	if (setRandomWeights)
		actWts = initWt * drand48();
	else if (setRampUpWeights)
		actWts = (initWt + ((nid - grp_Info[grpId].StartN) * (maxWt - initWt) / grp_Info[grpId].SizeN));
	else if (setRampDownWeights)
		actWts = (maxWt - ((nid - grp_Info[grpId].StartN) * (maxWt - initWt) / grp_Info[grpId].SizeN));
	else
		actWts = initWt;

	return actWts;
}


void  CpuSNN::globalStateUpdate() {
	double tmp_iNMDA, tmp_I;
	double tmp_gNMDA, tmp_gGABAb;

	for(int g=0; g < numGrp; g++) {
		if (grp_Info[g].Type&POISSON_NEURON) {
			for(int i=grp_Info[g].StartN; i <= grp_Info[g].EndN; i++)
				avgFiring[i] *= grp_Info[g].avgTimeScale_decay;
			continue;
		}

		// decay dopamine concentration
		if (cpuNetPtrs.grpDA[g] > grp_Info[g].baseDP)
			cpuNetPtrs.grpDA[g] *= grp_Info[g].decayDP;

		for(int i=grp_Info[g].StartN; i <= grp_Info[g].EndN; i++) {
			assert(i < numNReg);
			avgFiring[i] *= grp_Info[g].avgTimeScale_decay;

			if (sim_with_conductances) {
				// COBA model

				// all the tmpIs will be summed into current[i] in the following loop
				current[i] = 0.0f;

				// FIXME: these tmp vars cause a lot of rounding errors... consider rewriting
				for (int j=0; j<COND_INTEGRATION_SCALE; j++) {
					tmp_iNMDA = (voltage[i]+80.0)*(voltage[i]+80.0)/60.0/60.0;

					tmp_gNMDA = sim_with_NMDA_rise ? gNMDA_d[i]-gNMDA_r[i] : gNMDA[i];
					tmp_gGABAb = sim_with_GABAb_rise ? gGABAb_d[i]-gGABAb_r[i] : gGABAb[i];

					current[i] += -(   gAMPA[i]*(voltage[i]-0)
									 + tmp_gNMDA*tmp_iNMDA/(1+tmp_iNMDA)*(voltage[i]-0)
									 + gGABAa[i]*(voltage[i]+70)
									 + tmp_gGABAb*(voltage[i]+90)
								   );

					#ifdef NEURON_NOISE
						double noiseI = -intrinsicWeight[i]*log(getRand());
						if (isnan(noiseI) || isinf(noiseI))
							noiseI = 0;
						current[i] += noiseI;
					#endif

					voltage[i]+=((0.04*voltage[i]+5.0)*voltage[i]+140.0-recovery[i]+current[i])/COND_INTEGRATION_SCALE;
					assert(!isnan(voltage[i]) && !isinf(voltage[i]));

					if (voltage[i] > 30) {
						voltage[i] = 30;
						j=COND_INTEGRATION_SCALE; // break the loop but evaluate u[i]
//						if (gNMDA[i]>=10.0f) CARLSIM_WARN("High NMDA conductance (gNMDA>=10.0) may cause instability");
//						if (gGABAb[i]>=2.0f) CARLSIM_WARN("High GABAb conductance (gGABAb>=2.0) may cause instability");
					}
					if (voltage[i] < -90)
						voltage[i] = -90;
					recovery[i]+=Izh_a[i]*(Izh_b[i]*voltage[i]-recovery[i])/COND_INTEGRATION_SCALE;
				} // end COND_INTEGRATION_SCALE loop

				// skip logging if not in developer mode to save time
				if (loggerMode_!=DEVELOPER)
					continue;

				if (i==grp_Info[g].StartN) {
					// this will inflate the execution time A LOT
	      			CARLSIM_DEBUG("%d: volt=%0.3f, rec=%0.3f, curr=%0.3f, gAMPA=%0.5f, iAMPA=%0.5f, gNMDA=%0.5f, "
      								"iNMDA=%0.5f, gGABAa=%0.5f, iAMPAa=%0.5f, gGABAb=%0.5f, iGABAb=%0.5f",
      								i, voltage[i], recovery[i], current[i], gAMPA[i], gAMPA[i]*(voltage[i]-0),
      								tmp_gNMDA, tmp_gNMDA*tmp_iNMDA/(1+tmp_iNMDA)*(voltage[i]-0), gGABAa[i],
      								gGABAa[i]*(voltage[i]+70), tmp_gGABAb, tmp_gGABAb*(voltage[i]+90));
	      		}
			} else {
				// CUBA model
				voltage[i]+=0.5*((0.04*voltage[i]+5.0)*voltage[i]+140.0-recovery[i]+current[i]); //for numerical stability
				voltage[i]+=0.5*((0.04*voltage[i]+5.0)*voltage[i]+140.0-recovery[i]+current[i]); //time step is 0.5 ms
				if (voltage[i] > 30)
					voltage[i] = 30;
				if (voltage[i] < -90)
					voltage[i] = -90;
				recovery[i]+=Izh_a[i]*(Izh_b[i]*voltage[i]-recovery[i]);

				// skip logging if not in developer mode to save time
				if (loggerMode_!=DEVELOPER)
					continue;

				if (loggerMode_==USER) {
					// this will inflate the execution time A LOT
					if (i==grp_Info[g].StartN)
						CARLSIM_DEBUG("%d: voltage=%0.3f, recovery=%0.3f, current=%0.3f", i, voltage[i], recovery[i], 
											current[i]);
				}
			} // end COBA/CUBA
		} // end StartN...EndN
	} // end numGrp
}


// creates the CPU net pointers
// don't forget to cudaFree the device pointers if you make cpu_gpuNetPtrs
void CpuSNN::makePtrInfo() {
	cpuNetPtrs.voltage			= voltage;
	cpuNetPtrs.recovery			= recovery;
	cpuNetPtrs.current			= current;
	cpuNetPtrs.Npre				= Npre;
	cpuNetPtrs.Npost			= Npost;
	cpuNetPtrs.cumulativePost 	= cumulativePost;
	cpuNetPtrs.cumulativePre  	= cumulativePre;
	cpuNetPtrs.synSpikeTime		= synSpikeTime;
	cpuNetPtrs.wt				= wt;
	cpuNetPtrs.wtChange			= wtChange;
	cpuNetPtrs.mulSynFast 		= mulSynFast;
	cpuNetPtrs.mulSynSlow 		= mulSynSlow;
	cpuNetPtrs.cumConnIdPre 	= cumConnIdPre;
	cpuNetPtrs.nSpikeCnt		= nSpikeCnt;
	cpuNetPtrs.curSpike 		= curSpike;
	cpuNetPtrs.firingTableD2 	= firingTableD2;
	cpuNetPtrs.firingTableD1 	= firingTableD1;

	// homeostasis variables
	cpuNetPtrs.avgFiring    	= avgFiring;
	cpuNetPtrs.baseFiring   	= baseFiring;

	cpuNetPtrs.gAMPA        	= gAMPA;
	cpuNetPtrs.gGABAa       	= gGABAa;
<<<<<<< HEAD
	cpuNetPtrs.gGABAb			= gGABAb;
	cpuNetPtrs.grpDA			= grpDA;
	cpuNetPtrs.grp5HT			= grp5HT;
	cpuNetPtrs.grpACh			= grpACh;
	cpuNetPtrs.grpNE			= grpNE;
=======
	if (sim_with_NMDA_rise) {
		cpuNetPtrs.gNMDA 		= NULL;
		cpuNetPtrs.gNMDA_r		= gNMDA_r;
		cpuNetPtrs.gNMDA_d		= gNMDA_d;
	} else {
		cpuNetPtrs.gNMDA		= gNMDA;
		cpuNetPtrs.gNMDA_r 		= NULL;
		cpuNetPtrs.gNMDA_d 		= NULL;
	}
	if (sim_with_GABAb_rise) {
		cpuNetPtrs.gGABAb		= NULL;
		cpuNetPtrs.gGABAb_r		= gGABAb_r;
		cpuNetPtrs.gGABAb_d		= gGABAb_d;
	} else {
		cpuNetPtrs.gGABAb		= gGABAb;
		cpuNetPtrs.gGABAb_r 	= NULL;
		cpuNetPtrs.gGABAb_d 	= NULL;
	}
>>>>>>> 254e40ad
	cpuNetPtrs.allocated    	= true;
	cpuNetPtrs.memType      	= CPU_MODE;
	cpuNetPtrs.stpu 			= stpu;
	cpuNetPtrs.stpx				= stpx;
}

// will be used in generateSpikesFromRate
unsigned int CpuSNN::poissonSpike(unsigned int currTime, float frate, int refractPeriod) {
	bool done = false;
	unsigned int nextTime = 0;

	// refractory period must be 1 or greater, 0 means could have multiple spikes specified at the same time.
	assert(refractPeriod>0);
	static int cnt = 0;
	while(!done) {
		float randVal = drand48();
		unsigned int tmpVal  = -log(randVal)/frate;
		nextTime = currTime + tmpVal;
		if ((nextTime - currTime) >= (unsigned) refractPeriod)
			done = true;
	}

	assert(nextTime != 0);
	return nextTime;
}

// FIXME: this guy is a mess
#if READNETWORK_ADD_SYNAPSES_FROM_FILE
int CpuSNN::readNetwork_internal(bool onlyPlastic)
#else
int CpuSNN::readNetwork_internal()
#endif
{
	long file_position = ftell(readNetworkFID); // so that we can restore the file position later...
	unsigned int version;

	if (!fread(&version,sizeof(int),1,readNetworkFID)) return -11;
	if (version > 1) return -10;

	int _numGrp;
	if (!fread(&_numGrp,sizeof(int),1,readNetworkFID)) return -11;
	if (numGrp != _numGrp) return -1;

	char name[100];
	int startN, endN;

	for (int g=0;g<numGrp;g++) {
		if (!fread(&startN,sizeof(int),1,readNetworkFID)) return -11;
		if (!fread(&endN,sizeof(int),1,readNetworkFID)) return -11;
		if (startN != grp_Info[g].StartN) return -2;
		if (endN != grp_Info[g].EndN) return -3;
		if (!fread(name,1,100,readNetworkFID)) return -11;
		if (strcmp(name,grp_Info2[g].Name.c_str()) != 0) return -4;
	}

	int nrCells;
	if (!fread(&nrCells,sizeof(int),1,readNetworkFID)) return -11;
	if (nrCells != numN) return -5;

	for (unsigned int i=0;i<nrCells;i++) {
		unsigned int nrSynapses = 0;
		if (!fread(&nrSynapses,sizeof(int),1,readNetworkFID)) return -11;

		for (int j=0;j<nrSynapses;j++) {
			unsigned int nIDpre;
			unsigned int nIDpost;
			float weight, maxWeight;
			uint8_t delay;
			uint8_t plastic;
			short int connId;

			if (!fread(&nIDpre,sizeof(int),1,readNetworkFID)) return -11;
			if (nIDpre != i) return -6;
			if (!fread(&nIDpost,sizeof(int),1,readNetworkFID)) return -11;
			if (nIDpost >= nrCells) return -7;
			if (!fread(&weight,sizeof(float),1,readNetworkFID)) return -11;

//			int gIDpre = findGrpId(nIDpre);
			short int gIDpre = grpIds[nIDpre];
			if (IS_INHIBITORY_TYPE(grp_Info[gIDpre].Type) && (weight>0)
					|| !IS_INHIBITORY_TYPE(grp_Info[gIDpre].Type) && (weight<0)) {
				return -8;
			}

			if (!fread(&maxWeight,sizeof(float),1,readNetworkFID)) return -11;
			if (IS_INHIBITORY_TYPE(grp_Info[gIDpre].Type) && (maxWeight>=0)
					|| !IS_INHIBITORY_TYPE(grp_Info[gIDpre].Type) && (maxWeight<=0)) {
				return -8;
			}

			if (!fread(&delay,sizeof(uint8_t),1,readNetworkFID)) return -11;
			if (delay > MAX_SynapticDelay) return -9;
			if (!fread(&plastic,sizeof(uint8_t),1,readNetworkFID)) return -11;
			if (!fread(&connId,sizeof(short int),1,readNetworkFID)) return -11;

			#if READNETWORK_ADD_SYNAPSES_FROM_FILE
				if ((plastic && onlyPlastic) || (!plastic && !onlyPlastic)) {
//					int gIDpost = findGrpId(nIDpost);
					int gIDpost = grpIds[nIDpost];
					int connProp = SET_FIXED_PLASTIC(plastic?SYN_PLASTIC:SYN_FIXED);

					setConnection(gIDpre, gIDpost, nIDpre, nIDpost, weight, maxWeight, delay, connProp, connId);
					grp_Info2[gIDpre].sumPostConn++;
					grp_Info2[gIDpost].sumPreConn++;

					if (delay > grp_Info[gIDpre].MaxDelay)
						grp_Info[gIDpre].MaxDelay = delay;
				}
			#endif
		}
	}
	#if READNETWORK_ADD_SYNAPSES_FROM_FILE
		fseek(readNetworkFID,file_position,SEEK_SET);
	#endif
	return 0;
}


// The post synaptic connections are sorted based on delay here so that we can reduce storage requirement
// and generation of spike at the post-synaptic side.
// We also create the delay_info array has the delay_start and delay_length parameter
void CpuSNN::reorganizeDelay()
{
	for(int grpId=0; grpId < numGrp; grpId++) {
		for(int nid=grp_Info[grpId].StartN; nid <= grp_Info[grpId].EndN; nid++) {
			unsigned int jPos=0;					// this points to the top of the delay queue
			unsigned int cumN=cumulativePost[nid];	// cumulativePost[] is unsigned int
			unsigned int cumDelayStart=0; 			// Npost[] is unsigned short
			for(int td = 0; td < D; td++) {
				unsigned int j=jPos;				// start searching from top of the queue until the end
				unsigned int cnt=0;					// store the number of nodes with a delay of td;
				while(j < Npost[nid]) {
					// found a node j with delay=td and we put
					// the delay value = 1 at array location td=0;
					if(td==(tmp_SynapticDelay[cumN+j]-1)) {
						assert(jPos<Npost[nid]);
						swapConnections(nid, j, jPos);

						jPos=jPos+1;
						cnt=cnt+1;
					}
					j=j+1;
				}

				// update the delay_length and start values...
				postDelayInfo[nid*(D+1)+td].delay_length	     = cnt;
				postDelayInfo[nid*(D+1)+td].delay_index_start  = cumDelayStart;
				cumDelayStart += cnt;

				assert(cumDelayStart <= Npost[nid]);
			}

			// total cumulative delay should be equal to number of post-synaptic connections at the end of the loop
			assert(cumDelayStart == Npost[nid]);
			for(unsigned int j=1; j < Npost[nid]; j++) {
				unsigned int cumN=cumulativePost[nid]; // cumulativePost[] is unsigned int
				if( tmp_SynapticDelay[cumN+j] < tmp_SynapticDelay[cumN+j-1]) {
	  				CARLSIM_ERROR("Post-synaptic delays not sorted correctly... id=%d, delay[%d]=%d, delay[%d]=%d",
						nid, j, tmp_SynapticDelay[cumN+j], j-1, tmp_SynapticDelay[cumN+j-1]);
					assert( tmp_SynapticDelay[cumN+j] >= tmp_SynapticDelay[cumN+j-1]);
				}
			}
		}
	}
}

// after all the initalization. Its time to create the synaptic weights, weight change and also
// time of firing these are the mostly costly arrays so dense packing is essential to minimize wastage of space
void CpuSNN::reorganizeNetwork(bool removeTempMemory) {
	//Double check...sometimes by mistake we might call reorganize network again...
	if(doneReorganization)
		return;

	CARLSIM_INFO("Beginning reorganization of network....");

	// time to build the complete network with relevant parameters..
	buildNetwork();

	//..minimize any other wastage in that array by compacting the store
	compactConnections();

	// The post synaptic connections are sorted based on delay here
	reorganizeDelay();

	// Print the statistics again but dump the results to a file
	printMemoryInfo(fpDeb_);

	// initialize the synaptic weights accordingly..
	initSynapticWeights();

	updateSpikeGeneratorsInit();

	//ensure that we dont do all the above optimizations again
	doneReorganization = true;

	printParameters(fpDeb_);
	printTuningLog(fpDeb_);

	makePtrInfo();

	if (simMode_==GPU_MODE) {
		CARLSIM_INFO("Starting GPU-SNN Simulations ....");
	} else {
		CARLSIM_INFO("Starting CPU-SNN Simulations ....");
	}

	if(removeTempMemory) {
		memoryOptimized = true;
		delete[] tmp_SynapticDelay;
		tmp_SynapticDelay = NULL;
	}
}


void CpuSNN::resetConductances() {
	if (sim_with_conductances) {
<<<<<<< HEAD
		assert(gAMPA != NULL);
		memset(gAMPA, 0, sizeof(float) * numNReg);
		memset(gNMDA, 0, sizeof(float) * numNReg);
		memset(gGABAa, 0, sizeof(float) * numNReg);
		memset(gGABAb, 0, sizeof(float) * numNReg);
=======
		memset(gAMPA, 0, sizeof(float)*numNReg);
		if (sim_with_NMDA_rise) {
			memset(gNMDA_r, 0, sizeof(float)*numNReg);
			memset(gNMDA_d, 0, sizeof(float)*numNReg);
		} else {
			memset(gNMDA, 0, sizeof(float)*numNReg);
		}
		memset(gGABAa, 0, sizeof(float)*numNReg);
		if (sim_with_GABAb_rise) {
			memset(gGABAb_r, 0, sizeof(float)*numNReg);
			memset(gGABAb_d, 0, sizeof(float)*numNReg);
		} else {
			memset(gGABAb, 0, sizeof(float)*numNReg);
		}
>>>>>>> 254e40ad
	}
}

void CpuSNN::resetCounters() {
	assert(numNReg <= numN);
	memset(curSpike, 0, sizeof(bool) * numN);
}

void CpuSNN::resetCPUTiming() {
	prevCpuExecutionTime = cumExecutionTime;
	cpuExecutionTime     = 0.0;
}

void CpuSNN::resetCurrent() {
	assert(current != NULL);
	memset(current, 0, sizeof(float) * numNReg);
}

void CpuSNN::resetFiringInformation() {
	// Reset firing tables and time tables to default values..

	// reset Various Times..
	spikeCountAll	  = 0;
	spikeCountAll1sec = 0;
	spikeCountD2Host = 0;
	spikeCountD1Host = 0;
	secD1fireCntHost  = 0;
	secD2fireCntHost  = 0;

	for(int i=0; i < numGrp; i++) {
		grp_Info[i].FiringCount1sec = 0;
	}

	// reset various times...
	simTimeMs  = 0;
	simTimeSec = 0;
	simTime    = 0;

	// reset the propogation Buffer.
	resetPropogationBuffer();
	// reset Timing  Table..
	resetTimingTable();
}

void CpuSNN::resetGPUTiming() {
	prevGpuExecutionTime = cumExecutionTime;
	gpuExecutionTime     = 0.0;
}

void CpuSNN::resetGroups() {
	for(int g=0; (g < numGrp); g++) {
		// reset spike generator group...
		if (grp_Info[g].isSpikeGenerator) {
			grp_Info[g].CurrTimeSlice = grp_Info[g].NewTimeSlice;
			grp_Info[g].SliceUpdateTime  = 0;
			for(int nid=grp_Info[g].StartN; nid <= grp_Info[g].EndN; nid++)
				resetPoissonNeuron(nid, g);
		}
		// reset regular neuron group...
		else {
			for(int nid=grp_Info[g].StartN; nid <= grp_Info[g].EndN; nid++)
				resetNeuron(nid, g);
		}
	}

	// reset the currents for each neuron
	resetCurrent();

	// reset the conductances...
	resetConductances();

	//  reset various counters in the group...
	resetCounters();
}

void CpuSNN::resetNeuromodulator(int grpId) {
	grpDA[grpId] = grp_Info[grpId].baseDP;
	grp5HT[grpId] = grp_Info[grpId].base5HT;
	grpACh[grpId] = grp_Info[grpId].baseACh;
	grpNE[grpId] = grp_Info[grpId].baseNE;
}

void CpuSNN::resetNeuron(unsigned int neurId, int grpId) {
	assert(neurId < numNReg);
    if (grp_Info2[grpId].Izh_a == -1) {
		CARLSIM_ERROR("setNeuronParameters must be called for group %s (%d)",grp_Info2[grpId].Name.c_str(),grpId);
		exitSimulation(1);
	}

	Izh_a[neurId] = grp_Info2[grpId].Izh_a + grp_Info2[grpId].Izh_a_sd*(float)getRandClosed();
	Izh_b[neurId] = grp_Info2[grpId].Izh_b + grp_Info2[grpId].Izh_b_sd*(float)getRandClosed();
	Izh_c[neurId] = grp_Info2[grpId].Izh_c + grp_Info2[grpId].Izh_c_sd*(float)getRandClosed();
	Izh_d[neurId] = grp_Info2[grpId].Izh_d + grp_Info2[grpId].Izh_d_sd*(float)getRandClosed();

	voltage[neurId] = Izh_c[neurId];	// initial values for new_v
	recovery[neurId] = 0.2f*voltage[neurId];   		// initial values for u
  
 
	// set the baseFiring with some standard deviation.
	if(drand48()>0.5)   {
	baseFiring[neurId] = grp_Info2[grpId].baseFiring + grp_Info2[grpId].baseFiringSD*-log(drand48());
	}
	else  {
	baseFiring[neurId] = grp_Info2[grpId].baseFiring - grp_Info2[grpId].baseFiringSD*-log(drand48());
	if(baseFiring[neurId] < 0.1) baseFiring[neurId] = 0.1;
	}

	if( grp_Info2[grpId].baseFiring != 0.0) {
		avgFiring[neurId]  = baseFiring[neurId];
	}
	else {
		baseFiring[neurId] = 0.0;
		avgFiring[neurId]  = 0;
	}
  
	lastSpikeTime[neurId]  = MAX_SIMULATION_TIME;

	if(grp_Info[grpId].WithSTP) {
		stpu[neurId] = 0.0f;
		stpx[neurId] = 1.0f;
	}
}

void CpuSNN::resetPointers(bool deallocate) {
	if (voltage!=NULL && deallocate) delete[] voltage;
	if (recovery!=NULL && deallocate) delete[] recovery;
	if (current!=NULL && deallocate) delete[] current;
	voltage=NULL; recovery=NULL; current=NULL;

	if (Izh_a!=NULL && deallocate) delete[] Izh_a;
	if (Izh_b!=NULL && deallocate) delete[] Izh_b;
	if (Izh_c!=NULL && deallocate) delete[] Izh_c;
	if (Izh_d!=NULL && deallocate) delete[] Izh_d;
	Izh_a=NULL; Izh_b=NULL; Izh_c=NULL; Izh_d=NULL;

	if (Npre!=NULL && deallocate) delete[] Npre;
	if (Npre_plastic!=NULL && deallocate) delete[] Npre_plastic;
	if (Npost!=NULL && deallocate) delete[] Npost;
	Npre=NULL; Npre_plastic=NULL; Npost=NULL;

	if (cumulativePre!=NULL && deallocate) delete[] cumulativePre;
	if (cumulativePost!=NULL && deallocate) delete[] cumulativePost;
	cumulativePre=NULL; cumulativePost=NULL;

	if (gAMPA!=NULL && deallocate) delete[] gAMPA;
	if (gNMDA!=NULL && deallocate) delete[] gNMDA;
	if (gNMDA_r!=NULL && deallocate) delete[] gNMDA_r;
	if (gNMDA_d!=NULL && deallocate) delete[] gNMDA_d;
	if (gGABAa!=NULL && deallocate) delete[] gGABAa;
	if (gGABAb!=NULL && deallocate) delete[] gGABAb;
	if (gGABAb_r!=NULL && deallocate) delete[] gGABAb_r;
	if (gGABAb_d!=NULL && deallocate) delete[] gGABAb_d;
	gAMPA=NULL; gNMDA=NULL; gNMDA_r=NULL; gNMDA_d=NULL; gGABAa=NULL; gGABAb=NULL; gGABAb_r=NULL; gGABAb_d=NULL;

	if (stpu!=NULL && deallocate) delete[] stpu;
	if (stpx!=NULL && deallocate) delete[] stpx;
	stpu=NULL; stpx=NULL;

	if (lastSpikeTime!=NULL && deallocate) delete[] lastSpikeTime;
	if (synSpikeTime !=NULL && deallocate) delete[] synSpikeTime;
	if (curSpike!=NULL && deallocate) delete[] curSpike;
	if (nSpikeCnt!=NULL && deallocate) delete[] nSpikeCnt;
	lastSpikeTime=NULL; synSpikeTime=NULL; curSpike=NULL; nSpikeCnt=NULL;

	if (postDelayInfo!=NULL && deallocate) delete[] postDelayInfo;
	if (preSynapticIds!=NULL && deallocate) delete[] preSynapticIds;
	if (postSynapticIds!=NULL && deallocate) delete[] postSynapticIds;
	postDelayInfo=NULL; preSynapticIds=NULL; postSynapticIds=NULL;

	if (wt!=NULL && deallocate) delete[] wt;
	if (maxSynWt!=NULL && deallocate) delete[] maxSynWt;
	if (wtChange !=NULL && deallocate) delete[] wtChange;
	wt=NULL; maxSynWt=NULL; wtChange=NULL;

	if (mulSynFast!=NULL && deallocate) delete[] mulSynFast;
	if (mulSynSlow!=NULL && deallocate) delete[] mulSynSlow;
	if (cumConnIdPre!=NULL && deallocate) delete[] cumConnIdPre;
	mulSynFast=NULL; mulSynSlow=NULL; cumConnIdPre=NULL;

	if (grpIds!=NULL && deallocate) delete[] grpIds;
	grpIds=NULL;

	#ifdef NEURON_NOISE
	if (intrinsicWeight!=NULL && deallocate) delete[] intrinsicWeight;
	#endif

	if (firingTableD2!=NULL && deallocate) delete[] firingTableD2;
	if (firingTableD1!=NULL && deallocate) delete[] firingTableD1;
	if (timeTableD2!=NULL && deallocate) delete[] timeTableD2;
	if (timeTableD1!=NULL && deallocate) delete[] timeTableD1;
	firingTableD2=NULL; firingTableD1=NULL; timeTableD2=NULL; timeTableD1=NULL;

	// delete all Spike Counters
	for (int i=0; i<numSpkCnt; i++) {
		if (spkCntBuf[i]!=NULL && deallocate)
			delete[] spkCntBuf[i];
		spkCntBuf[i]=NULL;
	}

	if (pbuf!=NULL && deallocate) delete pbuf;
	if (spikeGenBits!=NULL && deallocate) delete[] spikeGenBits;
	pbuf=NULL; spikeGenBits=NULL;

	// clear all existing connection info
	if (deallocate) {
		while (connectBegin) {
			grpConnectInfo_t* nextConn = connectBegin->next;
			if (connectBegin!=NULL && deallocate) {
				free(connectBegin);
				connectBegin = nextConn;
			}
		}
	}
	connectBegin=NULL;

	// clear all spike monitor info
	if (deallocate) {
		for (int i = 0; i < numSpikeMonitor; i++) {
			if (monBufferFiring[i]!=NULL && deallocate) delete[] monBufferFiring[i];
			if (monBufferTimeCnt[i]!=NULL && deallocate) delete[] monBufferTimeCnt[i];
			monBufferFiring[i]=NULL; monBufferTimeCnt[i]=NULL;
		}
	}

	// clear data (i.e., concentration of neuromodulator) of groups
	if (grpDA != NULL && deallocate) delete [] grpDA;
	if (grp5HT != NULL && deallocate) delete [] grp5HT;
	if (grpACh != NULL && deallocate) delete [] grpACh;
	if (grpNE != NULL && deallocate) delete [] grpNE;
	grpDA = NULL;
	grp5HT = NULL;
	grpACh = NULL;
	grpNE = NULL;

	// clear data buffer for group monitor	
	for (int i = 0; i < numGroupMonitor; i++) {
		if (grpDABuffer != NULL && deallocate) delete [] grpDABuffer[i];
		if (grp5HTBuffer != NULL && deallocate) delete [] grp5HTBuffer[i];
		if (grpAChBuffer != NULL && deallocate) delete [] grpAChBuffer[i];
		if (grpNEBuffer != NULL && deallocate) delete [] grpNEBuffer[i];
		grpDABuffer[i] = NULL;
		grp5HTBuffer[i] = NULL;
		grpAChBuffer[i] = NULL;
		grpNEBuffer[i] = NULL;
	}
}


void CpuSNN::resetPoissonNeuron(unsigned int nid, int grpId) {
	assert(nid < numN);
	lastSpikeTime[nid]  = MAX_SIMULATION_TIME;
	avgFiring[nid]      = 0.0;

	if(grp_Info[grpId].WithSTP) {
		stpu[nid] = 0.0f;
		stpx[nid] = 1.0f;
	}
}

void CpuSNN::resetPropogationBuffer() {
	pbuf->reset(0, 1023);
}

// resets nSpikeCnt[]
void CpuSNN::resetSpikeCnt(int grpId) {
	 int startGrp, endGrp;

	if (!doneReorganization)
		return;

	 if (grpId == -1) {
		startGrp = 0;
		endGrp = numGrp;
	} else {
		 startGrp = grpId;
		 endGrp = grpId + nConfig_;
	}

	for (int grpId = startGrp; grpId < endGrp; grpId++) {
		int startN = grp_Info[grpId].StartN;
		int endN   = grp_Info[grpId].EndN + 1;
		for (int i = startN; i < endN; i++)
		nSpikeCnt[i] = 0;
	}
}

//Reset wt, wtChange, pre-firing time values to default values, rewritten to
//integrate changes between JMN and MDR -- KDC
//if changeWeights is false, we should keep the values of the weights as they currently
//are but we should be able to change them to plastic or fixed synapses. -- KDC
void CpuSNN::resetSynapticConnections(bool changeWeights) {
	int j;
	// Reset wt,wtChange,pre-firingtime values to default values...
	for(int destGrp=0; destGrp < numGrp; destGrp++) {
		const char* updateStr = (grp_Info[destGrp].newUpdates == true)?"(**)":"";
		CARLSIM_DEBUG("Grp: %d:%s s=%d e=%d %s", destGrp, grp_Info2[destGrp].Name.c_str(), grp_Info[destGrp].StartN,
					grp_Info[destGrp].EndN,  updateStr);
		CARLSIM_DEBUG("Grp: %d:%s s=%d e=%d  %s",  destGrp, grp_Info2[destGrp].Name.c_str(), grp_Info[destGrp].StartN,
					grp_Info[destGrp].EndN, updateStr);

		for(int nid=grp_Info[destGrp].StartN; nid <= grp_Info[destGrp].EndN; nid++) {
			unsigned int offset = cumulativePre[nid];
			for (j=0;j<Npre[nid]; j++) {
				wtChange[offset+j] = 0.0;						// synaptic derivatives is reset
				synSpikeTime[offset+j] = MAX_SIMULATION_TIME;	// some large negative value..
			}
			post_info_t *preIdPtr = &preSynapticIds[cumulativePre[nid]];
			float* synWtPtr       = &wt[cumulativePre[nid]];
			float* maxWtPtr       = &maxSynWt[cumulativePre[nid]];
			int prevPreGrp  = -1;

			for (j=0; j < Npre[nid]; j++,preIdPtr++, synWtPtr++, maxWtPtr++) {
				int preId    = GET_CONN_NEURON_ID((*preIdPtr));
				assert(preId < numN);
//				int srcGrp   = findGrpId(preId);
				int srcGrp = grpIds[preId];
				grpConnectInfo_t* connInfo;	      
				grpConnectInfo_t* connIterator = connectBegin;
				while(connIterator) {
					if(connIterator->grpSrc == srcGrp && connIterator->grpDest == destGrp) {
						//we found the corresponding connection
						connInfo=connIterator;
						break;
					}
					//move to the next grpConnectInfo_t
					connIterator=connIterator->next;
				}
				assert(connInfo != NULL);
				int connProp   = connInfo->connProp;
				bool   synWtType = GET_FIXED_PLASTIC(connProp);
				// print debug information...
				if( prevPreGrp != srcGrp) {
					if(nid==grp_Info[destGrp].StartN) {
						const char* updateStr = (connInfo->newUpdates==true)? "(**)":"";
						CARLSIM_DEBUG("\t%d (%s) start=%d, type=%s maxWts = %f %s", srcGrp,
										grp_Info2[srcGrp].Name.c_str(), j, (j<Npre_plastic[nid]?"P":"F"),
										connInfo->maxWt, updateStr);
					}
					prevPreGrp = srcGrp;
				}

				if(!changeWeights)
					continue;

				// if connection was plastic or if the connection weights were updated we need to reset the weights
				// TODO: How to account for user-defined connection reset
				if ((synWtType == SYN_PLASTIC) || connInfo->newUpdates) {
					*synWtPtr = getWeights(connInfo->connProp, connInfo->initWt, connInfo->maxWt, nid, srcGrp);
					*maxWtPtr = connInfo->maxWt;
				}
			}
		}
		grp_Info[destGrp].newUpdates = false;
	}

	grpConnectInfo_t* connInfo = connectBegin;
	// clear all existing connection info...
	while (connInfo) {
		connInfo->newUpdates = false;
		connInfo = connInfo->next;
	}
}

void CpuSNN::resetTimingTable() {
		memset(timeTableD2, 0, sizeof(int) * (1000 + D + 1));
		memset(timeTableD1, 0, sizeof(int) * (1000 + D + 1));
}



//! set one specific connection from neuron id 'src' to neuron id 'dest'
inline void CpuSNN::setConnection(int srcGrp,  int destGrp,  unsigned int src, unsigned int dest, float synWt,
									float maxWt, uint8_t dVal, int connProp, short int connId) {
	assert(dest<=CONN_SYN_NEURON_MASK);			// total number of neurons is less than 1 million within a GPU
	assert((dVal >=1) && (dVal <= D));

	// we have exceeded the number of possible connection for one neuron
	if(Npost[src] >= grp_Info[srcGrp].numPostSynapses)	{
		CARLSIM_ERROR("setConnection(%d (Grp=%s), %d (Grp=%s), %f, %d)", src, grp_Info2[srcGrp].Name.c_str(),
					dest, grp_Info2[destGrp].Name.c_str(), synWt, dVal);
		CARLSIM_ERROR("(Npost[%d] = %d ) >= (numPostSynapses = %d) value given for the network very low", src,
					Npost[src], grp_Info[srcGrp].numPostSynapses);
		CARLSIM_ERROR("Large number of postsynaptic connections is established");
		CARLSIM_ERROR("Increase the numPostSynapses value for the Group = %s", grp_Info2[srcGrp].Name.c_str());
		exitSimulation(1);
	}

	if(Npre[dest] >= grp_Info[destGrp].numPreSynapses) {
		CARLSIM_ERROR("setConnection(%d (Grp=%s), %d (Grp=%s), %f, %d)", src, grp_Info2[srcGrp].Name.c_str(),
					dest, grp_Info2[destGrp].Name.c_str(), synWt, dVal);
		CARLSIM_ERROR("(Npre[%d] = %d) >= (numPreSynapses = %d) value given for the network very less", dest,
					Npre[dest], grp_Info[destGrp].numPreSynapses);
		CARLSIM_ERROR("Large number of presynaptic connections established");
		CARLSIM_ERROR("Increase the numPostSynapses for the Grp = %s value ", grp_Info2[destGrp].Name.c_str());
		exitSimulation(1);
	}

	int p = Npost[src];

	assert(Npost[src] >= 0);
	assert(Npre[dest] >= 0);
	assert((src * numPostSynapses + p) / numN < numPostSynapses); // divide by numN to prevent INT overflow

	unsigned int post_pos = cumulativePost[src] + Npost[src];
	unsigned int pre_pos  = cumulativePre[dest] + Npre[dest];

	assert(post_pos < postSynCnt);
	assert(pre_pos  < preSynCnt);

	//generate a new postSynapticIds id for the current connection
	postSynapticIds[post_pos]   = SET_CONN_ID(dest, Npre[dest], destGrp);
	tmp_SynapticDelay[post_pos] = dVal;

	preSynapticIds[pre_pos] = SET_CONN_ID(src, Npost[src], srcGrp);
	wt[pre_pos] 	  = synWt;
	maxSynWt[pre_pos] = maxWt;
	cumConnIdPre[pre_pos] = connId;

	bool synWtType = GET_FIXED_PLASTIC(connProp);

	if (synWtType == SYN_PLASTIC) {
		sim_with_fixedwts = false; // if network has any plastic synapses at all, this will be set to true
		Npre_plastic[dest]++;
		// homeostasis
		if (grp_Info[destGrp].WithHomeostasis && grp_Info[destGrp].homeoId ==-1)
			grp_Info[destGrp].homeoId = dest; // this neuron info will be printed
	}

	Npre[dest] += 1;
	Npost[src] += 1;

	grp_Info2[srcGrp].numPostConn++;
	grp_Info2[destGrp].numPreConn++;

	if (Npost[src] > grp_Info2[srcGrp].maxPostConn)
		grp_Info2[srcGrp].maxPostConn = Npost[src];
	if (Npre[dest] > grp_Info2[destGrp].maxPreConn)
	grp_Info2[destGrp].maxPreConn = Npre[src];
}

void CpuSNN::setGrpTimeSlice(int grpId, int timeSlice) {
	if (grpId == ALL) {
		for(int g=0; (g < numGrp); g++) {
			if (grp_Info[g].isSpikeGenerator)
				setGrpTimeSlice(g, timeSlice);
		}
	} else {
		assert((timeSlice > 0 ) && (timeSlice <  PROPAGATED_BUFFER_SIZE));
		// the group should be poisson spike generator group
		grp_Info[grpId].NewTimeSlice = timeSlice;
		grp_Info[grpId].CurrTimeSlice = timeSlice;
	}
}

// method to set const member randSeed_
int CpuSNN::setRandSeed(int seed) {
	if (seed<0)
		return time(NULL);
	else if(seed==0)
		return 123;
	else
		return seed;
}

// reorganize the network and do the necessary allocation
// of all variable for carrying out the simulation..
// this code is run only one time during network initialization
void CpuSNN::setupNetwork(bool removeTempMem) {
	if(!doneReorganization)
		reorganizeNetwork(removeTempMem);

	if((simMode_ == GPU_MODE) && (cpu_gpuNetPtrs.allocated == false))
		allocateSNN_GPU();
}


void CpuSNN::startCPUTiming() { prevCpuExecutionTime = cumExecutionTime; }
void CpuSNN::startGPUTiming() { prevGpuExecutionTime = cumExecutionTime; }
void CpuSNN::stopCPUTiming() {
	cpuExecutionTime += (cumExecutionTime - prevCpuExecutionTime);
	prevCpuExecutionTime = cumExecutionTime;
}
void CpuSNN::stopGPUTiming() {
	gpuExecutionTime += (cumExecutionTime - prevGpuExecutionTime);
	prevGpuExecutionTime = cumExecutionTime;
}


void CpuSNN::swapConnections(int nid, int oldPos, int newPos) {
	unsigned int cumN=cumulativePost[nid];

	// Put the node oldPos to the top of the delay queue
	post_info_t tmp = postSynapticIds[cumN+oldPos];
	postSynapticIds[cumN+oldPos]= postSynapticIds[cumN+newPos];
	postSynapticIds[cumN+newPos]= tmp;

	// Ensure that you have shifted the delay accordingly....
	uint8_t tmp_delay = tmp_SynapticDelay[cumN+oldPos];
	tmp_SynapticDelay[cumN+oldPos] = tmp_SynapticDelay[cumN+newPos];
	tmp_SynapticDelay[cumN+newPos] = tmp_delay;

	// update the pre-information for the postsynaptic neuron at the position oldPos.
	post_info_t  postInfo = postSynapticIds[cumN+oldPos];
	int  post_nid = GET_CONN_NEURON_ID(postInfo);
	int  post_sid = GET_CONN_SYN_ID(postInfo);

	post_info_t* preId    = &preSynapticIds[cumulativePre[post_nid]+post_sid];
	int  pre_nid  = GET_CONN_NEURON_ID((*preId));
	int  pre_sid  = GET_CONN_SYN_ID((*preId));
	int  pre_gid  = GET_CONN_GRP_ID((*preId));
	assert (pre_nid == nid);
	assert (pre_sid == newPos);
	*preId = SET_CONN_ID( pre_nid, oldPos, pre_gid);

	// update the pre-information for the postsynaptic neuron at the position newPos
	postInfo = postSynapticIds[cumN+newPos];
	post_nid = GET_CONN_NEURON_ID(postInfo);
	post_sid = GET_CONN_SYN_ID(postInfo);

	preId    = &preSynapticIds[cumulativePre[post_nid]+post_sid];
	pre_nid  = GET_CONN_NEURON_ID((*preId));
	pre_sid  = GET_CONN_SYN_ID((*preId));
	pre_gid  = GET_CONN_GRP_ID((*preId));
	assert (pre_nid == nid);
	assert (pre_sid == oldPos);
	*preId = SET_CONN_ID( pre_nid, newPos, pre_gid);
}


void CpuSNN::updateAfterMaxTime() {
  CARLSIM_WARN("Maximum Simulation Time Reached...Resetting simulation time");

	// This will be our cut of time. All other time values
	// that are less than cutOffTime will be set to zero
	unsigned int cutOffTime = (MAX_SIMULATION_TIME - 10*1000);

	for(int g=0; g < numGrp; g++) {

	if (grp_Info[g].isSpikeGenerator) {
			int diffTime = (grp_Info[g].SliceUpdateTime - cutOffTime);
			grp_Info[g].SliceUpdateTime = (diffTime < 0) ? 0 : diffTime;
		}

		// no STDP then continue...
		if(!grp_Info[g].FixedInputWts) {
			continue;
		}

		for(int k=0, nid = grp_Info[g].StartN; nid <= grp_Info[g].EndN; nid++,k++) {
		assert(nid < numNReg);
			// calculate the difference in time
			signed diffTime = (lastSpikeTime[nid] - cutOffTime);
			lastSpikeTime[nid] = (diffTime < 0) ? 0 : diffTime;

			// do the same thing with all synaptic connections..
			unsigned* synTime = &synSpikeTime[cumulativePre[nid]];
			for(int i=0; i < Npre[nid]; i++, synTime++) {
				// calculate the difference in time
				signed diffTime = (synTime[0] - cutOffTime);
				synTime[0]      = (diffTime < 0) ? 0 : diffTime;
			}
		}
	}

	simTime = MAX_SIMULATION_TIME - cutOffTime;
	resetPropogationBuffer();
}

void CpuSNN::updateGroupMonitor() {
	// TODO: build DA, 5HT, ACh, NE buffer in GPU memory and retrieve data every one second
	// Currently, there is no buffer in GPU side. data are retrieved at every 10 ms simulation time

	for (int grpId = 0; grpId < numGrp; grpId++) {
		int monitorId = grp_Info[grpId].GroupMonitorId;
			
		if(monitorId != -1) {
			fprintf(stderr, "Group Monitor for Group %s has DA(%f)\n", grp_Info2[grpId].Name.c_str(), grpDABuffer[monitorId][0]);

			// call the callback function
			if (grpBufferCallback[monitorId])
				grpBufferCallback[monitorId]->update(this, grpId, grpDABuffer[monitorId], 100);
		}
	}
}


//! update CpuSNN::numNExcPois, CpuSNN::numNInhPois, CpuSNN::numNExcReg, CpuSNN::numNInhReg, CpuSNN::numNPois, CpuSNN::numNReg
/*
 * \param _numN [out] current number of neurons
 * \param _numMaxPostSynapses [out] number of maximum post synapses in groups
 * \param _numMaxPreSynapses [out] number of maximum pre synapses in groups
 * \param _numConfig [in] (deprecated) number of configuration
 */
void CpuSNN::updateParameters(int* curN, int* numPostSynapses, int* numPreSynapses, int nConfig) {
	assert(nConfig > 0);
	numNExcPois = 0;
	numNInhPois = 0;
	numNExcReg = 0;
	numNInhReg = 0;
	*numPostSynapses = 0;
	*numPreSynapses = 0;

	//  scan all the groups and find the required information
	//  about the group (numN, numPostSynapses, numPreSynapses and others).
	for(int g=0; g < numGrp; g++)  {
		if (grp_Info[g].Type==UNKNOWN_NEURON) {
			CARLSIM_ERROR("Unknown group for %d (%s)", g, grp_Info2[g].Name.c_str());
			exitSimulation(1);
		}

		if (IS_INHIBITORY_TYPE(grp_Info[g].Type) && !(grp_Info[g].Type & POISSON_NEURON))
			numNInhReg += grp_Info[g].SizeN;
		else if (IS_EXCITATORY_TYPE(grp_Info[g].Type) && !(grp_Info[g].Type & POISSON_NEURON))
			numNExcReg += grp_Info[g].SizeN;
		else if (IS_EXCITATORY_TYPE(grp_Info[g].Type) &&  (grp_Info[g].Type & POISSON_NEURON))
			numNExcPois += grp_Info[g].SizeN;
		else if (IS_INHIBITORY_TYPE(grp_Info[g].Type) &&  (grp_Info[g].Type & POISSON_NEURON))
			numNInhPois += grp_Info[g].SizeN;

		// find the values for maximum postsynaptic length
		// and maximum pre-synaptic length
		if (grp_Info[g].numPostSynapses >= *numPostSynapses)
			*numPostSynapses = grp_Info[g].numPostSynapses;
		if (grp_Info[g].numPreSynapses >= *numPreSynapses)
			*numPreSynapses = grp_Info[g].numPreSynapses;
	}

	*curN  = numNExcReg + numNInhReg + numNExcPois + numNInhPois;
	numNPois = numNExcPois + numNInhPois;
	numNReg = numNExcReg +numNInhReg;
}

void CpuSNN::updateSpikesFromGrp(int grpId) {
	assert(grp_Info[grpId].isSpikeGenerator==true);

	bool done;
	//static FILE* _fp = fopen("spikes.txt", "w");
	unsigned int currTime = simTime;

	int timeSlice = grp_Info[grpId].CurrTimeSlice;
	grp_Info[grpId].SliceUpdateTime  = simTime;

	// we dont generate any poisson spike if during the
	// current call we might exceed the maximum 32 bit integer value
	if (((uint64_t) currTime + timeSlice) >= MAX_SIMULATION_TIME)
		return;

	if (grp_Info[grpId].spikeGen) {
		generateSpikesFromFuncPtr(grpId);
	} else {
		// current mode is GPU, and GPU would take care of poisson generators
		// and other information about refractor period etc. So no need to continue further...
#if !TESTING_CPU_GPU_POISSON
    if(simMode_ == GPU_MODE)
      return;
#endif

		generateSpikesFromRate(grpId);
	}
}

void CpuSNN::updateSpikeGenerators() {
	for(int g=0; (g < numGrp); g++) {
		if (grp_Info[g].isSpikeGenerator) {
			// This evaluation is done to check if its time to get new set of spikes..
			if(((simTime-grp_Info[g].SliceUpdateTime) >= (unsigned) grp_Info[g].CurrTimeSlice))
				updateSpikesFromGrp(g);
		}
	}
}

void CpuSNN::updateSpikeGeneratorsInit() {
	int cnt=0;
	for(int g=0; (g < numGrp); g++) {
		if (grp_Info[g].isSpikeGenerator) {
			// This is done only during initialization
			grp_Info[g].CurrTimeSlice = grp_Info[g].NewTimeSlice;

			// we only need NgenFunc for spike generator callbacks that need to transfer their spikes to the GPU
			if (grp_Info[g].spikeGen) {
				grp_Info[g].Noffset = NgenFunc;
				NgenFunc += grp_Info[g].SizeN;
			}
			updateSpikesFromGrp(g);
			cnt++;
			assert(cnt <= numSpikeGenGrps);
		}
	}

	// spikeGenBits can be set only once..
	assert(spikeGenBits == NULL);

	if (NgenFunc) {
		spikeGenBits = new uint32_t[NgenFunc/32+1];
		cpuNetPtrs.spikeGenBits = spikeGenBits;
		// increase the total memory size used by the routine...
		cpuSnnSz.addInfoSize += sizeof(spikeGenBits[0])*(NgenFunc/32+1);
	}
}

//! update CpuSNN::maxSpikesD1, CpuSNN::maxSpikesD2 and allocate sapce for CpuSNN::firingTableD1 and CpuSNN::firingTableD2
/*!
 * \return maximum delay in groups
 */
int CpuSNN::updateSpikeTables() {
	int curD = 0;
	int grpSrc;
	// find the maximum delay in the given network
	// and also the maximum delay for each group.
	grpConnectInfo_t* newInfo = connectBegin;
	while(newInfo) {
		grpSrc = newInfo->grpSrc;
		if (newInfo->maxDelay > curD)
			curD = newInfo->maxDelay;

		// check if the current connection's delay meaning grp1's delay
		// is greater than the MaxDelay for grp1. We find the maximum
		// delay for the grp1 by this scheme.
		if (newInfo->maxDelay > grp_Info[grpSrc].MaxDelay)
		 	grp_Info[grpSrc].MaxDelay = newInfo->maxDelay;

		newInfo = newInfo->next;
	}

	for(int g = 0; g < numGrp; g++) {
		if (grp_Info[g].MaxDelay == 1)
			maxSpikesD1 += (grp_Info[g].SizeN * grp_Info[g].MaxFiringRate);
		else
			maxSpikesD2 += (grp_Info[g].SizeN * grp_Info[g].MaxFiringRate);
	}

	if ((maxSpikesD1 + maxSpikesD2) < (numNExcReg + numNInhReg + numNPois) * UNKNOWN_NEURON_MAX_FIRING_RATE) {
		CARLSIM_ERROR("Insufficient amount of buffer allocated...");
		exitSimulation(1);
	}

	firingTableD2 = new unsigned int[maxSpikesD2];
	firingTableD1 = new unsigned int[maxSpikesD1];
	cpuSnnSz.spikingInfoSize += sizeof(int) * ((maxSpikesD2 + maxSpikesD1) + 2* (1000 + D + 1));

	return curD;
}

// This function is called every second by simulator...
// This function updates the firingTable by removing older firing values...
void CpuSNN::updateFiringTable() {
	// Read the neuron ids that fired in the last D seconds
	// and put it to the beginning of the firing table...
	for(int p=timeTableD2[999],k=0;p<timeTableD2[999+D+1];p++,k++) {
		firingTableD2[k]=firingTableD2[p];
	}

	for(int i=0; i < D; i++) {
		timeTableD2[i+1] = timeTableD2[1000+i+1]-timeTableD2[1000];
	}

	timeTableD1[D] = 0;

	/* the code of weight update has been moved to CpuSNN::updateWeight() */

	spikeCountAll	+= spikeCountAll1sec;
	spikeCountD2Host += (secD2fireCntHost-timeTableD2[D]);
	spikeCountD1Host += secD1fireCntHost;

	secD1fireCntHost  = 0;
	spikeCountAll1sec = 0;
	secD2fireCntHost = timeTableD2[D];

	for (int i=0; i < numGrp; i++) {
		grp_Info[i].FiringCount1sec=0;
	}
}

// updates simTime, returns true when new second started
bool CpuSNN::updateTime() {
	bool finishedOneSec = false;

	// done one second worth of simulation
	// update relevant parameters...now
	if(++simTimeMs == 1000) {
		simTimeMs = 0;
		simTimeSec++;
		finishedOneSec = true;
	}

	simTime++;
	if(simTime >= MAX_SIMULATION_TIME){
		// reached the maximum limit of the simulation time using 32 bit value...
		updateAfterMaxTime();
	}

	return finishedOneSec;
}



void CpuSNN::updateSpikeMonitor() {
	// don't continue if numSpikeMonitor is zero
	if(numSpikeMonitor==0)
		return;

	bool bufferOverFlow[MAX_GRP_PER_SNN];
	memset(bufferOverFlow,0,sizeof(bufferOverFlow));

	/* Reset buffer time counter */
	for(int i=0; i < numSpikeMonitor; i++)
		memset(monBufferTimeCnt[i],0,sizeof(int)*(1000));

	/* Reset buffer position */
		memset(monBufferPos,0,sizeof(int)*numSpikeMonitor);

	if (simMode_ == GPU_MODE) {
		updateSpikeMonitor_GPU();
	}

	// Read one spike at a time from the buffer and put the spikes to an appopriate monitor buffer. Later the user may
	// need need to dump these spikes to an output file
	for (int k=0; k < 2; k++) {
		unsigned int* timeTablePtr = (k==0)?timeTableD2:timeTableD1;
		unsigned int* fireTablePtr = (k==0)?firingTableD2:firingTableD1;
		for(int t=0; t < 1000; t++) {
			for(int i=timeTablePtr[t+D]; i<timeTablePtr[t+D+1];i++) {
		/* retrieve the neuron id */
				int nid   = fireTablePtr[i];
				if (simMode_ == GPU_MODE)
					nid = GET_FIRING_TABLE_NID(nid);
				assert(nid < numN);
<<<<<<< HEAD
	  
				int grpId = findGrpId(nid);
=======

//				int grpId = findGrpId(nid);
				int grpId = grpIds[nid];
>>>>>>> 254e40ad
				int monitorId = grp_Info[grpId].MonitorId;
				if(monitorId!= -1) {
					assert(nid >= grp_Info[grpId].StartN);
					assert(nid <= grp_Info[grpId].EndN);
					int   pos   = monBufferPos[monitorId];
				if((pos >= monBufferSize[monitorId])) {
					if(!bufferOverFlow[monitorId])
						CARLSIM_WARN("Buffer Monitor size (%d) is small. Increase buffer firing rate for %s",
			  			monBufferSize[monitorId], grp_Info2[grpId].Name.c_str());
					bufferOverFlow[monitorId] = true;
				} else {
					monBufferPos[monitorId]++;
					monBufferFiring[monitorId][pos] = nid-grp_Info[grpId].StartN; // store the Neuron ID relative to the start of the group
					// we store the total firing at time t...
					monBufferTimeCnt[monitorId][t]++;
				}
			} /* if monitoring is enabled for this spike */
    	} /* for all spikes happening at time t */
	}  /* for all time t */
}

  for (int grpId=0;grpId<numGrp;grpId++) {
    int monitorId = grp_Info[grpId].MonitorId;
    if(monitorId!= -1) {
      CARLSIM_INFO("Spike Monitor for Group %s has %d spikes (%f Hz)",grp_Info2[grpId].Name.c_str(),
      			monBufferPos[monitorId],((float)monBufferPos[monitorId])/(grp_Info[grpId].SizeN));

      // call the callback function
      if (monBufferCallback[monitorId])
	monBufferCallback[monitorId]->update(this,grpId,monBufferFiring[monitorId],monBufferTimeCnt[monitorId]);
    }
  }
}

// This function updates the synaptic weights from its derivatives..
void CpuSNN::updateWeight() {		
	// update synaptic weights here for all the neurons..
	for(int g = 0; g < numGrp; g++) {
		// no changable weights so continue without changing..
		if(grp_Info[g].FixedInputWts || !(grp_Info[g].WithSTDP)) {
//			for(int i=grp_Info[g].StartN; i <= grp_Info[g].EndN; i++)
//				nSpikeCnt[i]=0;
			continue;
		}

		for(int i = grp_Info[g].StartN; i <= grp_Info[g].EndN; i++) {
			assert(i < numNReg);
			unsigned int offset = cumulativePre[i];
			float diff_firing = 0.0;
			float homeostasisScale = 1.0;

			if(grp_Info[g].WithHomeostasis) {
				assert(baseFiring[i]>0);
				diff_firing = 1-avgFiring[i]/baseFiring[i];
				homeostasisScale = grp_Info[g].homeostasisScale;
			}

			if (i==grp_Info[g].StartN)
				CARLSIM_DEBUG("Weights, Change at %lu (diff_firing: %f)", simTimeSec, diff_firing);

			for(int j = 0; j < Npre_plastic[i]; j++) {
				//	if (i==grp_Info[g].StartN)
				//		CARLSIM_DEBUG("%1.2f %1.2f \t", wt[offset+j]*10, wtChange[offset+j]*10);
				float effectiveWtChange = stdpScaleFactor * wtChange[offset + j];

				// homeostatic weight update
				if (grp_Info[g].WithHomeostasis && grp_Info[g].WithModulatedSTDP) {
					effectiveWtChange = cpuNetPtrs.grpDA[g] * effectiveWtChange;
					wt[offset+j] += (diff_firing*wt[offset+j]*homeostasisScale + effectiveWtChange)*baseFiring[i]/grp_Info[g].avgTimeScale/(1+fabs(diff_firing)*50);
				} else if (grp_Info[g].WithHomeostasis) {
					//need to figure out exactly why we change the weight to this value.  Specifically, what is with the second term?  -- KDC
					wt[offset+j] += (diff_firing*wt[offset+j]*homeostasisScale + wtChange[offset+j])*baseFiring[i]/grp_Info[g].avgTimeScale/(1+fabs(diff_firing)*50);
				} else if (grp_Info[g].WithModulatedSTDP) {
					wt[offset+j] += cpuNetPtrs.grpDA[g] * effectiveWtChange;
				} else {
					// just STDP weight update
					wt[offset+j] += effectiveWtChange;
				}

				//MDR - don't decay weights, just set to 0
				//wtChange[offset+j] = 0;

				//TSC - decay weights
				wtChange[offset+j] *= wtChangeDecay;

				// if this is an excitatory or inhibitory synapse
				if (maxSynWt[offset + j] >= 0) {
					if (wt[offset + j] >= maxSynWt[offset + j])
						wt[offset + j] = maxSynWt[offset + j];
					if (wt[offset + j] < 0)
						wt[offset + j] = 0.0;
				} else {
					if (wt[offset + j] <= maxSynWt[offset + j])
						wt[offset + j] = maxSynWt[offset + j];
					if (wt[offset+j] > 0)
						wt[offset+j] = 0.0;
				}
			}
		}
	}
}<|MERGE_RESOLUTION|>--- conflicted
+++ resolved
@@ -1597,18 +1597,6 @@
 	doneReorganization = false;
 	memoryOptimized	   = false;
 
-	stpu = NULL;
-	stpx = NULL;
-	gAMPA = NULL;
-	gNMDA = NULL;
-	gGABAa = NULL;
-	gGABAb = NULL;
-
-	grpDA = NULL;
-	grp5HT = NULL;
-	grpACh = NULL;
-	grpNE = NULL;
-
 	cumExecutionTime = 0.0;
 
 	spikeRateUpdated = false;
@@ -1617,7 +1605,7 @@
 	numSpkCnt = 0;
 
 	sim_with_fixedwts = true; // default is true, will be set to false if there are any plastic synapses
-//	sim_with_conductances = false; // for all others, the default is false
+	sim_with_conductances = false; // for all others, the default is false
 	sim_with_stdp = false;
 	sim_with_modulated_stdp = false;
 	sim_with_stp = false;
@@ -1678,12 +1666,6 @@
 		grp_Info[i].homeoId = -1;
 		grp_Info[i].avgTimeScale  = 10000.0;
 
-<<<<<<< HEAD
-		grp_Info[i].dAMPA=1-(1.0/5);	// FIXME why default values again!? this should be in interface
-		grp_Info[i].dNMDA=1-(1.0/150);
-		grp_Info[i].dGABAa=1-(1.0/6);
-		grp_Info[i].dGABAb=1-(1.0/150);
-
 		grp_Info[i].baseDP = 1.0;
 		grp_Info[i].base5HT = 1.0;
 		grp_Info[i].baseACh = 1.0;
@@ -1693,8 +1675,6 @@
 		grp_Info[i].decayACh = 1 - (1.0 / 100);
 		grp_Info[i].decayNE = 1 - (1.0/ 100);
 
-=======
->>>>>>> 254e40ad
 		grp_Info[i].spikeGen = NULL;
 
 		grp_Info[i].withSpikeCounter = false;
@@ -2973,13 +2953,6 @@
 
 	cpuNetPtrs.gAMPA        	= gAMPA;
 	cpuNetPtrs.gGABAa       	= gGABAa;
-<<<<<<< HEAD
-	cpuNetPtrs.gGABAb			= gGABAb;
-	cpuNetPtrs.grpDA			= grpDA;
-	cpuNetPtrs.grp5HT			= grp5HT;
-	cpuNetPtrs.grpACh			= grpACh;
-	cpuNetPtrs.grpNE			= grpNE;
-=======
 	if (sim_with_NMDA_rise) {
 		cpuNetPtrs.gNMDA 		= NULL;
 		cpuNetPtrs.gNMDA_r		= gNMDA_r;
@@ -2998,7 +2971,10 @@
 		cpuNetPtrs.gGABAb_r 	= NULL;
 		cpuNetPtrs.gGABAb_d 	= NULL;
 	}
->>>>>>> 254e40ad
+	cpuNetPtrs.grpDA			= grpDA;
+	cpuNetPtrs.grp5HT			= grp5HT;
+	cpuNetPtrs.grpACh			= grpACh;
+	cpuNetPtrs.grpNE			= grpNE;
 	cpuNetPtrs.allocated    	= true;
 	cpuNetPtrs.memType      	= CPU_MODE;
 	cpuNetPtrs.stpu 			= stpu;
@@ -3215,13 +3191,6 @@
 
 void CpuSNN::resetConductances() {
 	if (sim_with_conductances) {
-<<<<<<< HEAD
-		assert(gAMPA != NULL);
-		memset(gAMPA, 0, sizeof(float) * numNReg);
-		memset(gNMDA, 0, sizeof(float) * numNReg);
-		memset(gGABAa, 0, sizeof(float) * numNReg);
-		memset(gGABAb, 0, sizeof(float) * numNReg);
-=======
 		memset(gAMPA, 0, sizeof(float)*numNReg);
 		if (sim_with_NMDA_rise) {
 			memset(gNMDA_r, 0, sizeof(float)*numNReg);
@@ -3236,7 +3205,6 @@
 		} else {
 			memset(gGABAb, 0, sizeof(float)*numNReg);
 		}
->>>>>>> 254e40ad
 	}
 }
 
@@ -4064,14 +4032,9 @@
 				if (simMode_ == GPU_MODE)
 					nid = GET_FIRING_TABLE_NID(nid);
 				assert(nid < numN);
-<<<<<<< HEAD
-	  
-				int grpId = findGrpId(nid);
-=======
 
 //				int grpId = findGrpId(nid);
 				int grpId = grpIds[nid];
->>>>>>> 254e40ad
 				int monitorId = grp_Info[grpId].MonitorId;
 				if(monitorId!= -1) {
 					assert(nid >= grp_Info[grpId].StartN);
