--- conflicted
+++ resolved
@@ -19,18 +19,6 @@
     </ProjectConfiguration>
   </ItemGroup>
   <ItemGroup>
-<<<<<<< HEAD
-    <ClCompile Include="main_random_spnet.cpp" />
-  </ItemGroup>
-  <ItemGroup>
-=======
-    <ProjectReference Include="..\..\..\..\carlsim\connection_monitor\connection_monitor.vcxproj">
-      <Project>{6b9e864c-a1b9-48ce-b88b-41ca17b4b1a9}</Project>
-    </ProjectReference>
-    <ProjectReference Include="..\..\..\..\carlsim\group_monitor\group_monitor.vcxproj">
-      <Project>{a0612f05-1613-4d4a-8be6-37fde1e33843}</Project>
-    </ProjectReference>
->>>>>>> d3dedeef
     <ProjectReference Include="..\..\..\..\carlsim\interface\interface.vcxproj">
       <Project>{fbd68119-1a8c-4a1a-96ce-522b651209bc}</Project>
     </ProjectReference>
