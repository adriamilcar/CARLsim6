--- conflicted
+++ resolved
@@ -63,11 +63,7 @@
 collection of synapses), so that a specific neuron group fires at a predefined target firing rate---without having
 to recompile the CARLsim network.
 
-<<<<<<< HEAD
-A complete example is explained in \ref tut3_simple_weight_tuner.
-=======
 A complete example is explained in \ref tut4_simple_weight_tuner.
->>>>>>> bd89a48f
 
 Consider a CARLsim network with an input group (<tt>gIn</tt>) connected to an output group (<tt>gOut</tt>).
 Suppose the goal is to find weight values that lead to some desired output activity (say, 27.4Hz), in response
@@ -105,11 +101,7 @@
 \note The connection to tune and the neuron group for which a target firing rate are found do not have to be associated
 with each other.
 \see \ref ch10_ecj
-<<<<<<< HEAD
-\see \ref tut3_simple_weight_tuner
-=======
 \see \ref tut4_simple_weight_tuner
->>>>>>> bd89a48f
 \since v3.0
 
 
