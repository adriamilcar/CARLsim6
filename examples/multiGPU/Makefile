# Makefile for building example program from the CARLsim library

# NOTE: if you are compiling your code in a directory different from
# examples/<example_name> or projects/<project_name> then you need to either
# move the configured user.mk file to this directory or set the path to
# where CARLsim can find the user.mk.
USER_MK_PATH = ../../
include $(USER_MK_PATH)user.mk

example := multiGPU
output := *.dot *.dat *.log *.csv results/*

# -----------------------------------------------------------------------------
# You should not need to edit the file beyond this point
# -----------------------------------------------------------------------------

# we are compiling from lib
<<<<<<< HEAD
	CARLSIM_FLAGS += -I$(CARLSIM_LIB_DIR)/include/kernel \
									 -I$(CARLSIM_LIB_DIR)/include/interface \
									 -I$(CARLSIM_LIB_DIR)/include/spike_monitor \
									 -I$(CARLSIM_LIB_DIR)/include/connection_monitor
	CARLSIM_LIBS  += $(CARLSIM_LIB_DIR)/lib/libCARLsim.a
=======
CARLSIM_FLAGS += -I$(CARLSIM_LIB_DIR)/include/kernel \
				 -I$(CARLSIM_LIB_DIR)/include/interface \
				 -I$(CARLSIM_LIB_DIR)/include/spike_monitor \
				 -I$(CARLSIM_LIB_DIR)/include/spike_generators \
				 -I$(CARLSIM_LIB_DIR)/include/input_stimulus \
				 -I$(CARLSIM_LIB_DIR)/include/simple_weight_tuner
CARLSIM_LIBS  += $(CARLSIM_LIB_DIR)/lib/libCARLsim.a
>>>>>>> 86e40d8f

local_src  := main_$(example).cpp
local_prog := $(example)

.PHONY: clean distclean
# compile from CARLsim lib
$(local_prog): $(local_src)
	$(NVCC) $(CARLSIM_INCLUDES) $(CARLSIM_FLAGS) $(CARLSIM_LFLAGS) \
	$(CARLSIM_LIBS) $< -o $@

clean:
	$(RM) $(local_prog)

distclean:
	$(RM) $(local_prog) $(output)<|MERGE_RESOLUTION|>--- conflicted
+++ resolved
@@ -15,21 +15,14 @@
 # -----------------------------------------------------------------------------
 
 # we are compiling from lib
-<<<<<<< HEAD
-	CARLSIM_FLAGS += -I$(CARLSIM_LIB_DIR)/include/kernel \
-									 -I$(CARLSIM_LIB_DIR)/include/interface \
-									 -I$(CARLSIM_LIB_DIR)/include/spike_monitor \
-									 -I$(CARLSIM_LIB_DIR)/include/connection_monitor
-	CARLSIM_LIBS  += $(CARLSIM_LIB_DIR)/lib/libCARLsim.a
-=======
 CARLSIM_FLAGS += -I$(CARLSIM_LIB_DIR)/include/kernel \
 				 -I$(CARLSIM_LIB_DIR)/include/interface \
 				 -I$(CARLSIM_LIB_DIR)/include/spike_monitor \
+				 -I$(CARLSIM_LIB_DIR)/include/connection_monitor \
 				 -I$(CARLSIM_LIB_DIR)/include/spike_generators \
 				 -I$(CARLSIM_LIB_DIR)/include/input_stimulus \
 				 -I$(CARLSIM_LIB_DIR)/include/simple_weight_tuner
 CARLSIM_LIBS  += $(CARLSIM_LIB_DIR)/lib/libCARLsim.a
->>>>>>> 86e40d8f
 
 local_src  := main_$(example).cpp
 local_prog := $(example)
