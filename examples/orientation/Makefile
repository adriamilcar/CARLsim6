# Makefile for building example program from the CARLsim library

# NOTE: if you are compiling your code in a directory different from
# examples/<example_name> or projects/<project_name> then you need to either
# move the configured user.mk file to this directory or set the path to
# where CARLsim can find the user.mk.
USER_MK_PATH = ../../
include $(USER_MK_PATH)user.mk

example := orientation
output := *.dot *.dat *.log *.csv results/*

# You should not need to edit the file beyond this point
# ------------------------------------------------------

# we are compiling from CARLsim lib
CARLSIM_FLAGS += -I$(CARLSIM_LIB_DIR)/include/kernel \
<<<<<<< HEAD
								 -I$(CARLSIM_LIB_DIR)/include/interface \
								 -I$(CARLSIM_LIB_DIR)/include/spike_monitor \
								 -I$(CARLSIM_LIB_DIR)/include/connection_monitor

=======
				 -I$(CARLSIM_LIB_DIR)/include/interface \
				 -I$(CARLSIM_LIB_DIR)/include/spike_monitor \
				 -I../common
>>>>>>> 12c0f055
CARLSIM_LIBS  += -L$(CARLSIM_LIB_DIR)/lib -lCARLsim

local_src  := main_$(example).cpp
local_prog := $(example)
common_objs:= ../common/v1ColorME.2.0.o

.PHONY: clean distclean
# compile from CARLsim lib
$(local_prog): $(local_src) $(common_objs)
	$(NVCC) $(CARLSIM_INCLUDES) $(CARLSIM_FLAGS) $(CARLSIM_LFLAGS) \
	$(CARLSIM_LIBS) $(common_objs) $< -o $@

# still compile common files from source for local cuda code
../common/%.o: ../common/%.cu
	$(NVCC) -c $(CARLSIM_INCLUDES) $(CARLSIM_FLAGS) $< -o $@

clean:
	$(RM) $(local_prog) $(common_objs) 

distclean:
	$(RM) $(local_prog) $(common_objs) $(output) <|MERGE_RESOLUTION|>--- conflicted
+++ resolved
@@ -15,16 +15,10 @@
 
 # we are compiling from CARLsim lib
 CARLSIM_FLAGS += -I$(CARLSIM_LIB_DIR)/include/kernel \
-<<<<<<< HEAD
-								 -I$(CARLSIM_LIB_DIR)/include/interface \
-								 -I$(CARLSIM_LIB_DIR)/include/spike_monitor \
-								 -I$(CARLSIM_LIB_DIR)/include/connection_monitor
-
-=======
 				 -I$(CARLSIM_LIB_DIR)/include/interface \
 				 -I$(CARLSIM_LIB_DIR)/include/spike_monitor \
+				 -I$(CARLSIM_LIB_DIR)/include/connection_monitor \
 				 -I../common
->>>>>>> 12c0f055
 CARLSIM_LIBS  += -L$(CARLSIM_LIB_DIR)/lib -lCARLsim
 
 local_src  := main_$(example).cpp
