--- conflicted
+++ resolved
@@ -13,18 +13,15 @@
 # You should not need to edit the file beyond this point
 # ------------------------------------------------------
 
-# we are compiling from CARLsim lib
+# we are compiling from carlsim lib
 CARLSIM_FLAGS += -I$(CARLSIM_LIB_DIR)/include/kernel \
 				 -I$(CARLSIM_LIB_DIR)/include/interface \
 				 -I$(CARLSIM_LIB_DIR)/include/spike_monitor \
-<<<<<<< HEAD
 				 -I$(CARLSIM_LIB_DIR)/include/connection_monitor \
-				 -I../common
-=======
 				 -I$(CARLSIM_LIB_DIR)/include/spike_generators \
 				 -I$(CARLSIM_LIB_DIR)/include/input_stimulus \
-				 -I$(CARLSIM_LIB_DIR)/include/simple_weight_tuner
->>>>>>> 86e40d8f
+				 -I$(CARLSIM_LIB_DIR)/include/simple_weight_tuner \
+				 -I../common
 CARLSIM_LIBS  += -L$(CARLSIM_LIB_DIR)/lib -lCARLsim
 
 local_src  := main_$(example).cpp
