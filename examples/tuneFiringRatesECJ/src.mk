# module include file for building example/project from source
# mainly used by CARLsim devs
example := tuneFiringRatesECJ

# name of ECJ parameter file.
ecj_param_file := $(example)Experiment.params
output := *.dot *.dat *.log *.stat results/*

# this must be included first because CARLSIM_SRC_DIR is set here
# path of CARLsim root src folder (for compiling from source)
CARLSIM_SRC_DIR ?= $(HOME)/CARLsim
# set this to wherever user.mk is located
USER_MK_PATH    ?= $(CARLSIM_SRC_DIR)

# -----------------------------------------------------------------------------
# You should not need to edit the file beyond this point
# -----------------------------------------------------------------------------

include $(USER_MK_PATH)/user.mk

# The following is from the main Makefile and needs to be defined here again
# with an updated path

# carlsim components
<<<<<<< HEAD
kernel_dir     = $(CARLSIM_SRC_DIR)/carlsim/kernel
interface_dir  = $(CARLSIM_SRC_DIR)/carlsim/interface
spike_mon_dir  = $(CARLSIM_SRC_DIR)/carlsim/spike_monitor
conn_mon_dir   = $(CARLSIM_SRC_DIR)/carlsim/connection_monitor
spike_gen_dir  = $(CARLSIM_SRC_DIR)/tools/spike_generators
server_dir     = $(CARLSIM_SRC_DIR)/carlsim/server
=======
kernel_dir          = $(CARLSIM_SRC_DIR)/carlsim/kernel
interface_dir       = $(CARLSIM_SRC_DIR)/carlsim/interface
spike_mon_dir       = $(CARLSIM_SRC_DIR)/carlsim/spike_monitor
server_dir          = $(CARLSIM_SRC_DIR)/carlsim/server
test_dir            = $(CARLSIM_SRC_DIR)/carlsim/test

>>>>>>> 86e40d8f
# carlsim tools
tools_dir           = $(CARLSIM_SRC_DIR)/tools
tools_spikegen_dir  = $(tools_dir)/spike_generators
tools_inputstim_dir = $(tools_dir)/input_stimulus
tools_swt_dir       = $(tools_dir)/simple_weight_tuner

# CARLsim flags specific to the CARLsim installation
CARLSIM_FLAGS += -I$(kernel_dir)/include -I$(interface_dir)/include \
<<<<<<< HEAD
								 -I$(spike_mon_dir) -I$(spike_gen_dir) -I$(server_dir) \
								 -I$(input_stim_dir) -I$(conn_mon_dir)
=======
				 -I$(tools_spikegen_dir) -I$(tools_inputstim_dir) \
				 -I$(spike_mon_dir) -I$(tools_swt_dir)
>>>>>>> 86e40d8f

# carlsim ecj components
ECJ_PTI_FLAGS += -I$(ECJ_PTI_DIR)/include
ECJ_PTI_LIBS  += $(ECJ_PTI_DIR)/lib/libCARLsimPTI.a

# local info (vars can be overwritten)
local_src := main_$(example).cpp
local_prog := $(example)
carlsim_prog := carlsim_$(example)

.PHONY: clean distclean
# create executable bash script for user to run
$(local_prog): $(local_src) $(carlsim_prog)
	@echo "#!/bin/bash" > $(local_prog)
	@echo "java -cp \"$(ECJ_DIR)/jar/ecj.22.jar:$(ECJ_PTI_DIR)/lib/CARLsim-ECJ.jar\" ecjapp.CARLsimEC ./$(ecj_param_file)" >> $(local_prog)
	@chmod u+x $(local_prog)
# this must come after CARLSIM_FLAGS have been set
include $(CARLSIM_SRC_DIR)/carlsim/carlsim.mk

# compile from CARLsim src
$(carlsim_prog): $(local_src) $(carlsim_inc) $(carlsim_sources) $(carlsim_objs)
	$(NVCC) $(CARLSIM_INCLUDES) $(ECJ_PTI_FLAGS) $(CARLSIM_FLAGS) \
		$(CARLSIM_LFLAGS) $(CARLSIM_LIBS) $(ECJ_PTI_LIBS) $(carlsim_objs) $< -o $@

clean:
	$(RM) $(objects) $(local_prog) $(carlsim_prog)

distclean:
	$(RM) $(objects) $(local_prog) $(carlsim_prog) $(output)
<|MERGE_RESOLUTION|>--- conflicted
+++ resolved
@@ -22,21 +22,13 @@
 # with an updated path
 
 # carlsim components
-<<<<<<< HEAD
-kernel_dir     = $(CARLSIM_SRC_DIR)/carlsim/kernel
-interface_dir  = $(CARLSIM_SRC_DIR)/carlsim/interface
-spike_mon_dir  = $(CARLSIM_SRC_DIR)/carlsim/spike_monitor
-conn_mon_dir   = $(CARLSIM_SRC_DIR)/carlsim/connection_monitor
-spike_gen_dir  = $(CARLSIM_SRC_DIR)/tools/spike_generators
-server_dir     = $(CARLSIM_SRC_DIR)/carlsim/server
-=======
 kernel_dir          = $(CARLSIM_SRC_DIR)/carlsim/kernel
 interface_dir       = $(CARLSIM_SRC_DIR)/carlsim/interface
 spike_mon_dir       = $(CARLSIM_SRC_DIR)/carlsim/spike_monitor
+conn_mon_dir   = $(CARLSIM_SRC_DIR)/carlsim/connection_monitor
 server_dir          = $(CARLSIM_SRC_DIR)/carlsim/server
 test_dir            = $(CARLSIM_SRC_DIR)/carlsim/test
 
->>>>>>> 86e40d8f
 # carlsim tools
 tools_dir           = $(CARLSIM_SRC_DIR)/tools
 tools_spikegen_dir  = $(tools_dir)/spike_generators
@@ -45,13 +37,9 @@
 
 # CARLsim flags specific to the CARLsim installation
 CARLSIM_FLAGS += -I$(kernel_dir)/include -I$(interface_dir)/include \
-<<<<<<< HEAD
-								 -I$(spike_mon_dir) -I$(spike_gen_dir) -I$(server_dir) \
-								 -I$(input_stim_dir) -I$(conn_mon_dir)
-=======
 				 -I$(tools_spikegen_dir) -I$(tools_inputstim_dir) \
-				 -I$(spike_mon_dir) -I$(tools_swt_dir)
->>>>>>> 86e40d8f
+				 -I$(conn_mon_dir) -I$(spike_mon_dir) -I$(tools_swt_dir)
+
 
 # carlsim ecj components
 ECJ_PTI_FLAGS += -I$(ECJ_PTI_DIR)/include
@@ -66,7 +54,7 @@
 # create executable bash script for user to run
 $(local_prog): $(local_src) $(carlsim_prog)
 	@echo "#!/bin/bash" > $(local_prog)
-	@echo "java -cp \"$(ECJ_DIR)/jar/ecj.22.jar:$(ECJ_PTI_DIR)/lib/CARLsim-ECJ.jar\" ecjapp.CARLsimEC ./$(ecj_param_file)" >> $(local_prog)
+	@echo "java -cp \"$(ECJ_DIR)/ecj.jar:$(ECJ_PTI_DIR)/lib/CARLsim-ECJ.jar\" ecjapp.CARLsimEC ./$(ecj_param_file)" >> $(local_prog)
 	@chmod u+x $(local_prog)
 # this must come after CARLSIM_FLAGS have been set
 include $(CARLSIM_SRC_DIR)/carlsim/carlsim.mk
