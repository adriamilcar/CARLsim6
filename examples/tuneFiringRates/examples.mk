# module include file for tuneFiringRates example program
example := tuneFiringRates
output := *.o results/EA-Data results/*.txt

#local info (vars can be overwritten)
local_dir := examples/$(example)
local_src := $(local_dir)/main_$(example).cpp
local_prog := $(local_dir)/$(example)
local_objs := $(local_dir)/main_$(example).o

# pass these to the Makefile
sources += $(local_src)
output_files += $(addprefix $(local_dir)/,$(output))
objects += $(local_objs)
pti_programs += $(local_prog)

# Rules for example binaries that use EO/PTI
.PHONY: $(example)
$(example): $(local_src) $(local_prog)

$(local_prog): $(local_src) $(local_objs) $(carlsim_sources) \
	$(carlsim_objs) $(net_analysis_objs)
	$(NVCC) $(CARLSIM_INCLUDES) $(CARLSIM_LFLAGS) $(CARLSIM_FLAGS) \
<<<<<<< HEAD
	$(EO_FLAGS) $(PTI_FLAGS) $(spike_info_flags) $< $(carlsim_objs) \
	$(net_analysis_objs) -o $@ $(CARLSIM_LIBS) $(PTI_LIBS) $(EO_LIBS)

$(local_objs): $(local_src)
	$(NVCC) -c $(CARLSIM_INCLUDES) $(CARLSIM_LFLAGS) $(CARLSIM_FLAGS) \
	$(PTI_FLAGS) $(EO_FLAGS) $(spike_info_flags) $< -o $@ \
	$(CARLSIM_LIBS) $(PTI_LIBS) $(EO_LIBS)
=======
	$(EO_FLAGS) $(EO_LFLAGS) $(PTI_FLAGS) $(PTI_LFLAGS) $< $(carlsim_objs) \
	$(common_objs) -o $@ \
	$(CARLSIM_LIBS) $(PTI_LIBS) $(EO_LIBS)

$(local_objs): $(local_src)
	$(NVCC) -c $(CARLSIM_INCLUDES) $(CARLSIM_FLAGS) \
	$(PTI_FLAGS) $(EO_FLAGS) $< -o $@
>>>>>>> 849e3695
<|MERGE_RESOLUTION|>--- conflicted
+++ resolved
@@ -18,23 +18,13 @@
 .PHONY: $(example)
 $(example): $(local_src) $(local_prog)
 
-$(local_prog): $(local_src) $(local_objs) $(carlsim_sources) \
-	$(carlsim_objs) $(net_analysis_objs)
+$(local_prog): $(local_src) $(local_objs) $(carlsim_sources) $(carlsim_objs) \
+	$(common_sources) $(common_objs)
 	$(NVCC) $(CARLSIM_INCLUDES) $(CARLSIM_LFLAGS) $(CARLSIM_FLAGS) \
-<<<<<<< HEAD
-	$(EO_FLAGS) $(PTI_FLAGS) $(spike_info_flags) $< $(carlsim_objs) \
-	$(net_analysis_objs) -o $@ $(CARLSIM_LIBS) $(PTI_LIBS) $(EO_LIBS)
+	$(EO_FLAGS) $(EO_LFLAGS) $(PTI_FLAGS) $(PTI_LFLAGS) $(spike_info_flags) \
+	$< $(carlsim_objs) $(common_objs) -o $@ $(CARLSIM_LIBS) $(PTI_LIBS) \
+	$(EO_LIBS)
 
 $(local_objs): $(local_src)
-	$(NVCC) -c $(CARLSIM_INCLUDES) $(CARLSIM_LFLAGS) $(CARLSIM_FLAGS) \
-	$(PTI_FLAGS) $(EO_FLAGS) $(spike_info_flags) $< -o $@ \
-	$(CARLSIM_LIBS) $(PTI_LIBS) $(EO_LIBS)
-=======
-	$(EO_FLAGS) $(EO_LFLAGS) $(PTI_FLAGS) $(PTI_LFLAGS) $< $(carlsim_objs) \
-	$(common_objs) -o $@ \
-	$(CARLSIM_LIBS) $(PTI_LIBS) $(EO_LIBS)
-
-$(local_objs): $(local_src)
-	$(NVCC) -c $(CARLSIM_INCLUDES) $(CARLSIM_FLAGS) \
-	$(PTI_FLAGS) $(EO_FLAGS) $< -o $@
->>>>>>> 849e3695
+	$(NVCC) -c $(CARLSIM_INCLUDES) $(CARLSIM_FLAGS) $(spike_info_flags) \
+	$(PTI_FLAGS) $(EO_FLAGS) $< -o $@