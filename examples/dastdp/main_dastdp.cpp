/*
 * Copyright (c) 2013 Regents of the University of California. All rights reserved.
 *
 * Redistribution and use in source and binary forms, with or without
 * modification, are permitted provided that the following conditions
 * are met:
 *
 * 1. Redistributions of source code must retain the above copyright
 *    notice, this list of conditions and the following disclaimer.
 *
 * 2. Redistributions in binary form must reproduce the above copyright
 *    notice, this list of conditions and the following disclaimer in the
 *    documentation and/or other materials provided with the distribution.
 *
 * 3. The names of its contributors may not be used to endorse or promote
 *    products derived from this software without specific prior written
 *    permission.
 *
 * THIS SOFTWARE IS PROVIDED BY THE COPYRIGHT HOLDERS AND CONTRIBUTORS
 * "AS IS" AND ANY EXPRESS OR IMPLIED WARRANTIES, INCLUDING, BUT NOT
 * LIMITED TO, THE IMPLIED WARRANTIES OF MERCHANTABILITY AND FITNESS FOR
 * A PARTICULAR PURPOSE ARE DISCLAIMED. IN NO EVENT SHALL THE COPYRIGHT OWNER OR
 * CONTRIBUTORS BE LIABLE FOR ANY DIRECT, INDIRECT, INCIDENTAL, SPECIAL,
 * EXEMPLARY, OR CONSEQUENTIAL DAMAGES (INCLUDING, BUT NOT LIMITED TO,
 * PROCUREMENT OF SUBSTITUTE GOODS OR SERVICES; LOSS OF USE, DATA, OR
 * PROFITS; OR BUSINESS INTERRUPTION) HOWEVER CAUSED AND ON ANY THEORY OF
 * LIABILITY, WHETHER IN CONTRACT, STRICT LIABILITY, OR TORT (INCLUDING
 * NEGLIGENCE OR OTHERWISE) ARISING IN ANY WAY OUT OF THE USE OF THIS
 * SOFTWARE, EVEN IF ADVISED OF THE POSSIBILITY OF SUCH DAMAGE.
 *
 * *********************************************************************************************** *
 * CARLsim
 * created by: 		(MDR) Micah Richert, (JN) Jayram M. Nageswaran
 * maintained by:	(MA) Mike Avery <averym@uci.edu>, (MB) Michael Beyeler <mbeyeler@uci.edu>,
 *					(KDC) Kristofor Carlson <kdcarlso@uci.edu>
 *					(TSC) Ting-Shuo Chou <tingshuc@uci.edu>
 *
 * CARLsim available from http://socsci.uci.edu/~jkrichma/CARL/CARLsim/
 * Ver 3/22/14
 */

#include <carlsim.h>

#include <stdio.h>		// printf, fopen
#include <math.h>		// expf

#if (WIN32 || WIN64)
	#define _CRT_SECURE_NO_WARNINGS
#endif

#define NUM_DA_NEURON 30
#define NUM_NEURON 10

class GroupController: public GroupMonitor {
private:
	FILE* fid;
public:
	GroupController(std::string saveFolder) {
		std::string fileName = saveFolder + "DA.csv";

		fid = fopen(fileName.c_str(), "w");
	}

	~GroupController() {
		fclose(fid);
	}

	void update(CARLsim* s, int grpId, float* daBuffer, int n) {
		for (int i = 0; i < 100 /* n is 100 currently */; i++)
			fprintf(fid, "%f ", daBuffer[i]);
	}
};

class SpikeController: public SpikeGenerator {
private:
	int rewardQuota;
public:
	SpikeController() {
		rewardQuota = 0;
	}

	unsigned int nextSpikeTime(CARLsim* s, int grpId, int nid, unsigned int currentTime, unsigned int lastScheduledSpikeTime) {
		if (rewardQuota > 0 && lastScheduledSpikeTime < currentTime + 500) {
			rewardQuota--;
			return currentTime + 500;
		}

		return 0xFFFFFFFF;
	}

	void setReward(int quota) {
		rewardQuota = quota;
	}
};

int main()
{
	// simulation details
	std::string saveFolder = "results/";
	std::vector<int> spikesPost;
	std::vector<int> spikesPre;
	float* weights;
	int size;
	SpikeMonitor* spikeMon1;
	SpikeMonitor* spikeMonIn;
	GroupController* grpCtrl = new GroupController(saveFolder);
	SpikeController* spikeCtrl = new SpikeController();
	int gin, g1, g1noise, gda;
	float ALPHA_LTP_EXC = 0.10f/100;
	float TAU_LTP = 20.0f;
<<<<<<< HEAD
	float ALPHA_LTD_EXC = 0.132f/100;
=======
	float ALPHA_LTD = 0.125f/100;
>>>>>>> 12c0f055
	float TAU_LTD = 20.0f;

	// create a network
	CARLsim sim("dastdp",GPU_MODE,USER,0,42);

	g1=sim.createGroup("excit", NUM_NEURON, EXCITATORY_NEURON);
	sim.setNeuronParameters(g1, 0.02f, 0.2f, -65.0f, 8.0f);

	gin=sim.createSpikeGeneratorGroup("input", NUM_NEURON, EXCITATORY_NEURON);

	g1noise = sim.createSpikeGeneratorGroup("noise", NUM_NEURON, EXCITATORY_NEURON);

	gda = sim.createSpikeGeneratorGroup("DA neurons", NUM_DA_NEURON, DOPAMINERGIC_NEURON);

	sim.connect(gin, g1, "full", RangeWeight(0.0, 1.0f/100, 10.0f/100), 1.0f, RangeDelay(1,20), RadiusRF(-1), SYN_PLASTIC);
	sim.connect(g1noise, g1, "one-to-one", RangeWeight(40.0f/100), 1.0f, RangeDelay(1), RadiusRF(-1), SYN_FIXED);
	sim.connect(gda, g1, "full", RangeWeight(0.0), 1.0f, RangeDelay(1), RadiusRF(-1), SYN_FIXED);

	// enable COBA, set up STDP, enable dopamine-modulated STDP
	sim.setConductances(true,5,150,6,150);
	sim.setSTDP(g1, true, DA_MOD, ALPHA_LTP_EXC, TAU_LTP, ALPHA_LTD_EXC, TAU_LTD);
	sim.setWeightAndWeightChangeUpdate(INTERVAL_10MS, true, 0.99f);

	// set up spike controller on DA neurons
	sim.setSpikeGenerator(gda, spikeCtrl);

	// build the network
	sim.setupNetwork();

	spikeMon1 = sim.setSpikeMonitor(g1);
	spikeMonIn = sim.setSpikeMonitor(gin);
	sim.setSpikeMonitor(gda);

	sim.setGroupMonitor(g1, grpCtrl);

	// save weights to file periodically
	sim.setConnectionMonitor(gin, g1);


	//setup some baseline input
	PoissonRate in(NUM_NEURON);
	for (int i=0;i<NUM_NEURON;i++) in.rates[i] = 4;
		sim.setSpikeRate(gin,&in);

	PoissonRate noise(NUM_NEURON);
	for (int i=0;i<NUM_NEURON;i++) noise.rates[i] = 4;
		sim.setSpikeRate(g1noise,&noise);


	// run for 1000 seconds
	for (int t = 0; t < 1000; t++) {
		spikeMon1->startRecording();
		spikeMonIn->startRecording();
		sim.runNetwork(1,0,true, true);
		spikeMon1->stopRecording();
		spikeMonIn->stopRecording();

		// get spike time of pre-synaptic neuron post-synaptic neuron
		spikesPre = spikeMonIn->getSpikeVector2D()[0]; // first neuron in pre-synaptic group
		spikesPost = spikeMon1->getSpikeVector2D()[1]; // second neuron in post-synaptic group

		// detect LTP or LTD
		for (int j = 0; j < spikesPre.size(); j++) { // j: index of the (j+1)-th spike
			for (int k = 0; k < spikesPost.size(); k++) { // k: index of the (k+1)-th spike
				int diff = spikesPost[k] - spikesPre[j]; // (post-spike time) - (pre-spike time)
				// if LTP is detected, set up reward (activate DA neurons ) to reinforcement this synapse
				if (diff > 0 && diff <= 20) {
				//	printf("LTP\n");
					spikeCtrl->setReward(NUM_DA_NEURON);
				}

				//if (diff < 0 && diff >= -20)
				//	printf("LTD\n");
			}
		}
	}

	delete grpCtrl;
	delete spikeCtrl;

	return 0;
}
<|MERGE_RESOLUTION|>--- conflicted
+++ resolved
@@ -108,11 +108,7 @@
 	int gin, g1, g1noise, gda;
 	float ALPHA_LTP_EXC = 0.10f/100;
 	float TAU_LTP = 20.0f;
-<<<<<<< HEAD
-	float ALPHA_LTD_EXC = 0.132f/100;
-=======
-	float ALPHA_LTD = 0.125f/100;
->>>>>>> 12c0f055
+	float ALPHA_LTD_EXC = 0.125f/100;
 	float TAU_LTD = 20.0f;
 
 	// create a network
