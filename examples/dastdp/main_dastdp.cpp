--- conflicted
+++ resolved
@@ -129,13 +129,8 @@
 
 	// enable COBA, set up STDP, enable dopamine-modulated STDP
 	sim.setConductances(true,5,150,6,150);
-<<<<<<< HEAD
 	sim.setSTDP(g1, true, DA_MOD, ALPHA_LTP_EXC, TAU_LTP, ALPHA_LTD_EXC, TAU_LTD);
-	sim.setWeightAndWeightChangeUpdate(INTERVAL_10MS, INTERVAL_10MS, 100);
-=======
-	sim.setSTDP(g1, true, DA_MOD, ALPHA_LTP, TAU_LTP, ALPHA_LTD, TAU_LTD);
 	sim.setWeightAndWeightChangeUpdate(INTERVAL_10MS, true, 0.99f);
->>>>>>> feddf561
 
 	// set up spike controller on DA neurons
 	sim.setSpikeGenerator(gda, spikeCtrl);
