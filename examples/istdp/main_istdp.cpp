/*
 * Copyright (c) 2013 Regents of the University of California. All rights reserved.
 *
 * Redistribution and use in source and binary forms, with or without
 * modification, are permitted provided that the following conditions
 * are met:
 *
 * 1. Redistributions of source code must retain the above copyright
 *    notice, this list of conditions and the following disclaimer.
 *
 * 2. Redistributions in binary form must reproduce the above copyright
 *    notice, this list of conditions and the following disclaimer in the
 *    documentation and/or other materials provided with the distribution.
 *
 * 3. The names of its contributors may not be used to endorse or promote
 *    products derived from this software without specific prior written
 *    permission.
 *
 * THIS SOFTWARE IS PROVIDED BY THE COPYRIGHT HOLDERS AND CONTRIBUTORS
 * "AS IS" AND ANY EXPRESS OR IMPLIED WARRANTIES, INCLUDING, BUT NOT
 * LIMITED TO, THE IMPLIED WARRANTIES OF MERCHANTABILITY AND FITNESS FOR
 * A PARTICULAR PURPOSE ARE DISCLAIMED. IN NO EVENT SHALL THE COPYRIGHT OWNER OR
 * CONTRIBUTORS BE LIABLE FOR ANY DIRECT, INDIRECT, INCIDENTAL, SPECIAL,
 * EXEMPLARY, OR CONSEQUENTIAL DAMAGES (INCLUDING, BUT NOT LIMITED TO,
 * PROCUREMENT OF SUBSTITUTE GOODS OR SERVICES; LOSS OF USE, DATA, OR
 * PROFITS; OR BUSINESS INTERRUPTION) HOWEVER CAUSED AND ON ANY THEORY OF
 * LIABILITY, WHETHER IN CONTRACT, STRICT LIABILITY, OR TORT (INCLUDING
 * NEGLIGENCE OR OTHERWISE) ARISING IN ANY WAY OUT OF THE USE OF THIS
 * SOFTWARE, EVEN IF ADVISED OF THE POSSIBILITY OF SUCH DAMAGE.
 *
 * *********************************************************************************************** *
 * CARLsim
 * created by: 		(MDR) Micah Richert, (JN) Jayram M. Nageswaran
 * maintained by:	(MA) Mike Avery <averym@uci.edu>, (MB) Michael Beyeler <mbeyeler@uci.edu>,
 *					(KDC) Kristofor Carlson <kdcarlso@uci.edu>
 *					(TSC) Ting-Shuo Chou <tingshuc@uci.edu>
 *
 * CARLsim available from http://socsci.uci.edu/~jkrichma/CARL/CARLsim/
 * Ver 3/22/14
 */

#include <carlsim.h>

#if (WIN32 || WIN64)
	#define _CRT_SECURE_NO_WARNINGS
#endif

#define NUM_EXC_NEURON 800

class SpikeController: public SpikeGenerator {
public:
	SpikeController() {
	}

	unsigned int nextSpikeTime(CARLsim* s, int grpId, int nid, unsigned int currentTime, unsigned int lastScheduledSpikeTime) {
		if (currentTime > lastScheduledSpikeTime) return currentTime + (nid / 5) * 100 + rand() % 6 - 3;
		return 0xFFFFFFFF;
	}
};

int main()
{
	// simulation details
	std::string saveFolder = "results/";
	std::vector<int> spikesPost;
	std::vector<int> spikesPre;
	float* weights = NULL;
	int size;
<<<<<<< HEAD
	float sum;
	SpikeMonitor* spikeMon1;
	SpikeMonitor* spikeMon2;
	SpikeMonitor* spikeMon3;
	int gExc, gInb, gInput;
=======
	SpikeMonitor* spikeMonIn1;
	SpikeMonitor* spikeMonIn2;
	SpikeMonitor* spikeMonEx;
	SpikeMonitor* spikeMonInput1;
	SpikeMonitor* spikeMonInput2;
	SpikeController* spikeCtrl = new SpikeController();
	int gEx, gIn1, gIn2, gInput1, gInput2;
>>>>>>> 299ce8c3
	float BETA_LTP = 0.16f/100;
	float BETA_LTD = 0.10f/100;
	float LAMDA = 6.0f;
	float DELTA = 20.0f;
	float ALPHA_LTP = 0.10f/100;
	float ALPHA_LTD = 0.12f/100;
	float TAU_LTP = 20.0f;
	float TAU_LTD = 20.0f;
	float sum;

	//FILE* fid = fopen("results/weight.csv", "w");

	// create a network
	CARLsim sim("istdp",GPU_MODE, USER,0,1,42);

<<<<<<< HEAD
	gExc = sim.createGroup("excit", NUM_EXC_NEURON, EXCITATORY_NEURON);
	sim.setNeuronParameters(gExc, 0.02f, 0.2f, -65.0f, 8.0f);
=======
	gEx = sim.createGroup("excit", 1, EXCITATORY_NEURON);
	sim.setNeuronParameters(gEx, 0.02f, 0.2f, -65.0f, 8.0f);
>>>>>>> 299ce8c3

	gInb = sim.createGroup("inhib", 200, INHIBITORY_NEURON);
	sim.setNeuronParameters(gInb, 0.1f,  0.2f, -65.0f, 2.0f);

	gInput = sim.createSpikeGeneratorGroup("input", NUM_EXC_NEURON, EXCITATORY_NEURON);

<<<<<<< HEAD

	sim.connect(gInput, gExc, "one-to-one", RangeWeight(10.0f/100), 1.0f, RangeDelay(1, 20), SYN_FIXED);
	sim.connect(gExc, gExc, "random", RangeWeight(0.0, 1.0f/100, 4.0f/100), 0.12f, RangeDelay(1, 20), SYN_PLASTIC);
	sim.connect(gExc, gInb, "random", RangeWeight(0.0, 1.0f/100, 4.0f/100), 0.12f, RangeDelay(1, 20), SYN_PLASTIC);
	//sim.connect(gInb, gExc, "random", RangeWeight(0.0, 1.0f/100, 4.0f/100), 0.1f, RangeDelay(1), SYN_PLASTIC);
	//sim.connect(gInb, gInb, "random", RangeWeight(0.0, 1.0f/100, 4.0f/100), 0.1f, RangeDelay(1), SYN_PLASTIC);
	sim.connect(gInb, gExc, "random", RangeWeight(1.0f/100), 0.1f, RangeDelay(1), SYN_FIXED);
	sim.connect(gInb, gInb, "random", RangeWeight(1.0f/100), 0.1f, RangeDelay(1), SYN_FIXED);

	// enable COBA, set up STDP, enable dopamine-modulated STDP
	sim.setConductances(true, 5, 150, 6, 150);
	sim.setESTDP(gExc, true, STANDARD, ALPHA_LTP, TAU_LTP, ALPHA_LTD, TAU_LTD);
	//sim.setISTDP(gExc, true, STANDARD, BETA_LTP, BETA_LTD, LAMDA, DELTA);
=======
	
	gInput2=sim.createSpikeGeneratorGroup("input_2", 50, EXCITATORY_NEURON);
	gInput1=sim.createSpikeGeneratorGroup("input_1", 50, EXCITATORY_NEURON);

	sim.connect(gInput1, gEx, "full", RangeWeight(0.0, 2.0f/100, 10.0f/100), 1.0f, RangeDelay(1, 5), SYN_PLASTIC);
	sim.connect(gInput1, gIn1, "full", RangeWeight(0.0, 1.1f/100, 1.4f/100), 1.0f, RangeDelay(10, 15), SYN_PLASTIC);
	sim.connect(gInput1, gIn2, "full", RangeWeight(0.0, 1.1f/100, 1.4f/100), 1.0f, RangeDelay(10, 15), SYN_PLASTIC);

	sim.connect(gInput2, gEx, "full", RangeWeight(0.0, 2.0f/100, 10.0f/100), 1.0f, RangeDelay(1, 5), SYN_PLASTIC);
	sim.connect(gInput2, gIn1, "full", RangeWeight(0.0, 1.1f/100, 1.4f/100), 1.0f, RangeDelay(10, 15), SYN_PLASTIC);
	sim.connect(gInput2, gIn2, "full", RangeWeight(0.0, 1.1f/100, 1.4f/100), 1.0f, RangeDelay(10, 15), SYN_PLASTIC);

	sim.connect(gIn1, gEx, "full", RangeWeight(0.0, 0.3f/100, 1.0f/100), 1.0f, RangeDelay(1), SYN_PLASTIC);
	sim.connect(gIn2, gEx, "full", RangeWeight(0.0, 0.3f/100, 1.0f/100), 1.0f, RangeDelay(1), SYN_PLASTIC);

	// enable COBA, set up STDP
	sim.setConductances(true, 5, 150, 6, 150);
	sim.setESTDP(gEx, true, STANDARD, ALPHA_LTP, TAU_LTP, ALPHA_LTD, TAU_LTD);
	sim.setISTDP(gEx, true, STANDARD, BETA_LTP, BETA_LTD, LAMDA, DELTA);
>>>>>>> 299ce8c3

	sim.setESTDP(gInb, true, STANDARD, ALPHA_LTP, TAU_LTP, ALPHA_LTD, TAU_LTD);
	//sim.setISTDP(gInb, true, STANDARD, BETA_LTP, BETA_LTD, LAMDA, DELTA);

	sim.setSpikeGenerator(gInput1, spikeCtrl);
	//sim.setSpikeGenerator(gInput2, spikeCtrl);
	// build the network
	sim.setupNetwork();

<<<<<<< HEAD
	spikeMon1 = sim.setSpikeMonitor(gExc);
	spikeMon2 = sim.setSpikeMonitor(gInb);
	spikeMon3 = sim.setSpikeMonitor(gInput);

	//setup some baseline input
	PoissonRate in(NUM_EXC_NEURON);
	for (int i = 0; i < NUM_EXC_NEURON; i++) in.rates[i] = 2;
		sim.setSpikeRate(gInput, &in);


	// run for 1000 seconds
	for (int t = 0; t < 1000; t++) {
		spikeMon1->startRecording();
		spikeMon2->startRecording();
		spikeMon3->startRecording();
		sim.runNetwork(10,0,true, true);
		spikeMon1->stopRecording();
		spikeMon2->stopRecording();
		spikeMon3->stopRecording();
=======
	spikeMonEx = sim.setSpikeMonitor(gEx);
	spikeMonIn1 = sim.setSpikeMonitor(gIn1);
	spikeMonIn2 = sim.setSpikeMonitor(gIn2);
	sim.setSpikeMonitor(gInput1);
	sim.setSpikeMonitor(gInput2);

	//setup some baseline input
	//PoissonRate in1(NUM_NEURON);
	//for (int i = 0; i < NUM_NEURON; i++) in1.rates[i] = 1;
	//	sim.setSpikeRate(gInput1, &in1);

	PoissonRate in2(NUM_NEURON);
	for (int i = 0; i < NUM_NEURON; i++) in2.rates[i] = 1;
		sim.setSpikeRate(gInput2, &in2);

	// run for 1000 seconds
	for (int t = 0; t < 4000; t++) {
		spikeMonIn1->startRecording();
		spikeMonIn2->startRecording();
		spikeMonEx->startRecording();
		sim.runNetwork(1,0,true, true);
		spikeMonIn1->stopRecording();
		spikeMonIn2->stopRecording();
		spikeMonEx->stopRecording();
>>>>>>> 299ce8c3
		
		//spikeMonIn->print();
		//spikeMonEx->print();
		//spikeMon1->print();

<<<<<<< HEAD
		sim.getPopWeights(gInput, gExc, weights, size);
		sum = 0.0f;
		for (int i = 0; i < size; i++)
			sum += weights[i];
		printf("input-exc:%f\n", sum / size);

		sim.getPopWeights(gExc, gExc, weights, size);
		sum = 0.0f;
		for (int i = 0; i < size; i++)
			sum += weights[i];
		printf("exc-exc:%f\n", sum / size);

		sim.getPopWeights(gExc, gInb, weights, size);
		sum = 0.0f;
		for (int i = 0; i < size; i++)
			sum += weights[i];
		printf("exc-inb:%f\n", sum / size);

		sim.getPopWeights(gInb, gExc, weights, size);
		sum = 0.0f;
		for (int i = 0; i < size; i++)
			sum += weights[i];
		printf("inb-exc:%f\n", sum / size);

		sim.getPopWeights(gInb, gInb, weights, size);
		sum = 0.0f;
		for (int i = 0; i < size; i++)
			sum += weights[i];
		printf("inb-inb:%f\n", sum / size);
=======
		sim.getPopWeights(gInput1, gEx, weights, size);
		sum = 0.0f;
		for (int i = 0; i < size; i++)
			sum += weights[i];
		printf("input 1 to ex %f\n", sum / size);

		sim.getPopWeights(gInput1, gIn1, weights, size);
		sum = 0.0f;
		for (int i = 0; i < size; i++)
			sum += weights[i];
		printf("input 1 to inb 1 %f\n", sum / size);

		sim.getPopWeights(gInput1, gIn2, weights, size);
		sum = 0.0f;
		for (int i = 0; i < size; i++)
			sum += weights[i];
		printf("input 1 to inb 2 %f\n", sum / size);
		
		sim.getPopWeights(gInput2, gEx, weights, size);
		sum = 0.0f;
		for (int i = 0; i < size; i++)
			sum += weights[i];
		printf("input 2 to ex %f\n", sum / size);

		sim.getPopWeights(gInput2, gIn1, weights, size);
		sum = 0.0f;
		for (int i = 0; i < size; i++)
			sum += weights[i];
		printf("input 2 to inb 1 %f\n", sum / size);

		sim.getPopWeights(gInput2, gIn2, weights, size);
		sum = 0.0f;
		for (int i = 0; i < size; i++)
			sum += weights[i];
		printf("input 2 to inb 2 %f\n", sum / size);

		sim.getPopWeights(gIn1, gEx, weights, size);
		sum = 0.0f;
		for (int i = 0; i < size; i++)
			sum += weights[i];
		printf("inb 1 to ex %f\n", sum / size);

		sim.getPopWeights(gIn2, gEx, weights, size);
		sum = 0.0f;
		for (int i = 0; i < size; i++)
			sum += weights[i];
		printf("inb 2 to ex %f\n", sum / size);
>>>>>>> 299ce8c3
	}

	//fclose(fid);
	delete spikeCtrl;

	return 0;
}
<|MERGE_RESOLUTION|>--- conflicted
+++ resolved
@@ -47,17 +47,6 @@
 
 #define NUM_EXC_NEURON 800
 
-class SpikeController: public SpikeGenerator {
-public:
-	SpikeController() {
-	}
-
-	unsigned int nextSpikeTime(CARLsim* s, int grpId, int nid, unsigned int currentTime, unsigned int lastScheduledSpikeTime) {
-		if (currentTime > lastScheduledSpikeTime) return currentTime + (nid / 5) * 100 + rand() % 6 - 3;
-		return 0xFFFFFFFF;
-	}
-};
-
 int main()
 {
 	// simulation details
@@ -66,21 +55,11 @@
 	std::vector<int> spikesPre;
 	float* weights = NULL;
 	int size;
-<<<<<<< HEAD
 	float sum;
 	SpikeMonitor* spikeMon1;
 	SpikeMonitor* spikeMon2;
 	SpikeMonitor* spikeMon3;
 	int gExc, gInb, gInput;
-=======
-	SpikeMonitor* spikeMonIn1;
-	SpikeMonitor* spikeMonIn2;
-	SpikeMonitor* spikeMonEx;
-	SpikeMonitor* spikeMonInput1;
-	SpikeMonitor* spikeMonInput2;
-	SpikeController* spikeCtrl = new SpikeController();
-	int gEx, gIn1, gIn2, gInput1, gInput2;
->>>>>>> 299ce8c3
 	float BETA_LTP = 0.16f/100;
 	float BETA_LTD = 0.10f/100;
 	float LAMDA = 6.0f;
@@ -89,27 +68,19 @@
 	float ALPHA_LTD = 0.12f/100;
 	float TAU_LTP = 20.0f;
 	float TAU_LTD = 20.0f;
-	float sum;
 
 	//FILE* fid = fopen("results/weight.csv", "w");
 
 	// create a network
 	CARLsim sim("istdp",GPU_MODE, USER,0,1,42);
 
-<<<<<<< HEAD
 	gExc = sim.createGroup("excit", NUM_EXC_NEURON, EXCITATORY_NEURON);
 	sim.setNeuronParameters(gExc, 0.02f, 0.2f, -65.0f, 8.0f);
-=======
-	gEx = sim.createGroup("excit", 1, EXCITATORY_NEURON);
-	sim.setNeuronParameters(gEx, 0.02f, 0.2f, -65.0f, 8.0f);
->>>>>>> 299ce8c3
 
 	gInb = sim.createGroup("inhib", 200, INHIBITORY_NEURON);
 	sim.setNeuronParameters(gInb, 0.1f,  0.2f, -65.0f, 2.0f);
 
 	gInput = sim.createSpikeGeneratorGroup("input", NUM_EXC_NEURON, EXCITATORY_NEURON);
-
-<<<<<<< HEAD
 
 	sim.connect(gInput, gExc, "one-to-one", RangeWeight(10.0f/100), 1.0f, RangeDelay(1, 20), SYN_FIXED);
 	sim.connect(gExc, gExc, "random", RangeWeight(0.0, 1.0f/100, 4.0f/100), 0.12f, RangeDelay(1, 20), SYN_PLASTIC);
@@ -123,37 +94,13 @@
 	sim.setConductances(true, 5, 150, 6, 150);
 	sim.setESTDP(gExc, true, STANDARD, ALPHA_LTP, TAU_LTP, ALPHA_LTD, TAU_LTD);
 	//sim.setISTDP(gExc, true, STANDARD, BETA_LTP, BETA_LTD, LAMDA, DELTA);
-=======
-	
-	gInput2=sim.createSpikeGeneratorGroup("input_2", 50, EXCITATORY_NEURON);
-	gInput1=sim.createSpikeGeneratorGroup("input_1", 50, EXCITATORY_NEURON);
-
-	sim.connect(gInput1, gEx, "full", RangeWeight(0.0, 2.0f/100, 10.0f/100), 1.0f, RangeDelay(1, 5), SYN_PLASTIC);
-	sim.connect(gInput1, gIn1, "full", RangeWeight(0.0, 1.1f/100, 1.4f/100), 1.0f, RangeDelay(10, 15), SYN_PLASTIC);
-	sim.connect(gInput1, gIn2, "full", RangeWeight(0.0, 1.1f/100, 1.4f/100), 1.0f, RangeDelay(10, 15), SYN_PLASTIC);
-
-	sim.connect(gInput2, gEx, "full", RangeWeight(0.0, 2.0f/100, 10.0f/100), 1.0f, RangeDelay(1, 5), SYN_PLASTIC);
-	sim.connect(gInput2, gIn1, "full", RangeWeight(0.0, 1.1f/100, 1.4f/100), 1.0f, RangeDelay(10, 15), SYN_PLASTIC);
-	sim.connect(gInput2, gIn2, "full", RangeWeight(0.0, 1.1f/100, 1.4f/100), 1.0f, RangeDelay(10, 15), SYN_PLASTIC);
-
-	sim.connect(gIn1, gEx, "full", RangeWeight(0.0, 0.3f/100, 1.0f/100), 1.0f, RangeDelay(1), SYN_PLASTIC);
-	sim.connect(gIn2, gEx, "full", RangeWeight(0.0, 0.3f/100, 1.0f/100), 1.0f, RangeDelay(1), SYN_PLASTIC);
-
-	// enable COBA, set up STDP
-	sim.setConductances(true, 5, 150, 6, 150);
-	sim.setESTDP(gEx, true, STANDARD, ALPHA_LTP, TAU_LTP, ALPHA_LTD, TAU_LTD);
-	sim.setISTDP(gEx, true, STANDARD, BETA_LTP, BETA_LTD, LAMDA, DELTA);
->>>>>>> 299ce8c3
 
 	sim.setESTDP(gInb, true, STANDARD, ALPHA_LTP, TAU_LTP, ALPHA_LTD, TAU_LTD);
 	//sim.setISTDP(gInb, true, STANDARD, BETA_LTP, BETA_LTD, LAMDA, DELTA);
-
-	sim.setSpikeGenerator(gInput1, spikeCtrl);
-	//sim.setSpikeGenerator(gInput2, spikeCtrl);
+	
 	// build the network
 	sim.setupNetwork();
 
-<<<<<<< HEAD
 	spikeMon1 = sim.setSpikeMonitor(gExc);
 	spikeMon2 = sim.setSpikeMonitor(gInb);
 	spikeMon3 = sim.setSpikeMonitor(gInput);
@@ -173,38 +120,7 @@
 		spikeMon1->stopRecording();
 		spikeMon2->stopRecording();
 		spikeMon3->stopRecording();
-=======
-	spikeMonEx = sim.setSpikeMonitor(gEx);
-	spikeMonIn1 = sim.setSpikeMonitor(gIn1);
-	spikeMonIn2 = sim.setSpikeMonitor(gIn2);
-	sim.setSpikeMonitor(gInput1);
-	sim.setSpikeMonitor(gInput2);
 
-	//setup some baseline input
-	//PoissonRate in1(NUM_NEURON);
-	//for (int i = 0; i < NUM_NEURON; i++) in1.rates[i] = 1;
-	//	sim.setSpikeRate(gInput1, &in1);
-
-	PoissonRate in2(NUM_NEURON);
-	for (int i = 0; i < NUM_NEURON; i++) in2.rates[i] = 1;
-		sim.setSpikeRate(gInput2, &in2);
-
-	// run for 1000 seconds
-	for (int t = 0; t < 4000; t++) {
-		spikeMonIn1->startRecording();
-		spikeMonIn2->startRecording();
-		spikeMonEx->startRecording();
-		sim.runNetwork(1,0,true, true);
-		spikeMonIn1->stopRecording();
-		spikeMonIn2->stopRecording();
-		spikeMonEx->stopRecording();
->>>>>>> 299ce8c3
-		
-		//spikeMonIn->print();
-		//spikeMonEx->print();
-		//spikeMon1->print();
-
-<<<<<<< HEAD
 		sim.getPopWeights(gInput, gExc, weights, size);
 		sum = 0.0f;
 		for (int i = 0; i < size; i++)
@@ -234,59 +150,7 @@
 		for (int i = 0; i < size; i++)
 			sum += weights[i];
 		printf("inb-inb:%f\n", sum / size);
-=======
-		sim.getPopWeights(gInput1, gEx, weights, size);
-		sum = 0.0f;
-		for (int i = 0; i < size; i++)
-			sum += weights[i];
-		printf("input 1 to ex %f\n", sum / size);
-
-		sim.getPopWeights(gInput1, gIn1, weights, size);
-		sum = 0.0f;
-		for (int i = 0; i < size; i++)
-			sum += weights[i];
-		printf("input 1 to inb 1 %f\n", sum / size);
-
-		sim.getPopWeights(gInput1, gIn2, weights, size);
-		sum = 0.0f;
-		for (int i = 0; i < size; i++)
-			sum += weights[i];
-		printf("input 1 to inb 2 %f\n", sum / size);
-		
-		sim.getPopWeights(gInput2, gEx, weights, size);
-		sum = 0.0f;
-		for (int i = 0; i < size; i++)
-			sum += weights[i];
-		printf("input 2 to ex %f\n", sum / size);
-
-		sim.getPopWeights(gInput2, gIn1, weights, size);
-		sum = 0.0f;
-		for (int i = 0; i < size; i++)
-			sum += weights[i];
-		printf("input 2 to inb 1 %f\n", sum / size);
-
-		sim.getPopWeights(gInput2, gIn2, weights, size);
-		sum = 0.0f;
-		for (int i = 0; i < size; i++)
-			sum += weights[i];
-		printf("input 2 to inb 2 %f\n", sum / size);
-
-		sim.getPopWeights(gIn1, gEx, weights, size);
-		sum = 0.0f;
-		for (int i = 0; i < size; i++)
-			sum += weights[i];
-		printf("inb 1 to ex %f\n", sum / size);
-
-		sim.getPopWeights(gIn2, gEx, weights, size);
-		sum = 0.0f;
-		for (int i = 0; i < size; i++)
-			sum += weights[i];
-		printf("inb 2 to ex %f\n", sum / size);
->>>>>>> 299ce8c3
 	}
-
-	//fclose(fid);
-	delete spikeCtrl;
 
 	return 0;
 }
