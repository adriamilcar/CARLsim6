--- conflicted
+++ resolved
@@ -18,11 +18,7 @@
 CARLSIM_DEBUG ?= 0
 
 # whether to include flag for regression testing
-<<<<<<< HEAD
 CARLSIM_TEST ?= 1
-=======
-CARLSIM_TEST ?= 0
->>>>>>> 849e3695
 
 #-------------------------------------------------------------------------------
 # End user modifiable section
@@ -48,12 +44,8 @@
 ex_dir  = examples
 interface_dir = interface
 test_dir = test
-<<<<<<< HEAD
 util_dir =util
 spike_info_dir = $(util_dir)/spike_info
-=======
-util_dir = util
->>>>>>> 849e3695
 
 # location of .cpp files
 vpath %.cpp $(EO_INSTALL_DIR)/src $(EO_INSTALL_DIR)/src/do \
@@ -77,10 +69,10 @@
 include test/gtest.mk
 include test/carlsim_tests.mk
 
-
 # include all directories in examples
 example_includes := $(addsuffix /examples.mk, $(wildcard examples/*))
 include $(example_includes)
+
 
 .PHONY: all libraries examples pti_examples clean distclean tests
 all: $(all_targets)
