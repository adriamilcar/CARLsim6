#include <snn.h>

#include "carlsim_tests.h"

// FIXME: this COULD be interface-level, but then there's no way to check sim->dNMDA, etc.
// We should ensure everything gets set up correctly
TEST(COBA, synRiseTimeSettings) {
	std::string name = "SNN";
	int maxConfig = rand()%10 + 10;
	int nConfigStep = rand()%3 + 2;
	CpuSNN* sim;

	for (int mode=0; mode<=1; mode++) {
		for (int nConfig=1; nConfig<=maxConfig; nConfig+=nConfigStep) {
			int tdAMPA  = rand()%100 + 1;
			int trNMDA  = (nConfig==1) ? 0 : rand()%100 + 1;
			int tdNMDA  = rand()%100 + trNMDA + 1; // make sure it's larger than trNMDA
			int tdGABAa = rand()%100 + 1;
			int trGABAb = (nConfig==nConfigStep+1) ? 0 : rand()%100 + 1;
			int tdGABAb = rand()%100 + trGABAb + 1; // make sure it's larger than trGABAb

			sim = new CpuSNN(name,mode?GPU_MODE:CPU_MODE,SILENT,0,nConfig,42);
			sim->setConductances(true,tdAMPA,trNMDA,tdNMDA,tdGABAa,trGABAb,tdGABAb,ALL);
			EXPECT_TRUE(sim->sim_with_conductances);
			EXPECT_FLOAT_EQ(sim->dAMPA,1.0f-1.0f/tdAMPA);
			if (trNMDA) {
				EXPECT_TRUE(sim->sim_with_NMDA_rise);
				EXPECT_FLOAT_EQ(sim->rNMDA,1.0f-1.0f/trNMDA);
				double tmax = (-tdNMDA*trNMDA*log(1.0*trNMDA/tdNMDA))/(tdNMDA-trNMDA); // t at which cond will be max
				EXPECT_FLOAT_EQ(sim->sNMDA, 1.0/(exp(-tmax/tdNMDA)-exp(-tmax/trNMDA))); // scaling factor, 1 over max amplitude

			} else {
				EXPECT_FALSE(sim->sim_with_NMDA_rise);
			}
			EXPECT_FLOAT_EQ(sim->dNMDA,1.0f-1.0f/tdNMDA);
			EXPECT_FLOAT_EQ(sim->dGABAa,1.0f-1.0f/tdGABAa);
			if (trGABAb) {
				EXPECT_TRUE(sim->sim_with_GABAb_rise);
				EXPECT_FLOAT_EQ(sim->rGABAb,1.0f-1.0f/trGABAb);
				double tmax = (-tdGABAb*trGABAb*log(1.0*trGABAb/tdGABAb))/(tdGABAb-trGABAb); // t at which cond will be max
				EXPECT_FLOAT_EQ(sim->sGABAb, 1.0/(exp(-tmax/tdGABAb)-exp(-tmax/trGABAb))); // scaling factor, 1 over max amplitude
			} else {
				EXPECT_FALSE(sim->sim_with_GABAb_rise);
			}
			EXPECT_FLOAT_EQ(sim->dGABAb,1.0f-1.0f/tdGABAb);

			delete sim;
		}
	}
}

//! This test assures that the conductance peak occurs as specified by tau_rise and tau_decay, and that the peak is
//! equal to the specified weight value
TEST(COBA, synRiseTime) {
	std::string name = "SNN";
	int maxConfig = 1;//rand()%10 + 10;
	int nConfigStep = rand()%3 + 2;
	CpuSNN* sim;

	float abs_error = 0.05; // five percent error for wt

	for (int mode=0; mode<=1; mode++) {
		for (int nConfig=1; nConfig<=maxConfig; nConfig+=nConfigStep) {
			int tdAMPA  = rand()%100 + 1;
			int trNMDA  = rand()%100 + 1;
			int tdNMDA  = rand()%100 + trNMDA + 1; // make sure it's larger than trNMDA
			int tdGABAa = rand()%100 + 1;
			int trGABAb = rand()%100 + 1;
			int tdGABAb = rand()%100 + trGABAb + 1; // make sure it's larger than trGABAb

			sim = new CpuSNN(name,mode?GPU_MODE:CPU_MODE,SILENT,0,nConfig,42);
			int g0=sim->createSpikeGeneratorGroup("inputExc", 1, EXCITATORY_NEURON, ALL);
			int g1=sim->createGroup("excit", 1, EXCITATORY_NEURON, ALL);
			sim->setNeuronParameters(g1, 0.02f, 0.0f, 0.2f, 0.0f, -65.0f, 0.0f, 8.0f, 0.0f, ALL);
			sim->connect(g0,g1,"full",0.5f,0.5f,1.0f,1,1,0.0f,1.0f,SYN_FIXED);

			int g2=sim->createSpikeGeneratorGroup("inputInh", 1, INHIBITORY_NEURON, ALL);
			int g3=sim->createGroup("inhib", 1, INHIBITORY_NEURON, ALL);
			sim->setNeuronParameters(g3, 0.1f,  0.0f, 0.2f, 0.0f, -65.0f, 0.0f, 2.0f, 0.0f, ALL);
			sim->connect(g2,g3,"full",-0.5f,-0.5f,1.0f,1,1,0.0f,1.0f,SYN_FIXED);

			sim->setConductances(true,tdAMPA,trNMDA,tdNMDA,tdGABAa,trGABAb,tdGABAb,ALL);

			// run network for a second first, so that we know spike will happen at simTimeMs==1000
			PeriodicSpikeGeneratorCore* spk1 = new PeriodicSpikeGeneratorCore(1.0f); // periodic spiking @ 50 Hz
			sim->setSpikeGenerator(g0, spk1, ALL);
			sim->setSpikeGenerator(g2, spk1, ALL);
<<<<<<< HEAD
			sim->setupNetwork(true);
=======
>>>>>>> da4e475f
			sim->runNetwork(1,0,false);

			// now observe gNMDA, gGABAb after spike, and make sure that the time at which they're max matches the
			// analytical solution, and that the peak conductance is actually equal to the weight we set
			int tmaxNMDA = -1;
			double maxNMDA = -1;
			int tmaxGABAb = -1;
			double maxGABAb = -1;
			int nMsec = max(trNMDA+tdNMDA,trGABAb+tdGABAb)+10;
			for (int i=0; i<nMsec; i++) {
				sim->runNetwork(0,1,true); // copyNeuronState

				if ((sim->gNMDA_d[sim->getGroupStartNeuronId(g1)]-sim->gNMDA_r[sim->getGroupStartNeuronId(g1)]) > maxNMDA) {
					tmaxNMDA=i;
					maxNMDA=sim->gNMDA_d[sim->getGroupStartNeuronId(g1)]-sim->gNMDA_r[sim->getGroupStartNeuronId(g1)];
				}
				if ((sim->gGABAb_d[sim->getGroupStartNeuronId(g3)]-sim->gGABAb_r[sim->getGroupStartNeuronId(g3)]) > maxGABAb) {
					tmaxGABAb=i;
					maxGABAb=sim->gGABAb_d[sim->getGroupStartNeuronId(g3)]-sim->gGABAb_r[sim->getGroupStartNeuronId(g3)];
				}
			}

			double tmax = (-tdNMDA*trNMDA*log(1.0*trNMDA/tdNMDA))/(tdNMDA-trNMDA);
			EXPECT_NEAR(tmaxNMDA,tmax,1); // t_max should be near the analytical solution
			EXPECT_NEAR(maxNMDA,0.5,0.5*abs_error); // max should be equal to the weight

			tmax = (-tdGABAb*trGABAb*log(1.0*trGABAb/tdGABAb))/(tdGABAb-trGABAb);
			EXPECT_NEAR(tmaxGABAb,tmaxGABAb,1); // t_max should be near the analytical solution
			EXPECT_NEAR(maxGABAb,0.5,0.5*abs_error); // max should be equal to the weight times -1

			delete spk1;
			delete sim;
		}
	}
}

/// **************************************************************************************************************** ///
/// CONDUCTANCE-BASED MODEL (COBA)
/// **************************************************************************************************************** ///


/*!
 * \brief testing setConductances to true using default values
 * This function tests the information stored in the group info struct after calling setConductances and enabling COBA.
 * Actual conductance values are set via the interface function setDefaultConductanceDecay
 *
TEST(COBA, setCondTrueDefault) {
	// create network by varying nConfig from 1...maxConfig, with
	// step size nConfigStep
	int maxConfig = rand()%10 + 10;
	int nConfigStep = rand()%3 + 2;
	float tAMPA = 5.0f;		// the exact values don't matter
	float tNMDA = 10.0f;
	float tGABAa = 15.0f;
	float tGABAb = 20.0f;
	CARLsim* sim;
	group_info_t grpInfo;
	int grps[2] = {-1};

	for (int mode=0; mode<=1; mode++) {
		for (int nConfig=1; nConfig<=maxConfig; nConfig+=nConfigStep) {
			sim = new CARLsim("SNN",mode?GPU_MODE:CPU_MODE,SILENT,0,nConfig,42);

			sim->setDefaultConductanceDecay(tAMPA,tNMDA,tGABAa,tGABAb);

			grps[0]=sim->createSpikeGeneratorGroup("spike", 10, EXCITATORY_NEURON);
			grps[1]=sim->createGroup("excit", 10, EXCITATORY_NEURON);
			sim->setNeuronParameters(grps[1], 0.02f, 0.2f, -65.0f, 8.0f);

			sim->setConductances(grps[0],true);
			sim->setConductances(grps[1],true);

			for (int c=0; c<nConfig; c++) {
				for (int g=0; g<=1; g++) {
					grpInfo = sim->getGroupInfo(grps[g],c);
					EXPECT_TRUE(grpInfo.WithConductances);
					EXPECT_FLOAT_EQ(grpInfo.dAMPA,1.0-1.0/tAMPA);
					EXPECT_FLOAT_EQ(grpInfo.dNMDA,1.0-1.0/tNMDA);
					EXPECT_FLOAT_EQ(grpInfo.dGABAa,1.0-1.0/tGABAa);
					EXPECT_FLOAT_EQ(grpInfo.dGABAb,1.0-1.0/tGABAb);
				}
			}
			delete sim;
		}
	}
}
*/


TEST(COBA, disableSynReceptors) {
	// create network by varying nConfig from 1...maxConfig, with
	// step size nConfigStep
	std::string name="SNN";
	int maxConfig = 1; //rand()%10 + 10;
	int nConfigStep = rand()%3 + 2;
	float tAMPA = 5.0f;		// the exact values don't matter
	float tNMDA = 10.0f;
	float tGABAa = 15.0f;
	float tGABAb = 20.0f;
	CpuSNN* sim = NULL;
	group_info_t grpInfo;
	int grps[4] = {-1};

	int expectSpkCnt[4] = {200, 160, 0, 0};
	int expectSpkCntStd = 10;

	std::string expectCond[4] = {"AMPA","NMDA","GABAa","GABAb"};
	float expectCondVal[4] = {0.14, 2.2, 0.17, 2.2};
	float expectCondStd[4] = {0.025,0.2,0.025,0.2,};

	int nInput = 1000;
	int nOutput = 10;

	for (int mode=0; mode<=1; mode++) {
		for (int nConfig=1; nConfig<=maxConfig; nConfig+=nConfigStep) {
			sim = new CpuSNN(name,mode?GPU_MODE:CPU_MODE,SILENT,0,nConfig,42);

			int g0=sim->createSpikeGeneratorGroup("spike", nInput, EXCITATORY_NEURON, ALL);
			int g1=sim->createSpikeGeneratorGroup("spike", nInput, INHIBITORY_NEURON, ALL);
			grps[0]=sim->createGroup("excitAMPA", nOutput, EXCITATORY_NEURON, ALL);
			grps[1]=sim->createGroup("excitNMDA", nOutput, EXCITATORY_NEURON, ALL);
			grps[2]=sim->createGroup("inhibGABAa", nOutput, INHIBITORY_NEURON, ALL);
			grps[3]=sim->createGroup("inhibGABAb", nOutput, INHIBITORY_NEURON, ALL);

			sim->setNeuronParameters(grps[0], 0.02f, 0.0f, 0.2f, 0.0f, -65.0f, 0.0f, 8.0f, 0.0f, ALL);
			sim->setNeuronParameters(grps[1], 0.02f, 0.0f, 0.2f, 0.0f, -65.0f, 0.0f, 8.0f, 0.0f, ALL);
			sim->setNeuronParameters(grps[2], 0.1f,  0.0f, 0.2f, 0.0f, -65.0f, 0.0f, 2.0f, 0.0f, ALL);
			sim->setNeuronParameters(grps[3], 0.1f,  0.0f, 0.2f, 0.0f, -65.0f, 0.0f, 2.0f, 0.0f, ALL);

			sim->setConductances(true, 5, 0, 150, 6, 0, 150, ALL);

			sim->connect(g0, grps[0], "full", 0.001f, 0.001f, 1.0f, 1, 1, 1.0, 0.0, SYN_FIXED);
			sim->connect(g0, grps[1], "full", 0.0005f, 0.0005f, 1.0f, 1, 1, 0.0, 1.0, SYN_FIXED);
			sim->connect(g1, grps[2], "full", -0.001f, -0.001f, 1.0f, 1, 1, 1.0, 0.0, SYN_FIXED);
			sim->connect(g1, grps[3], "full", -0.0005f, -0.0005f, 1.0f, 1, 1, 0.0, 1.0, SYN_FIXED);

			PoissonRate poissIn1(nInput);
			PoissonRate poissIn2(nInput);
			for (int i=0; i<nInput; i++) {
				poissIn1.rates[i] = 30.0f;
				poissIn2.rates[i] = 30.0f;
			}
			sim->setSpikeRate(g0,&poissIn1,1,ALL);
			sim->setSpikeRate(g1,&poissIn2,1,ALL);

<<<<<<< HEAD
			sim->setupNetwork(true);
=======
>>>>>>> da4e475f
			sim->runNetwork(1,0,false);

			if (mode) {
				// GPU_MODE: copy from device to host
				for (int g=0; g<4; g++)
					sim->copyNeuronState(&(sim->cpuNetPtrs), &(sim->cpu_gpuNetPtrs), cudaMemcpyDeviceToHost, false, grps[g]);
			}

			for (int c=0; c<nConfig; c++) {
				for (int g=0; g<4; g++) { // all groups
					grpInfo = sim->getGroupInfo(grps[g],c);

					EXPECT_TRUE(sim->sim_with_conductances);
					for (int n=grpInfo.StartN; n<=grpInfo.EndN; n++) {
//						printf("%d[%d]: AMPA=%f, NMDA=%f, GABAa=%f, GABAb=%f\n",g,n,sim->gAMPA[n],sim->gNMDA[n],sim->gGABAa[n],sim->gGABAb[n]);
						if (expectCond[g]=="AMPA") {
							EXPECT_GT(sim->gAMPA[n],0.0f);
							EXPECT_NEAR(sim->gAMPA[n],expectCondVal[g],expectCondStd[g]);
						}
						else
							EXPECT_FLOAT_EQ(sim->gAMPA[n],0.0f);

						if (expectCond[g]=="NMDA") {
							EXPECT_GT(sim->gNMDA[n],0.0f);
							EXPECT_NEAR(sim->gNMDA[n],expectCondVal[g],expectCondStd[g]);
						}
						else
							EXPECT_FLOAT_EQ(sim->gNMDA[n],0.0f);

						if (expectCond[g]=="GABAa") {
							EXPECT_GT(sim->gGABAa[n],0.0f);
							EXPECT_NEAR(sim->gGABAa[n],expectCondVal[g],expectCondStd[g]);
						}
						else
							EXPECT_FLOAT_EQ(sim->gGABAa[n],0.0f);

						if (expectCond[g]=="GABAb") {
							EXPECT_GT(sim->gGABAb[n],0.0f);
							EXPECT_NEAR(sim->gGABAb[n],expectCondVal[g],expectCondStd[g]);
						}
						else
							EXPECT_FLOAT_EQ(sim->gGABAb[n],0.0f);
					}
				}
			}
			delete sim;
		}
	}	
}<|MERGE_RESOLUTION|>--- conflicted
+++ resolved
@@ -85,10 +85,7 @@
 			PeriodicSpikeGeneratorCore* spk1 = new PeriodicSpikeGeneratorCore(1.0f); // periodic spiking @ 50 Hz
 			sim->setSpikeGenerator(g0, spk1, ALL);
 			sim->setSpikeGenerator(g2, spk1, ALL);
-<<<<<<< HEAD
 			sim->setupNetwork(true);
-=======
->>>>>>> da4e475f
 			sim->runNetwork(1,0,false);
 
 			// now observe gNMDA, gGABAb after spike, and make sure that the time at which they're max matches the
@@ -234,10 +231,7 @@
 			sim->setSpikeRate(g0,&poissIn1,1,ALL);
 			sim->setSpikeRate(g1,&poissIn2,1,ALL);
 
-<<<<<<< HEAD
 			sim->setupNetwork(true);
-=======
->>>>>>> da4e475f
 			sim->runNetwork(1,0,false);
 
 			if (mode) {
