#include <snn.h>

#include "carlsim_tests.h"

/// **************************************************************************************************************** ///
/// SHORT-TERM PLASTICITY STP
/// **************************************************************************************************************** ///

/*!
 * \brief testing setSTP to true
 *
 * This function tests the information stored in the group info struct after enabling STP via setSTP
 * \TODO use public user interface
 */
TEST(STP, setSTPTrue) {
	// create network by varying nConfig from 1...maxConfig, with
	// step size nConfigStep
	std::string name = "SNN";
	int maxConfig = rand()%10 + 10;
	int nConfigStep = rand()%3 + 2;
	float STP_U = 0.25f;		// the exact values don't matter
	float STP_tF = 10.0f;
	float STP_tD = 15.0f;
	CpuSNN* sim;

	for (int mode=0; mode<=1; mode++) {
		for (int nConfig=1; nConfig<=maxConfig; nConfig+=nConfigStep) {
			sim = new CpuSNN(name,mode?GPU_MODE:CPU_MODE,SILENT,0,nConfig,42);

			int g1=sim->createGroup("excit", 10, EXCITATORY_NEURON,ALL);
			sim->setNeuronParameters(g1, 0.02f, 0.0f, 0.2f, 0.0f, -65.0f, 0.0f, 8.0f, 0.0f, ALL);
			sim->setSTP(g1,true,STP_U,STP_tF,STP_tD,ALL);					// exact values matter

			for (int c=0; c<nConfig; c++) {
				group_info_t grpInfo = sim->getGroupInfo(g1,c);
				EXPECT_TRUE(grpInfo.WithSTP); 							// STP must be enabled
				EXPECT_FLOAT_EQ(grpInfo.STP_A,1.0f/STP_U);
				EXPECT_FLOAT_EQ(grpInfo.STP_U,STP_U); 					// check exact values
				EXPECT_FLOAT_EQ(grpInfo.STP_tau_u_inv,1.0f/STP_tF);
				EXPECT_FLOAT_EQ(grpInfo.STP_tau_x_inv,1.0f/STP_tD);
			}
			delete sim;
		}
	}
}

/*!
 * \brief testing setSTP to false
 * This function tests the information stored in the group info struct after disabling STP via setSTP
 */
TEST(STP, setSTPFalse) {
	int maxConfig = rand()%10 + 10;	// create network by varying nConfig from 1..maxConfig, with some
	int nConfigStep = rand()%3 + 2; // step size nConfigStep
	CARLsim* sim;

	for (int mode=0; mode<=1; mode++) {
		for (int nConfig=1; nConfig<=maxConfig; nConfig+=nConfigStep) {
			sim = new CARLsim("SNN",mode?GPU_MODE:CPU_MODE,SILENT,0,nConfig,42);

			int g1=sim->createGroup("excit", 10, EXCITATORY_NEURON);
			sim->setNeuronParameters(g1, 0.02f, 0.2f, -65.0f, 8.0f);
			sim->setSTP(g1,false,0.1f,100,200); 					// exact values don't matter

			// Temporarily mark out the testing code
			// Discuss whether carlsim interface needs to support group_int_t
			/*
			for (int c=0; c<nConfig; c++) {
				group_info_t grpInfo = sim->getGroupInfo(g1,c);
				EXPECT_FALSE(grpInfo.WithSTP);						// STP must be disabled
			}
			*/
			delete sim;
		}
	}
}


//! expect CARLsim to die if setSTP is called with silly params
TEST(STP, setSTPdeath) {
	::testing::FLAGS_gtest_death_test_style = "threadsafe";

	CARLsim* sim = new CARLsim("SNN",CPU_MODE,SILENT,0,1,42);
	int g1=sim->createSpikeGeneratorGroup("excit", 10, EXCITATORY_NEURON);

	// grpId
	EXPECT_DEATH({sim->setSTP(-2,true,0.1f,10,10,ALL);},"");

	// STP_U
	EXPECT_DEATH({sim->setSTP(g1,true,0.0f,10,10,ALL);},"");
	EXPECT_DEATH({sim->setSTP(g1,true,1.1f,10,10,ALL);},"");

	// STP_tF / STP_tD
	EXPECT_DEATH({sim->setSTP(g1,true,0.1f,-10,10,ALL);},"");
	EXPECT_DEATH({sim->setSTP(g1,true,0.1f,10,-10,ALL);},"");

	// configId
	EXPECT_DEATH({sim->setSTP(g1,true,0.1f,10,10,-2);},"");
	EXPECT_DEATH({sim->setSTP(g1,true,0.1f,10,10,2);},"");
	EXPECT_DEATH({sim->setSTP(g1,true,0.1f,10,10,101);},"");
}

//! test the effect of short-term depression
/*!
 * \brief test the effect short-term depression (STD) and short-term facilitation (STF) on post-rate
 *
 * This test ensures that STD and STF have the expected effect on post-synaptic firing rate.
 * A SpikeGenerator @ 10 Hz is connected to an excitatory post-neuron. First, STP is disabled, and the post-rate
 * is recorded. Then we turn on STD, and expect the firing rate to decrease. Then we turn on STF (instead of STD),
 * and expect the firing rate to increase.
 * However, if the stimulation period is short (isRunLong==0, runTimeMs=10 ms), then the firing rate should not
 * change at all, because the first spike under STP should not make a difference (due to the scaling of STP_A).
 * We perform this procedure in CUBA and COBA mode.
 * \FIXME: Once CUBA is fixed, re-enable it here
 */
TEST(STP, spikeRateSTDvsSTF) {
	int randSeed = rand() % 1000;	// randSeed must not interfere with STP

	CARLsim *sim = NULL;
	SpikeMonitor *spkMonG2 = NULL, *spkMonG3 = NULL;
	PeriodicSpikeGenerator *spkGenG0 = NULL, *spkGenG1 = NULL;

	for (int isRunLong=0; isRunLong<=1; isRunLong++) {
		for (int hasCOBA=1; hasCOBA<=1; hasCOBA++) { // \FIXME: add CUBA back in
			for (int isGPUmode=0; isGPUmode<=1; isGPUmode++) {
			// compare 
				float rateG2noSTP = -1.0f;
				float rateG3noSTP = -1.0f;

				for (int hasSTP=0; hasSTP<=1; hasSTP++) {
					CARLsim* sim = new CARLsim("SNN",isGPUmode?GPU_MODE:CPU_MODE,SILENT,0,1,randSeed);
					int g0=sim->createSpikeGeneratorGroup("input0", 1, EXCITATORY_NEURON);
					int g1=sim->createSpikeGeneratorGroup("input1", 1, EXCITATORY_NEURON);
					int g2=sim->createGroup("STD", 1, EXCITATORY_NEURON);
					int g3=sim->createGroup("STF", 1, EXCITATORY_NEURON);
					sim->setNeuronParameters(g2, 0.02f, 0.2f, -65.0f, 8.0f);
					sim->setNeuronParameters(g3, 0.02f, 0.2f, -65.0f, 8.0f);

					float wt = hasCOBA ? 0.2f : 25.0f;
					sim->connect(g0,g2,"full",RangeWeight(wt),1.0f,RangeDelay(1));
					sim->connect(g1,g3,"full",RangeWeight(wt),1.0f,RangeDelay(1));

					if (hasCOBA)
						sim->setConductances(true,5, 0, 150, 6, 0, 150);

					if (hasSTP) {
						sim->setSTP(g0, true, 0.45f, 50.0f,   750.0f); // depressive
						sim->setSTP(g1, true, 0.15f, 750.0f, 50.0f); // facilitative
					}

					bool spikeAtZero = true;
					spkGenG0 = new PeriodicSpikeGenerator(15.0f,spikeAtZero); // periodic spiking @ 15 Hz
					sim->setSpikeGenerator(g0, spkGenG0);
					spkGenG1 = new PeriodicSpikeGenerator(15.0f,spikeAtZero); // periodic spiking @ 15 Hz
					sim->setSpikeGenerator(g1, spkGenG1);

					sim->setupNetwork();

					sim->setSpikeMonitor(g0,"NULL");
					sim->setSpikeMonitor(g1,"NULL");
					spkMonG2 = sim->setSpikeMonitor(g2,"NULL");
					spkMonG3 = sim->setSpikeMonitor(g3,"NULL");

					spkMonG2->startRecording();
					spkMonG3->startRecording();
					int runTimeMs = isRunLong ? 2000 : 100;
					sim->runNetwork(runTimeMs/1000, runTimeMs%1000);
					spkMonG2->stopRecording();
					spkMonG3->stopRecording();

					if (!hasSTP) {
						// if STP is off: record spike rate, so that afterwards we can compare it to the one with STP
						// enabled
						rateG2noSTP = spkMonG2->getPopMeanFiringRate();
						rateG3noSTP = spkMonG3->getPopMeanFiringRate();
					} else {
						fprintf(stderr,"%s %s %s, G2 w/o=%f, G2 w/=%f\n", isRunLong?"long":"short", 
							isGPUmode?"GPU":"CPU", 
							hasCOBA?"COBA":"CUBA", 
							rateG2noSTP, spkMonG2->getPopMeanFiringRate());
						fprintf(stderr,"%s %s %s, G3 w/o=%f, G3 w/=%f\n", isRunLong?"long":"short",
							isGPUmode?"GPU":"CPU",
							hasCOBA?"COBA":"CUBA", 
							rateG3noSTP, 
							spkMonG3->getPopMeanFiringRate());
						// if STP is on: compare spike rate to the one recorded without STP

						if (isRunLong) {
							// the run time was relatively long, so STP should have its expected effect
							EXPECT_TRUE( spkMonG2->getPopMeanFiringRate() < rateG2noSTP); // depressive
							EXPECT_TRUE( spkMonG3->getPopMeanFiringRate() > rateG3noSTP); // facilitative
						} else {
							// the run time was really short, so STP should have no effect (because we scale STP_A so
							// that STP has no weakening/strengthening effect on the first spike)
							EXPECT_FLOAT_EQ( spkMonG2->getPopMeanFiringRate(), rateG2noSTP); // equivalent
							EXPECT_FLOAT_EQ( spkMonG3->getPopMeanFiringRate(), rateG3noSTP); // equivalent							
						}
					}

					delete spkGenG0;
					delete spkGenG1;
					delete sim;
				}
			}
		}
	}
}

/*
 * \brief check whether CPU mode reproduces some pre-recorded stpu and stpx (internal variables)
 *
 * This test ensures that CARLsim quantitatively reproduces STP behavior across machines. This exact network has been
 * run before, and STP variables (stpu and stpx) have been recorded for a time window of 50 ms. The network should
 * reproduce these values at all times and on all platforms.
 * If this test fails, then the low-level behavior of STP has been changed.
 * There is a separate test that observes the impact of stpu and stpx on the post-synaptic current.
 * There is a separate test that makes sure CPU mode yields the same result as GPU mode.
 */
TEST(STP, internalCPUvsData) {
	// run network, compare to these pre-recorded values
	// \FIXME: implement this in Matlab to get the correct values
	float stpu[50] = {	0.0000,0.0000,0.0000,0.0000,0.0000,0.0000,0.0000,0.0000,0.0000,0.0000,0.0000,0.0000,0.0000,
						0.0000,0.0000,0.0000,0.0000,0.0000,0.0000,0.0000,0.1900,0.1878,0.1856,0.1834,0.1813,0.1792,
						0.1771,0.1751,0.1730,0.1710,0.1690,0.1671,0.1651,0.1632,0.1613,0.1594,0.1576,0.1557,0.1539,
						0.1521,0.3118,0.3082,0.3046,0.3010,0.2975,0.2941,0.2907,0.2873,0.2839,0.2806 };
	float stpx[50] = {	1.0000,1.0000,1.0000,1.0000,1.0000,1.0000,1.0000,1.0000,1.0000,1.0000,1.0000,1.0000,1.0000,
						1.0000,1.0000,1.0000,1.0000,1.0000,1.0000,1.0000,0.8100,0.8102,0.8104,0.8106,0.8108,0.8110,
						0.8111,0.8113,0.8115,0.8117,0.8119,0.8121,0.8123,0.8125,0.8127,0.8129,0.8130,0.8132,0.8134,
						0.8136,0.5601,0.5605,0.5609,0.5614,0.5618,0.5623,0.5627,0.5631,0.5636,0.5640 };

	std::string name = "SNN";
	int randSeed = 42;
	float abs_error = 1e-2f;		// allowed error margin

	CpuSNN* sim = new CpuSNN(name,CPU_MODE,SILENT,0,1,randSeed);
	int g0=sim->createSpikeGeneratorGroup("input", 1, EXCITATORY_NEURON, ALL);
	int g1=sim->createGroup("excit", 1, EXCITATORY_NEURON, ALL);
	sim->setNeuronParameters(g1, 0.02f, 0.0f, 0.2f, 0.0f, -65.0f, 0.0f, 8.0f, 0.0f, ALL);
	sim->connect(g0,g1,"full",0.01f,0.01f,1.0f,1,1,1.0f,1.0f,SYN_FIXED);
	sim->setConductances(true,5,10,15,20,25,30,ALL);
	sim->setSTP(g0,true,0.19f,86,992,ALL); // the exact values are not important

	bool spikeAtZero = false;
	PeriodicSpikeGeneratorCore* spk50 = new PeriodicSpikeGeneratorCore(20.0f,spikeAtZero); // periodic spiking @ 50 Hz
	sim->setSpikeGenerator(g0, spk50, ALL);

	sim->setupNetwork(true);
	for (int i=0; i<50; i++) {
		sim->runNetwork(0,1,false,true); // enable copyState
<<<<<<< HEAD
		fprintf(stderr,"%.4f,",sim->stpu[1]);
//		EXPECT_NEAR(sim->stpu[1], stpu[i], abs_error);
//		EXPECT_NEAR(sim->stpx[1], stpx[i], abs_error);
=======
		EXPECT_NEAR(sim->getSTPu()[1], stpu[i], abs_error);
		EXPECT_NEAR(sim->getSTPx()[1], stpx[i], abs_error);
>>>>>>> 3105fa41
	}

	delete spk50;
	delete sim;
}

/*
 * \brief check whether CPU mode reproduces some pre-recorded post-synaptic current (external, behavior)
 * This test ensures that CARLsim quantitatively reproduces STP behavior across machines. This exact network has been
 * run before, and post-synaptic currents (affected by pre-synaptic STP) have been recorded for a time window of 50 ms.
 * The network should reproduce these values at all times and on all platforms.
 * If this test fails, then the low-level behavior or protocol of STP (the order in which STP variables are updated and
 * current changes are computed) has been changed.
 * There is a separate test that observes the internal STP variables stpu and stpx.
 * There is a separate test that makes sure CPU mode yields the same result as GPU mode.
 */
TEST(STP, externalCPUvsData) {
	// run network, compare to these pre-recorded values of post-synaptic current
	// \FIXME: implement this in Matlab to get the correct current values
	float current[50] = {	0.0000,0.0000,0.0000,0.0000,0.0000,0.0000,0.0000,0.0000,0.0000,0.0000,0.0000,0.0000,0.0000,
							0.0000,0.0000,0.0000,0.0000,0.0000,0.0000,0.0000,1.4162,1.1289,0.9098,0.7373,0.5995,0.4889,
							0.4000,0.3284,0.2707,0.2244,0.1870,0.1569,0.1325,0.1129,0.0969,0.0839,0.0732,0.0645,0.0572,
							0.0512,1.9236,1.5406,1.2494,1.0196,0.8354,0.6867,0.5664,0.4690,0.3903,0.3265};

	std::string name = "SNN";
	int randSeed = 42;
	float abs_error = 5e-2f;		// allowed error margin

	CpuSNN* sim = new CpuSNN(name,CPU_MODE,SILENT,0,1,randSeed);
	int g0=sim->createSpikeGeneratorGroup("input", 1, EXCITATORY_NEURON, ALL);
	int g1=sim->createGroup("excit", 1, EXCITATORY_NEURON, ALL);
	sim->setNeuronParameters(g1, 0.02f, 0.0f, 0.2f, 0.0f, -65.0f, 0.0f, 8.0f, 0.0f, ALL);
	sim->connect(g0,g1,"full",0.01f,0.01f,1.0f,1,1,1.0f,1.0f,SYN_FIXED);
	sim->setConductances(true,5,10,15,20,25,30,ALL);
	sim->setSTP(g0,true,0.19f,86,992,ALL); // the exact values are not important, as long as current matches

	bool spikeAtZero = false;
	PeriodicSpikeGeneratorCore* spk50 = new PeriodicSpikeGeneratorCore(50.0f,spikeAtZero); // periodic spiking @ 50 Hz
	sim->setSpikeGenerator(g0, spk50, ALL);

	sim->setupNetwork(true);
	for (int i=0; i<50; i++) {
		sim->runNetwork(0,1,false,true); // enable copyState
<<<<<<< HEAD
//		fprintf(stderr,"%.4f,",sim->current[0]);
		EXPECT_NEAR(sim->current[0], current[i], abs_error); // check post-synaptic current to see effect of pre-STP
=======
		EXPECT_NEAR(sim->getCurrent()[0], current[i], abs_error); // check post-synaptic current to see effect of pre-STP
>>>>>>> 3105fa41
	}

	delete spk50;
	delete sim;
}

#if ENABLE_CPU_GPU_TESTS
/*!
 * \brief check whether CPU and GPU mode return the same stpu and stpx
 * This test creates a STP connection with random parameter values, runs a simulation
 * for 300 ms, and checks whether CPU_MODE and GPU_MODE return the same internal
 * variables stpu and stpx. Input is periodic 20 Hz spiking.
 */
TEST(STP, internalCPUvsGPU) {
	CpuSNN* sim = NULL;
	std::string name = "SNN";
	simMode_t simModes[2] = {CPU_MODE, GPU_MODE};

	float stpu[600] = {0.0f};
	float stpx[600] = {0.0f};

	int nConfig = 1;
	int randSeed = rand() % 1000;
	float STP_U = (float) rand()/RAND_MAX;
	int STP_tD = rand() % 100;
	int STP_tF = rand() % 500 + 500;
	float abs_error = 1e-2f; // error allowed for CPU<->GPU mode

	for (int j=0; j<2; j++) {
		sim = new CpuSNN(name,simModes[j],SILENT,0,nConfig,randSeed);
		int g0=sim->createSpikeGeneratorGroup("input", 1, EXCITATORY_NEURON, ALL);
		int g1=sim->createGroup("excit", 1, EXCITATORY_NEURON, ALL);
		sim->setNeuronParameters(g1, 0.02f, 0.0f, 0.2f, 0.0f, -65.0f, 0.0f, 8.0f, 0.0f, ALL);
		sim->connect(g0,g1,"full",0.01f,0.01f,1.0f,1,1,1.0f,1.0f,SYN_FIXED);
		sim->setConductances(true,5,10,15,20,25,30,ALL);
		sim->setSTP(g0,true,STP_U,STP_tD,STP_tF,ALL);

		bool spikeAtZero = false;
		PeriodicSpikeGeneratorCore* spk20 = new PeriodicSpikeGeneratorCore(20.0f,spikeAtZero);
		sim->setSpikeGenerator(g0, spk20, ALL);

		sim->setupNetwork(true);
		for (int i=0; i<300; i++) {
			sim->runNetwork(0,1,false,true); // enable copyState
			stpu[j*300+i] = sim->getSTPu()[1];
			stpx[j*300+i] = sim->getSTPx()[1];
		}

		delete spk20;
		delete sim;
	}

	// compare stpu and stpx for both sim modes
	for (int i=0; i<300; i++) {
		EXPECT_NEAR(stpu[i],stpu[i+300],abs_error); // EXPECT_FLOAT_EQ sometimes works, too
		EXPECT_NEAR(stpx[i],stpx[i+300],abs_error);	// but _NEAR is better
	}

	// check init default values
	EXPECT_FLOAT_EQ(stpu[0],0.0);
	EXPECT_FLOAT_EQ(stpx[0],1.0);
	EXPECT_FLOAT_EQ(stpu[300],0.0);
	EXPECT_FLOAT_EQ(stpx[300],1.0);
}

// FIXME: The following test fails, but this is expected because of issue #61). There is the possibility of rounding
//        errors when going from CPU to GPU. But, the order of computation in the innermost loop (doSnnSim, doGPUsim)
//        is quite different, which makes it not so hard to believe that the resulting output would be different, too.
/*!
 * \brief check whether CPU and GPU mode return the post-synaptic current, affected by pre-synaptic STP (external)
 * This test creates a STP connection with random parameter values, runs a simulation
 * for 300 ms, and checks whether CPU_MODE and GPU_MODE return the same external behavior (post-synaptic current
 * affected by pre-synaptic STP). Input is periodic 20 Hz spiking.
 */
TEST(STP, externalCPUvsGPU) {
	CpuSNN* sim = NULL;
	std::string name = "SNN";
	simMode_t simModes[2] = {CPU_MODE, GPU_MODE};
	PeriodicSpikeGeneratorCore* spk20;

	float current[600] = {0.0f};

	int nConfig = 1;
	int randSeed = rand() % 1000;
	float STP_U = (float) rand()/RAND_MAX;
	int STP_tD = rand() % 100;
	int STP_tF = rand() % 500 + 500;
	float abs_error = 1e-2f; // error allowed for CPU<->GPU mode

	for (int j=0; j<2; j++) {
		sim = new CpuSNN(name,simModes[j],USER,0,nConfig,randSeed);
		int g0=sim->createSpikeGeneratorGroup("input", 1, EXCITATORY_NEURON, ALL);
		int g1=sim->createGroup("excit", 1, EXCITATORY_NEURON, ALL);
		sim->setNeuronParameters(g1, 0.02f, 0.0f, 0.2f, 0.0f, -65.0f, 0.0f, 8.0f, 0.0f, ALL);
		sim->connect(g0,g1,"full",0.01f,0.01f,1.0f,1,1,1.0f,1.0f,SYN_FIXED);
		sim->setConductances(true,5,10,15,20,25,30,ALL);
		sim->setSTP(g0,true,STP_U,STP_tD,STP_tF,ALL);

		sim->setupNetwork(true);

		bool spikeAtZero = false;
		spk20 = new PeriodicSpikeGeneratorCore(20.0f,spikeAtZero);
		sim->setSpikeGenerator(g0, spk20, ALL);

		for (int i=0; i<300; i++) {
			sim->runNetwork(0,1,false,true); // enable copyState
			current[j*300+i] = sim->current[0];
		}

		delete spk20;
		delete sim;
	}

	// compare stpu and stpx for both sim modes
	for (int i=0; i<300; i++) {
		EXPECT_NEAR(current[i],current[i+300],abs_error); // EXPECT_FLOAT_EQ sometimes works, too
	}
}
#endif<|MERGE_RESOLUTION|>--- conflicted
+++ resolved
@@ -246,14 +246,8 @@
 	sim->setupNetwork(true);
 	for (int i=0; i<50; i++) {
 		sim->runNetwork(0,1,false,true); // enable copyState
-<<<<<<< HEAD
-		fprintf(stderr,"%.4f,",sim->stpu[1]);
-//		EXPECT_NEAR(sim->stpu[1], stpu[i], abs_error);
-//		EXPECT_NEAR(sim->stpx[1], stpx[i], abs_error);
-=======
 		EXPECT_NEAR(sim->getSTPu()[1], stpu[i], abs_error);
 		EXPECT_NEAR(sim->getSTPx()[1], stpx[i], abs_error);
->>>>>>> 3105fa41
 	}
 
 	delete spk50;
@@ -297,12 +291,7 @@
 	sim->setupNetwork(true);
 	for (int i=0; i<50; i++) {
 		sim->runNetwork(0,1,false,true); // enable copyState
-<<<<<<< HEAD
-//		fprintf(stderr,"%.4f,",sim->current[0]);
-		EXPECT_NEAR(sim->current[0], current[i], abs_error); // check post-synaptic current to see effect of pre-STP
-=======
 		EXPECT_NEAR(sim->getCurrent()[0], current[i], abs_error); // check post-synaptic current to see effect of pre-STP
->>>>>>> 3105fa41
 	}
 
 	delete spk50;
